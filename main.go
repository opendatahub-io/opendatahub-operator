/*
Copyright 2023.

Licensed under the Apache License, Version 2.0 (the "License");
you may not use this file except in compliance with the License.
You may obtain a copy of the License at

    http://www.apache.org/licenses/LICENSE-2.0

Unless required by applicable law or agreed to in writing, software
distributed under the License is distributed on an "AS IS" BASIS,
WITHOUT WARRANTIES OR CONDITIONS OF ANY KIND, either express or implied.
See the License for the specific language governing permissions and
limitations under the License.
*/

package main

import (
	"context"
	"errors"
	"flag"
	"os"

	addonv1alpha1 "github.com/openshift/addon-operator/apis/addons/v1alpha1"
	ocappsv1 "github.com/openshift/api/apps/v1" //nolint:importas //reason: conflicts with appsv1 "k8s.io/api/apps/v1"
	buildv1 "github.com/openshift/api/build/v1"
	configv1 "github.com/openshift/api/config/v1"
	consolev1 "github.com/openshift/api/console/v1"
	imagev1 "github.com/openshift/api/image/v1"
	oauthv1 "github.com/openshift/api/oauth/v1"
	operatorv1 "github.com/openshift/api/operator/v1"
	routev1 "github.com/openshift/api/route/v1"
	securityv1 "github.com/openshift/api/security/v1"
	templatev1 "github.com/openshift/api/template/v1"
	userv1 "github.com/openshift/api/user/v1"
	ofapiv1alpha1 "github.com/operator-framework/api/pkg/operators/v1alpha1"
	ofapiv2 "github.com/operator-framework/api/pkg/operators/v2"
	promv1 "github.com/prometheus-operator/prometheus-operator/pkg/apis/monitoring/v1"
	admissionregistrationv1 "k8s.io/api/admissionregistration/v1"
	appsv1 "k8s.io/api/apps/v1"
	authorizationv1 "k8s.io/api/authorization/v1"
	corev1 "k8s.io/api/core/v1"
	networkingv1 "k8s.io/api/networking/v1"
	rbacv1 "k8s.io/api/rbac/v1"
	apiextensionsv1 "k8s.io/apiextensions-apiserver/pkg/apis/apiextensions/v1"
	"k8s.io/apimachinery/pkg/fields"
	"k8s.io/apimachinery/pkg/runtime"
	utilruntime "k8s.io/apimachinery/pkg/util/runtime"
	clientgoscheme "k8s.io/client-go/kubernetes/scheme"
	"k8s.io/client-go/rest"
	apiregistrationv1 "k8s.io/kube-aggregator/pkg/apis/apiregistration/v1"
	ctrl "sigs.k8s.io/controller-runtime"
	"sigs.k8s.io/controller-runtime/pkg/cache"
	"sigs.k8s.io/controller-runtime/pkg/client"
	"sigs.k8s.io/controller-runtime/pkg/client/config"
	"sigs.k8s.io/controller-runtime/pkg/healthz"
	logf "sigs.k8s.io/controller-runtime/pkg/log"
	"sigs.k8s.io/controller-runtime/pkg/log/zap"
	"sigs.k8s.io/controller-runtime/pkg/manager"
	ctrlmetrics "sigs.k8s.io/controller-runtime/pkg/metrics/server"
	ctrlwebhook "sigs.k8s.io/controller-runtime/pkg/webhook"

	componentApi "github.com/opendatahub-io/opendatahub-operator/v2/apis/components/v1alpha1"
	dscv1 "github.com/opendatahub-io/opendatahub-operator/v2/apis/datasciencecluster/v1"
	dsciv1 "github.com/opendatahub-io/opendatahub-operator/v2/apis/dscinitialization/v1"
	featurev1 "github.com/opendatahub-io/opendatahub-operator/v2/apis/features/v1"
	serviceApi "github.com/opendatahub-io/opendatahub-operator/v2/apis/services/v1alpha1"
	"github.com/opendatahub-io/opendatahub-operator/v2/controllers/certconfigmapgenerator"
	dscctrl "github.com/opendatahub-io/opendatahub-operator/v2/controllers/datasciencecluster"
	dscictrl "github.com/opendatahub-io/opendatahub-operator/v2/controllers/dscinitialization"
	"github.com/opendatahub-io/opendatahub-operator/v2/controllers/secretgenerator"
	"github.com/opendatahub-io/opendatahub-operator/v2/controllers/services/auth"
	"github.com/opendatahub-io/opendatahub-operator/v2/controllers/services/monitoring"
	"github.com/opendatahub-io/opendatahub-operator/v2/controllers/setupcontroller"
	"github.com/opendatahub-io/opendatahub-operator/v2/controllers/webhook"
	"github.com/opendatahub-io/opendatahub-operator/v2/pkg/cluster"
	"github.com/opendatahub-io/opendatahub-operator/v2/pkg/cluster/gvk"
	cr "github.com/opendatahub-io/opendatahub-operator/v2/pkg/componentsregistry"
	odhClient "github.com/opendatahub-io/opendatahub-operator/v2/pkg/controller/client"
	"github.com/opendatahub-io/opendatahub-operator/v2/pkg/logger"
	"github.com/opendatahub-io/opendatahub-operator/v2/pkg/metadata/labels"
	"github.com/opendatahub-io/opendatahub-operator/v2/pkg/resources"
	"github.com/opendatahub-io/opendatahub-operator/v2/pkg/services/gc"
	"github.com/opendatahub-io/opendatahub-operator/v2/pkg/upgrade"

	_ "github.com/opendatahub-io/opendatahub-operator/v2/controllers/components/codeflare"
	_ "github.com/opendatahub-io/opendatahub-operator/v2/controllers/components/dashboard"
	_ "github.com/opendatahub-io/opendatahub-operator/v2/controllers/components/datasciencepipelines"
	_ "github.com/opendatahub-io/opendatahub-operator/v2/controllers/components/kserve"
	_ "github.com/opendatahub-io/opendatahub-operator/v2/controllers/components/kueue"
	_ "github.com/opendatahub-io/opendatahub-operator/v2/controllers/components/modelcontroller"
	_ "github.com/opendatahub-io/opendatahub-operator/v2/controllers/components/modelmeshserving"
	_ "github.com/opendatahub-io/opendatahub-operator/v2/controllers/components/modelregistry"
	_ "github.com/opendatahub-io/opendatahub-operator/v2/controllers/components/ray"
	_ "github.com/opendatahub-io/opendatahub-operator/v2/controllers/components/trainingoperator"
	_ "github.com/opendatahub-io/opendatahub-operator/v2/controllers/components/trustyai"
	_ "github.com/opendatahub-io/opendatahub-operator/v2/controllers/components/workbenches"
)

const controllerNum = 4 // we should keep this updated if we have new controllers to add

var (
	scheme   = runtime.NewScheme()
	setupLog = ctrl.Log.WithName("setup")
)

func init() { //nolint:gochecknoinits
	utilruntime.Must(componentApi.AddToScheme(scheme))
	utilruntime.Must(serviceApi.AddToScheme(scheme))
	// +kubebuilder:scaffold:scheme
	utilruntime.Must(clientgoscheme.AddToScheme(scheme))
	utilruntime.Must(dsciv1.AddToScheme(scheme))
	utilruntime.Must(dscv1.AddToScheme(scheme))
	utilruntime.Must(featurev1.AddToScheme(scheme))
	utilruntime.Must(networkingv1.AddToScheme(scheme))
	utilruntime.Must(addonv1alpha1.AddToScheme(scheme))
	utilruntime.Must(rbacv1.AddToScheme(scheme))
	utilruntime.Must(corev1.AddToScheme(scheme))
	utilruntime.Must(routev1.Install(scheme))
	utilruntime.Must(appsv1.AddToScheme(scheme))
	utilruntime.Must(oauthv1.Install(scheme))
	utilruntime.Must(ofapiv1alpha1.AddToScheme(scheme))
	utilruntime.Must(userv1.Install(scheme))
	utilruntime.Must(ofapiv2.AddToScheme(scheme))
	utilruntime.Must(ocappsv1.Install(scheme))
	utilruntime.Must(buildv1.Install(scheme))
	utilruntime.Must(imagev1.Install(scheme))
	utilruntime.Must(apiextensionsv1.AddToScheme(scheme))
	utilruntime.Must(admissionregistrationv1.AddToScheme(scheme))
	utilruntime.Must(apiregistrationv1.AddToScheme(scheme))
	utilruntime.Must(promv1.AddToScheme(scheme))
	utilruntime.Must(operatorv1.Install(scheme))
	utilruntime.Must(consolev1.AddToScheme(scheme))
	utilruntime.Must(securityv1.Install(scheme))
	utilruntime.Must(templatev1.Install(scheme))
}

func initComponents(_ context.Context, p cluster.Platform) error {
	return cr.ForEach(func(ch cr.ComponentHandler) error {
		return ch.Init(p)
	})
}

func main() { //nolint:funlen,maintidx,gocyclo
	var metricsAddr string
	var enableLeaderElection bool
	var probeAddr string
	var dscApplicationsNamespace string
	var dscMonitoringNamespace string
	var operatorName string
	var logmode string

	flag.StringVar(&metricsAddr, "metrics-bind-address", ":8080", "The address the metric endpoint binds to.")
	flag.StringVar(&probeAddr, "health-probe-bind-address", ":8081", "The address the probe endpoint binds to.")
	flag.BoolVar(&enableLeaderElection, "leader-elect", false,
		"Enable leader election for controller manager. "+
			"Enabling this will ensure there is only one active controller manager.")
	flag.StringVar(&dscApplicationsNamespace, "dsc-applications-namespace", "opendatahub", "The namespace where data science cluster"+
		"applications will be deployed")
	flag.StringVar(&dscMonitoringNamespace, "dsc-monitoring-namespace", "opendatahub", "The namespace where data science cluster"+
		"monitoring stack will be deployed")
	flag.StringVar(&operatorName, "operator-name", "opendatahub", "The name of the operator")
	flag.StringVar(&logmode, "log-mode", "", "Log mode ('', prod, devel), default to ''")

	opts := zap.Options{}
	opts.BindFlags(flag.CommandLine)

	flag.Parse()

	ctrl.SetLogger(logger.NewLogger(logmode, &opts))

	// root context
	ctx := ctrl.SetupSignalHandler()
	ctx = logf.IntoContext(ctx, setupLog)
	// Create new uncached client to run initial setup
	setupCfg, err := config.GetConfig()
	if err != nil {
		setupLog.Error(err, "error getting config for setup")
		os.Exit(1)
	}
	// uplift default limiataions
	setupCfg.QPS = rest.DefaultQPS * controllerNum     // 5 * 4 controllers
	setupCfg.Burst = rest.DefaultBurst * controllerNum // 10 * 4 controllers

	setupClient, err := client.New(setupCfg, client.Options{Scheme: scheme})
	if err != nil {
		setupLog.Error(err, "error getting client for setup")
		os.Exit(1)
	}

	err = cluster.Init(ctx, setupClient)
	if err != nil {
		setupLog.Error(err, "unable to initialize cluster config")
		os.Exit(1)
	}

	// Get operator platform
	release := cluster.GetRelease()
	platform := release.Name

	if err := initComponents(ctx, platform); err != nil {
		setupLog.Error(err, "unable to init components")
		os.Exit(1)
	}

	// get old release version before we create default DSCI CR
	oldReleaseVersion, _ := upgrade.GetDeployedRelease(ctx, setupClient)

	secretCache, err := createSecretCacheConfig(ctx, setupClient, platform)
	if err != nil {
		setupLog.Error(err, "unable to get application namespace into cache")
		os.Exit(1)
	}
	oDHCache, err := createODHGeneralCacheConfig(ctx, setupClient, platform)
	if err != nil {
		setupLog.Error(err, "unable to get application namespace into cache")
		os.Exit(1)
	}

	cacheOptions := cache.Options{
		Scheme: scheme,
		ByObject: map[client.Object]cache.ByObject{
			// all CRD: mainly for pipeline v1 teckon and v2 argo and dashboard's own CRD
			&apiextensionsv1.CustomResourceDefinition{}: {},
			// Cannot find a label on various screts, so we need to watch all secrets
			// this include, monitoring, dashboard, trustcabundle default cert etc for these NS
			&corev1.Secret{}: {
				Namespaces: secretCache,
			},
			// it is hard to find a label can be used for both trustCAbundle configmap and inferenceservice-config and deletionCM
			&corev1.ConfigMap{}: {},
			// TODO: we can limit scope of namespace if we find a way to only get list of DSProject
			// also need for monitoring, trustcabundle
			&corev1.Namespace{}: {},
			// For catsrc (avoid frequently check cluster type)
			&ofapiv1alpha1.CatalogSource{}: {
				Field: fields.Set{"metadata.name": "addon-managed-odh-catalog"}.AsSelector(),
			},
			// For domain to get OpenshiftIngress and default cert
			&operatorv1.IngressController{}: {
				Field: fields.Set{"metadata.name": "default"}.AsSelector(),
			},
			// For authentication CR "cluster"
			&configv1.Authentication{}: {
				Field: fields.Set{"metadata.name": cluster.ClusterAuthenticationObj}.AsSelector(),
			},
			// for prometheus and black-box deployment and ones we owns
			&appsv1.Deployment{}: {
				Namespaces: oDHCache,
			},
			// kueue + monitoring need prometheusrules
			&promv1.PrometheusRule{}: {
				Namespaces: oDHCache,
			},
			&promv1.ServiceMonitor{}: {
				Namespaces: oDHCache,
			},
			&routev1.Route{}: {
				Namespaces: oDHCache,
			},
			&networkingv1.NetworkPolicy{}: {
				Namespaces: oDHCache,
			},
			&rbacv1.Role{}: {
				Namespaces: oDHCache,
			},
			&rbacv1.RoleBinding{}: {
				Namespaces: oDHCache,
			},
			&rbacv1.ClusterRole{}:                    {},
			&rbacv1.ClusterRoleBinding{}:             {},
			&securityv1.SecurityContextConstraints{}: {},
		},
	}

	mgr, err := ctrl.NewManager(ctrl.GetConfigOrDie(), ctrl.Options{ // single pod does not need to have LeaderElection
		Scheme:  scheme,
		Metrics: ctrlmetrics.Options{BindAddress: metricsAddr},
		WebhookServer: ctrlwebhook.NewServer(ctrlwebhook.Options{
			Port: 9443,
			// TLSOpts: , // TODO: it was not set in the old code
		}),
		HealthProbeBindAddress: probeAddr,
		Cache:                  cacheOptions,
		LeaderElection:         enableLeaderElection,
		LeaderElectionID:       "07ed84f7.opendatahub.io",
		// LeaderElectionReleaseOnCancel defines if the leader should step down voluntarily
		// when the Manager ends. This requires the binary to immediately end when the
		// Manager is stopped, otherwise, this setting is unsafe. Setting this significantly
		// speeds up voluntary leader transitions as the new leader don't have to wait
		// LeaseDuration time first.
		//
		// In the default scaffold provided, the program ends immediately after
		// the manager stops, so would be fine to enable this option. However,
		// if you are doing or is intended to do any operation such as perform cleanups
		// after the manager stops then its usage might be unsafe.
		// LeaderElectionReleaseOnCancel: true,
		Client: client.Options{
			Cache: &client.CacheOptions{
				DisableFor: []client.Object{
					resources.GvkToUnstructured(gvk.OpenshiftIngress),
					&authorizationv1.SelfSubjectRulesReview{},
				},
				// Set it to true so the cache-backed client reads unstructured objects
				// or lists from the cache instead of a live lookup.
				Unstructured: true,
			},
		},
	})
	if err != nil {
		setupLog.Error(err, "unable to start manager")
		os.Exit(1)
	}

	webhook.Init(mgr)

	oc, err := odhClient.NewFromManager(mgr)
	if err != nil {
		setupLog.Error(err, "unable to create client")
		os.Exit(1)
	}

	if err = (&dscictrl.DSCInitializationReconciler{
		Client:                oc,
		Scheme:                mgr.GetScheme(),
		Recorder:              mgr.GetEventRecorderFor("dscinitialization-controller"),
		ApplicationsNamespace: dscApplicationsNamespace,
	}).SetupWithManager(ctx, mgr); err != nil {
		setupLog.Error(err, "unable to create controller", "controller", "DSCInitiatlization")
		os.Exit(1)
	}

	if err = (&dscctrl.DataScienceClusterReconciler{
		Client:   oc,
		Scheme:   mgr.GetScheme(),
		Recorder: mgr.GetEventRecorderFor("datasciencecluster-controller"),
	}).SetupWithManager(ctx, mgr); err != nil {
		setupLog.Error(err, "unable to create controller", "controller", "DataScienceCluster")
		os.Exit(1)
	}

	if err = (&setupcontroller.SetupControllerReconciler{
		Client: oc,
	}).SetupWithManager(mgr); err != nil {
		setupLog.Error(err, "unable to create controller", "controller", "SetupController")
		os.Exit(1)
	}

	if err = (&secretgenerator.SecretGeneratorReconciler{
		Client: oc,
		Scheme: mgr.GetScheme(),
	}).SetupWithManager(ctx, mgr); err != nil {
		setupLog.Error(err, "unable to create controller", "controller", "SecretGenerator")
		os.Exit(1)
	}

	if err = (&certconfigmapgenerator.CertConfigmapGeneratorReconciler{
		Client: oc,
		Scheme: mgr.GetScheme(),
	}).SetupWithManager(ctx, mgr); err != nil {
		setupLog.Error(err, "unable to create controller", "controller", "CertConfigmapGenerator")
		os.Exit(1)
	}

	ons, err := cluster.GetOperatorNamespace()
	if err != nil {
		setupLog.Error(err, "unable to determine Operator Namespace")
		os.Exit(1)
	}

	gc.Instance = gc.New(
		oc,
		ons,
		gc.WithUnremovables(gvk.CustomResourceDefinition, gvk.Lease),
	)

	err = mgr.Add(gc.Instance)
	if err != nil {
		setupLog.Error(err, "unable to register GC service")
		os.Exit(1)
	}

	// Initialize component reconcilers
	if err = CreateComponentReconcilers(ctx, mgr); err != nil {
		os.Exit(1)
	}

	if err := auth.NewServiceReconciler(ctx, mgr); err != nil {
		os.Exit(1)
	}

<<<<<<< HEAD
	if platform == cluster.ManagedRhoai {
		if err := monitoring.NewServiceReconciler(ctx, mgr); err != nil {
			os.Exit(1)
		}
	}

	// get old release version before we create default DSCI CR
	oldReleaseVersion, _ := upgrade.GetDeployedRelease(ctx, setupClient)

=======
>>>>>>> e838877c
	// Check if user opted for disabling DSC configuration
	disableDSCConfig, existDSCConfig := os.LookupEnv("DISABLE_DSC_CONFIG")
	if existDSCConfig && disableDSCConfig != "false" {
		setupLog.Info("DSCI auto creation is disabled")
	} else {
		var createDefaultDSCIFunc manager.RunnableFunc = func(ctx context.Context) error {
			err := upgrade.CreateDefaultDSCI(ctx, setupClient, platform, dscApplicationsNamespace, dscMonitoringNamespace)
			if err != nil {
				setupLog.Error(err, "unable to create initial setup for the operator")
			}
			return err
		}
		err := mgr.Add(createDefaultDSCIFunc)
		if err != nil {
			setupLog.Error(err, "error scheduling DSCI creation")
			os.Exit(1)
		}
	}

	// Create default DSC CR for managed RHOAI
	if platform == cluster.ManagedRhoai {
		var createDefaultDSCFunc manager.RunnableFunc = func(ctx context.Context) error {
			err := upgrade.CreateDefaultDSC(ctx, setupClient)
			if err != nil {
				setupLog.Error(err, "unable to create default DSC CR by the operator")
			}
			return err
		}
		err := mgr.Add(createDefaultDSCFunc)
		if err != nil {
			setupLog.Error(err, "error scheduling DSC creation")
			os.Exit(1)
		}
	}
	// Cleanup resources from previous v2 releases
	var cleanExistingResourceFunc manager.RunnableFunc = func(ctx context.Context) error {
		if err = upgrade.CleanupExistingResource(ctx, setupClient, platform, dscApplicationsNamespace, dscMonitoringNamespace, oldReleaseVersion); err != nil {
			setupLog.Error(err, "unable to perform cleanup")
		}
		return err
	}

	err = mgr.Add(cleanExistingResourceFunc)
	if err != nil {
		setupLog.Error(err, "error remove deprecated resources from previous version")
	}

	if err := mgr.AddHealthzCheck("healthz", healthz.Ping); err != nil {
		setupLog.Error(err, "unable to set up health check")
		os.Exit(1)
	}
	if err := mgr.AddReadyzCheck("readyz", healthz.Ping); err != nil {
		setupLog.Error(err, "unable to set up ready check")
		os.Exit(1)
	}
	if err := initComponents(ctx, platform); err != nil {
		setupLog.Error(err, "unable to init components")
		os.Exit(1)
	}

	setupLog.Info("starting manager")
	if err := mgr.Start(ctx); err != nil {
		setupLog.Error(err, "problem running manager")
		os.Exit(1)
	}
}

func getCommonCache(ctx context.Context, cli client.Client, platform cluster.Platform) (map[string]cache.Config, error) {
	namespaceConfigs := map[string]cache.Config{}
	if platform == cluster.ManagedRhoai {
		namespaceConfigs["redhat-ods-monitoring"] = cache.Config{}
		namespaceConfigs["redhat-ods-applications"] = cache.Config{}
		return namespaceConfigs, nil
	}
	cNamespaceList := &corev1.NamespaceList{}
	labelSelector := client.MatchingLabels{
		labels.CustomizedAppNamespace: labels.True,
	}
	if err := cli.List(ctx, cNamespaceList, labelSelector); err != nil {
		return map[string]cache.Config{}, err
	}

	switch len(cNamespaceList.Items) {
	case 0:
		if platform == cluster.SelfManagedRhoai {
			namespaceConfigs["redhat-ods-applications"] = cache.Config{}
			return namespaceConfigs, nil
		}
		namespaceConfigs["opendatahub"] = cache.Config{}
		return namespaceConfigs, nil
	case 1:
		namespaceConfigs[cNamespaceList.Items[0].Name] = cache.Config{}
	default:
		return map[string]cache.Config{}, errors.New("only support max. one namespace with label: opendatahub.io/application-namespace: true")
	}
	return namespaceConfigs, nil
}

func createSecretCacheConfig(ctx context.Context, cli client.Client, platform cluster.Platform) (map[string]cache.Config, error) {
	namespaceConfigs := map[string]cache.Config{
		"istio-system":      {}, // for both knative-serving-cert and default-modelregistry-cert, as an easy workarond, to watch both in this namespace
		"openshift-ingress": {},
	}

	if platform == cluster.ManagedRhoai {
		operatorNs, err := cluster.GetOperatorNamespace()
		if err != nil {
			operatorNs = "redhat-ods-operator" // fall back case
		}
		namespaceConfigs[operatorNs] = cache.Config{}
	}

	c, err := getCommonCache(ctx, cli, platform)
	if err != nil {
		return nil, err
	}
	for n := range c {
		namespaceConfigs[n] = cache.Config{}
	}
	return namespaceConfigs, nil
}

func createODHGeneralCacheConfig(ctx context.Context, cli client.Client, platform cluster.Platform) (map[string]cache.Config, error) {
	namespaceConfigs := map[string]cache.Config{
		"istio-system": {}, // for serivcemonitor: data-science-smcp-pilot-monitor
	}

	c, err := getCommonCache(ctx, cli, platform)
	if err != nil {
		return nil, err
	}
	for n := range c {
		namespaceConfigs[n] = cache.Config{}
	}
	return namespaceConfigs, nil
}

func CreateComponentReconcilers(ctx context.Context, mgr manager.Manager) error {
	// TODO: can it be moved to initComponents?
	return cr.ForEach(func(ch cr.ComponentHandler) error {
		return ch.NewComponentReconciler(ctx, mgr)
	})
}<|MERGE_RESOLUTION|>--- conflicted
+++ resolved
@@ -390,18 +390,12 @@
 		os.Exit(1)
 	}
 
-<<<<<<< HEAD
 	if platform == cluster.ManagedRhoai {
 		if err := monitoring.NewServiceReconciler(ctx, mgr); err != nil {
 			os.Exit(1)
 		}
 	}
 
-	// get old release version before we create default DSCI CR
-	oldReleaseVersion, _ := upgrade.GetDeployedRelease(ctx, setupClient)
-
-=======
->>>>>>> e838877c
 	// Check if user opted for disabling DSC configuration
 	disableDSCConfig, existDSCConfig := os.LookupEnv("DISABLE_DSC_CONFIG")
 	if existDSCConfig && disableDSCConfig != "false" {
