--- conflicted
+++ resolved
@@ -5,13 +5,7 @@
     src: manifests
     dest: workbenches/notebooks
     ref_type: branch
-<<<<<<< HEAD
   odh-kserve-controller:
-    git.url: https://github.com/red-hat-data-services/kserve
-    git.commit: github.ref_name
-=======
-  kserve:
->>>>>>> 805c937b
     src: config
     dest: kserve
   odh-kf-notebook-controller:
