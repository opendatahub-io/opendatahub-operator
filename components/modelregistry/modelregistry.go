--- conflicted
+++ resolved
@@ -102,7 +102,6 @@
 	}
 	l.Info("apply manifests done")
 
-<<<<<<< HEAD
 	// Wait for deployment available
 	if enabled {
 		// first check if the service is up
@@ -111,8 +110,6 @@
 		}
 	}
 
-	return err
-=======
 	// Create additional model registry resources, componentEnabled=true because these extras are never deleted!
 	err = deploy.DeployManifestsFromPath(cli, owner, Path+"/extras", dscispec.ApplicationsNamespace, m.GetComponentName(), true)
 	if err != nil {
@@ -121,5 +118,4 @@
 	l.Info("apply extra manifests done")
 
 	return nil
->>>>>>> d6b108b0
 }