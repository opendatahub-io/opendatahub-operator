--- conflicted
+++ resolved
@@ -22,13 +22,10 @@
 	DependentPath          = deploy.DefaultManifestPath + "/" + DependentComponentName + "/base"
 )
 
-<<<<<<< HEAD
-=======
 // Verifies that Dashboard implements ComponentInterface.
 var _ components.ComponentInterface = (*ModelMeshServing)(nil)
 
 // ModelMeshServing struct holds the configuration for the ModelMeshServing component.
->>>>>>> 733423fb
 // +kubebuilder:object:generate=true
 type ModelMeshServing struct {
 	components.Component `json:""`
