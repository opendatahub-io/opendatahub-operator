// Package dashboard provides utility functions to config Open Data Hub Dashboard: A web dashboard that displays
// installed Open Data Hub components with easy access to component UIs and documentation
package dashboard

import (
	"context"
	"fmt"
	"path/filepath"
	"strings"

	operatorv1 "github.com/openshift/api/operator/v1"
	routev1 "github.com/openshift/api/route/v1"
	v1 "k8s.io/api/core/v1"
	apierrs "k8s.io/apimachinery/pkg/api/errors"
	metav1 "k8s.io/apimachinery/pkg/apis/meta/v1"
	"sigs.k8s.io/controller-runtime/pkg/client"

	dsciv1 "github.com/opendatahub-io/opendatahub-operator/v2/apis/dscinitialization/v1"
	"github.com/opendatahub-io/opendatahub-operator/v2/components"
	"github.com/opendatahub-io/opendatahub-operator/v2/pkg/cluster"
	"github.com/opendatahub-io/opendatahub-operator/v2/pkg/common"
	"github.com/opendatahub-io/opendatahub-operator/v2/pkg/deploy"
	"github.com/opendatahub-io/opendatahub-operator/v2/pkg/feature"
)

var (
	ComponentName            = "dashboard"
	ComponentNameSupported   = "rhods-dashboard"
	Path                     = deploy.DefaultManifestPath + "/" + ComponentName + "/base"
	PathServiceMesh          = deploy.DefaultManifestPath + "/" + ComponentName + "/overlays/service-mesh"
	PathSupported            = deploy.DefaultManifestPath + "/" + ComponentName + "/overlays/rhods"
	PathISVSM                = deploy.DefaultManifestPath + "/" + ComponentName + "/apps/apps-onprem"
	PathISVAddOn             = deploy.DefaultManifestPath + "/" + ComponentName + "/apps/apps-addon"
	PathOVMS                 = deploy.DefaultManifestPath + "/" + ComponentName + "/modelserving"
	PathODHDashboardConfig   = deploy.DefaultManifestPath + "/" + ComponentName + "/odhdashboardconfig"
	PathODHProjectController = deploy.DefaultManifestPath + "/" + ProjectController + "/base"
	PathConsoleLink          = deploy.DefaultManifestPath + "/" + ComponentName + "/consolelink"
	PathCRDs                 = deploy.DefaultManifestPath + "/" + ComponentName + "/crd"
	NameConsoleLink          = "console"
	NamespaceConsoleLink     = "openshift-console"
	PathAnaconda             = deploy.DefaultManifestPath + "/partners/anaconda/base/"
	ProjectController        = "odh-project-controller"
)

// Verifies that Dashboard implements ComponentInterface
var _ components.ComponentInterface = (*Dashboard)(nil)

type Dashboard struct {
	components.Component `json:""`
}

func (d *Dashboard) OverrideManifests(platform string) error {
	// If devflags are set, update default manifests path
	if len(d.DevFlags.Manifests) != 0 {
		manifestConfig := d.DevFlags.Manifests[0]
		if err := deploy.DownloadManifests(ComponentName, manifestConfig); err != nil {
			return err
		}
		// If overlay is defined, update paths
		if platform == string(deploy.ManagedRhods) || platform == string(deploy.SelfManagedRhods) {
			defaultKustomizePath := "overlays/rhods"
			if manifestConfig.SourcePath != "" {
				defaultKustomizePath = manifestConfig.SourcePath
			}
			PathSupported = filepath.Join(deploy.DefaultManifestPath, ComponentName, defaultKustomizePath)
		} else {
			defaultKustomizePath := "base"
			if manifestConfig.SourcePath != "" {
				defaultKustomizePath = manifestConfig.SourcePath
			}
			Path = filepath.Join(deploy.DefaultManifestPath, ComponentName, defaultKustomizePath)
		}
	}

	return nil
}

func (d *Dashboard) GetComponentName() string {
	return ComponentName
}

<<<<<<< HEAD
func (d *Dashboard) ReconcileComponent(cli client.Client, owner metav1.Object, dscispec *dsciv1.DSCInitializationSpec) error {
=======
// Verifies that Dashboard implements ComponentInterface.
var _ components.ComponentInterface = (*Dashboard)(nil)

//nolint:gocyclo
func (d *Dashboard) ReconcileComponent(cli client.Client, owner metav1.Object, dscispec *dsciv1.DSCInitializationSpec, currentComponentStatus bool) error {
>>>>>>> 91fe6f2b
	var imageParamMap = map[string]string{
		"odh-dashboard-image": "RELATED_IMAGE_ODH_DASHBOARD_IMAGE",
	}
	enabled := d.GetManagementState() == operatorv1.Managed
	monitoringEnabled := dscispec.Monitoring.ManagementState == operatorv1.Managed

	platform, err := deploy.GetPlatform(cli)
	if err != nil {
		return err
	}

	// Update Default rolebinding
	if enabled {
		if err := d.cleanOauthClientSecrets(cli, dscispec, currentComponentStatus); err != nil {
			return err
		}
		// Download manifests and update paths
		if err := d.OverrideManifests(string(platform)); err != nil {
			return err
		}

		if platform == deploy.OpenDataHub || platform == deploy.Unknown {
			if err := cluster.UpdatePodSecurityRolebinding(cli, dscispec.ApplicationsNamespace, "odh-dashboard"); err != nil {
				return err
			}
			// Deploy CRDs
			if err := d.deployCRDsForPlatform(cli, owner, dscispec.ApplicationsNamespace, platform); err != nil {
				return fmt.Errorf("failed to deploy %s crds %s: %v", ComponentName, PathCRDs, err)
			}
		}

		if platform == deploy.SelfManagedRhods || platform == deploy.ManagedRhods {
			if err := cluster.UpdatePodSecurityRolebinding(cli, dscispec.ApplicationsNamespace, "rhods-dashboard"); err != nil {
				return err
			}
			// Deploy CRDs
			if err := d.deployCRDsForPlatform(cli, owner, dscispec.ApplicationsNamespace, platform); err != nil {
				return fmt.Errorf("failed to deploy %s crds %s: %v", ComponentNameSupported, PathCRDs, err)
			}
			// Apply RHODS specific configs
			if err := d.applyRhodsSpecificConfigs(cli, owner, dscispec.ApplicationsNamespace, platform); err != nil {
				return err
			}
		}

		// Update image parameters (ODH does not use this solution, only downstream)
		if dscispec.DevFlags.ManifestsUri == "" && len(d.DevFlags.Manifests) == 0 {
			if err := deploy.ApplyParams(PathSupported, d.SetImageParamsMap(imageParamMap), false); err != nil {
				return err
			}
		}
	}

	// Deploy odh-dashboard manifests
	switch {
	case platform == deploy.OpenDataHub, platform == deploy.Unknown:
		base := Path
		if dscispec.ServiceMesh.ManagementState == operatorv1.Managed {
			base = PathServiceMesh
		}
		if err = deploy.DeployManifestsFromPath(cli, owner, base, dscispec.ApplicationsNamespace, ComponentName, enabled); err != nil {
			return err
		}

		if err := d.configureServiceMesh(cli, owner, dscispec); err != nil {
			return err
		}

	case platform == deploy.SelfManagedRhods, platform == deploy.ManagedRhods:
		// Apply authentication overlay
		if err := deploy.DeployManifestsFromPath(cli, owner, PathSupported, dscispec.ApplicationsNamespace, ComponentNameSupported, enabled); err != nil {
			return err
		}
	}

	switch platform {
	case deploy.SelfManagedRhods, deploy.ManagedRhods:
		sectionTitle := "OpenShift Managed Services"
		if platform == deploy.SelfManagedRhods {
			sectionTitle = "OpenShift Self Managed Services"
		}

		if err := d.deployISVManifests(cli, owner, ComponentNameSupported, dscispec.ApplicationsNamespace, platform); err != nil {
			return err
		}

		if err := d.deployConsoleLink(cli, owner, dscispec.ApplicationsNamespace, ComponentNameSupported, sectionTitle); err != nil {
			return err
		}
		// CloudService Monitoring handling
		if platform == deploy.ManagedRhods {
			if err := d.UpdatePrometheusConfig(cli, enabled && monitoringEnabled, ComponentNameSupported); err != nil {
				return err
			}
			if err = deploy.DeployManifestsFromPath(cli, owner,
				filepath.Join(deploy.DefaultManifestPath, "monitoring", "prometheus", "apps"),
				dscispec.Monitoring.Namespace,
				ComponentName+"prometheus", true); err != nil {
				return err
			}
		}
		return nil
	default:
		return nil
	}
}

func (d *Dashboard) Cleanup(cli client.Client, dscispec *dsciv1.DSCInitializationSpec) error {
	shouldConfigureServiceMesh, err := deploy.ShouldConfigureServiceMesh(cli, dscispec)
	if err != nil {
		return err
	}

	if shouldConfigureServiceMesh {
		serviceMeshInitializer := feature.NewFeaturesInitializer(dscispec, d.defineServiceMeshFeatures(dscispec))

		if err := serviceMeshInitializer.Prepare(); err != nil {
			return err
		}

		if err := serviceMeshInitializer.Delete(); err != nil {
			return err
		}
	}

	return nil
}

func (d *Dashboard) DeepCopyInto(target *Dashboard) {
	*target = *d
	target.Component = d.Component
}

func (d *Dashboard) deployCRDsForPlatform(cli client.Client, owner metav1.Object, namespace string, platform deploy.Platform) error {
	componentName := ComponentName
	if platform == deploy.SelfManagedRhods || platform == deploy.ManagedRhods {
		componentName = ComponentNameSupported
	}

	enabled := d.ManagementState == operatorv1.Managed

	return deploy.DeployManifestsFromPath(cli, owner, PathCRDs, namespace, componentName, enabled)
}

func (d *Dashboard) applyRhodsSpecificConfigs(cli client.Client, owner metav1.Object, namespace string, platform deploy.Platform) error {
	dashboardConfig := filepath.Join(PathODHDashboardConfig, "odhdashboardconfig.yaml")
	adminGroups := map[deploy.Platform]string{
		deploy.SelfManagedRhods: "rhods-admins",
		deploy.ManagedRhods:     "dedicated-admins",
	}[platform]

	if err := common.ReplaceInFile(dashboardConfig, map[string]string{"<admin_groups>": adminGroups}); err != nil {
		return err
	}

	enabled := d.ManagementState == operatorv1.Managed
	if err := deploy.DeployManifestsFromPath(cli, owner, PathODHDashboardConfig, namespace, ComponentNameSupported, enabled); err != nil {
		return fmt.Errorf("failed to set dashboard config from %s: %w", PathODHDashboardConfig, err)
	}

	if err := deploy.DeployManifestsFromPath(cli, owner, PathOVMS, namespace, ComponentNameSupported, enabled); err != nil {
		return fmt.Errorf("failed to set dashboard OVMS from %s: %w", PathOVMS, err)
	}

	if err := cluster.CreateSecret(cli, "anaconda-ce-access", namespace); err != nil {
		return fmt.Errorf("failed to create access-secret for anaconda: %w", err)
	}

	return deploy.DeployManifestsFromPath(cli, owner, PathAnaconda, namespace, ComponentNameSupported, enabled)
}

func (d *Dashboard) deployISVManifests(cli client.Client, owner metav1.Object, componentName, namespace string, platform deploy.Platform) error {
	var path string
	switch platform {
	case deploy.SelfManagedRhods:
		path = PathISVSM
	case deploy.ManagedRhods:
		path = PathISVAddOn
	default:
		return nil
	}

	enabled := d.ManagementState == operatorv1.Managed
	if err := deploy.DeployManifestsFromPath(cli, owner, path, namespace, componentName, enabled); err != nil {
		return fmt.Errorf("failed to set dashboard ISV from %s: %w", path, err)
	}

	return nil
}

func (d *Dashboard) deployConsoleLink(cli client.Client, owner metav1.Object, namespace, componentName, sectionTitle string) error {
	pathConsoleLink := filepath.Join(PathConsoleLink, "consolelink.yaml")

	consoleRoute := &routev1.Route{}
	if err := cli.Get(context.TODO(), client.ObjectKey{Name: NameConsoleLink, Namespace: NamespaceConsoleLink}, consoleRoute); err != nil {
		return fmt.Errorf("error getting console route URL: %w", err)
	}

	domainIndex := strings.Index(consoleRoute.Spec.Host, ".")
	consoleLinkDomain := consoleRoute.Spec.Host[domainIndex+1:]
	err := common.ReplaceInFile(pathConsoleLink, map[string]string{
		"<rhods-dashboard-url>": "https://rhods-dashboard-" + namespace + "." + consoleLinkDomain,
		"<section-title>":       sectionTitle,
	})
	if err != nil {
		return fmt.Errorf("error replacing with correct dashboard url for ConsoleLink: %w", err)
	}

	enabled := d.ManagementState == operatorv1.Managed
	err = deploy.DeployManifestsFromPath(cli, owner, PathConsoleLink, namespace, componentName, enabled)
	if err != nil {
		return fmt.Errorf("failed to set dashboard consolelink from %s: %w", PathConsoleLink, err)
	}

	return nil
}

func (d *Dashboard) cleanOauthClientSecrets(cli client.Client, dscispec *dsciv1.DSCInitializationSpec, currentComponentStatus bool) error {
	// Remove previous oauth-client secrets
	// Check if component is going from state of `Not Installed --> Installed`
	// Assumption: Component is currently set to enabled
	if !currentComponentStatus {
		// Delete client secrets from previous installation
		oauthClientSecret := &v1.Secret{}
		err := cli.Get(context.TODO(), client.ObjectKey{
			Namespace: dscispec.ApplicationsNamespace,
			Name:      "dashboard-oauth-client",
		}, oauthClientSecret)
		if err != nil {
			if !apierrs.IsNotFound(err) {
				return err
			}
		} else {
			err := cli.Delete(context.TODO(), oauthClientSecret)
			if err != nil {
				return fmt.Errorf("error deleting oauth client secret: %v", err)
			}
		}
	}
	return nil
}<|MERGE_RESOLUTION|>--- conflicted
+++ resolved
@@ -45,6 +45,7 @@
 // Verifies that Dashboard implements ComponentInterface
 var _ components.ComponentInterface = (*Dashboard)(nil)
 
+// +kubebuilder:object:generate=true
 type Dashboard struct {
 	components.Component `json:""`
 }
@@ -79,15 +80,8 @@
 	return ComponentName
 }
 
-<<<<<<< HEAD
-func (d *Dashboard) ReconcileComponent(cli client.Client, owner metav1.Object, dscispec *dsciv1.DSCInitializationSpec) error {
-=======
-// Verifies that Dashboard implements ComponentInterface.
-var _ components.ComponentInterface = (*Dashboard)(nil)
-
 //nolint:gocyclo
 func (d *Dashboard) ReconcileComponent(cli client.Client, owner metav1.Object, dscispec *dsciv1.DSCInitializationSpec, currentComponentStatus bool) error {
->>>>>>> 91fe6f2b
 	var imageParamMap = map[string]string{
 		"odh-dashboard-image": "RELATED_IMAGE_ODH_DASHBOARD_IMAGE",
 	}
@@ -189,6 +183,7 @@
 				return err
 			}
 		}
+
 		return nil
 	default:
 		return nil
@@ -214,11 +209,6 @@
 	}
 
 	return nil
-}
-
-func (d *Dashboard) DeepCopyInto(target *Dashboard) {
-	*target = *d
-	target.Component = d.Component
 }
 
 func (d *Dashboard) deployCRDsForPlatform(cli client.Client, owner metav1.Object, namespace string, platform deploy.Platform) error {
