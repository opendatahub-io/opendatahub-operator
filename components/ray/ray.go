--- conflicted
+++ resolved
@@ -19,13 +19,10 @@
 	RayPath       = deploy.DefaultManifestPath + "/" + ComponentName + "/openshift"
 )
 
-<<<<<<< HEAD
-=======
 // Verifies that Ray implements ComponentInterface.
 var _ components.ComponentInterface = (*Ray)(nil)
 
 // Ray struct holds the configuration for the Ray component.
->>>>>>> 733423fb
 // +kubebuilder:object:generate=true
 type Ray struct {
 	components.Component `json:""`
