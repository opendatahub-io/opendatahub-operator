--- conflicted
+++ resolved
@@ -2,17 +2,9 @@
 package workbenches
 
 import (
-	"github.com/opendatahub-io/opendatahub-operator/v2/pkg/feature/servicemesh"
 	"path/filepath"
 	"strings"
 
-<<<<<<< HEAD
-	dsci "github.com/opendatahub-io/opendatahub-operator/v2/apis/dscinitialization/v1"
-	"github.com/opendatahub-io/opendatahub-operator/v2/components"
-	"github.com/opendatahub-io/opendatahub-operator/v2/pkg/cluster"
-	"github.com/opendatahub-io/opendatahub-operator/v2/pkg/deploy"
-=======
->>>>>>> adb66588
 	operatorv1 "github.com/openshift/api/operator/v1"
 	metav1 "k8s.io/apimachinery/pkg/apis/meta/v1"
 	"sigs.k8s.io/controller-runtime/pkg/client"
@@ -21,6 +13,7 @@
 	"github.com/opendatahub-io/opendatahub-operator/v2/components"
 	"github.com/opendatahub-io/opendatahub-operator/v2/pkg/cluster"
 	"github.com/opendatahub-io/opendatahub-operator/v2/pkg/deploy"
+	"github.com/opendatahub-io/opendatahub-operator/v2/pkg/feature/servicemesh"
 )
 
 var (
@@ -121,23 +114,12 @@
 		}
 
 		if platform == deploy.SelfManagedRhods || platform == deploy.ManagedRhods {
-<<<<<<< HEAD
 			if _, err := cluster.CreateNamespace(cli, "rhods-notebooks"); err != nil {
-=======
-			_, err := cluster.CreateNamespace(cli, "rhods-notebooks")
-			if err != nil {
->>>>>>> adb66588
 				// no need to log error as it was already logged in createOdhNamespace
 				return err
 			}
 		}
-<<<<<<< HEAD
 		if err := cluster.UpdatePodSecurityRolebinding(cli, dscispec.ApplicationsNamespace, "notebook-controller-service-account"); err != nil {
-=======
-		// Update Default rolebinding
-		err = cluster.UpdatePodSecurityRolebinding(cli, dscispec.ApplicationsNamespace, "notebook-controller-service-account")
-		if err != nil {
->>>>>>> adb66588
 			return err
 		}
 	}
