package kserve

import (
	"path"

	dsci "github.com/opendatahub-io/opendatahub-operator/v2/apis/dscinitialization/v1"
	featurev1 "github.com/opendatahub-io/opendatahub-operator/v2/apis/features/v1"
	"github.com/opendatahub-io/opendatahub-operator/v2/pkg/feature"
	"github.com/opendatahub-io/opendatahub-operator/v2/pkg/feature/serverless"
	"github.com/opendatahub-io/opendatahub-operator/v2/pkg/feature/servicemesh"
	"github.com/opendatahub-io/opendatahub-operator/v2/pkg/gvr"
)

const (
	knativeServingNamespace = "knative-serving"
	templatesDir            = "templates/serverless"
)

<<<<<<< HEAD
func (k *Kserve) configureServerlessFeatures(dscispec *dsci.DSCInitializationSpec, origin featurev1.Origin) feature.DefinedFeatures {
	return func(s *feature.FeaturesInitializer) error {
		var rootDir = filepath.Join(feature.BaseOutputDir, s.DSCInitializationSpec.ApplicationsNamespace)
		if err := feature.CopyEmbeddedFiles(templatesDir, rootDir); err != nil {
			return err
		}

		servingDeployment, err := feature.CreateFeature("serverless-serving-deployment").
			For(dscispec, origin).
			Manifests(
				path.Join(rootDir, templatesDir, "serving-install"),
			).
			WithData(PopulateComponentSettings(k)).
			PreConditions(
				serverless.EnsureServerlessOperatorInstalled,
				serverless.EnsureServerlessAbsent,
				servicemesh.EnsureServiceMeshInstalled,
				feature.CreateNamespaceIfNotExists(knativeServingNamespace),
			).
			PostConditions(
				feature.WaitForPodsToBeReady(knativeServingNamespace),
			).
			Load()
		if err != nil {
			return err
		}
		s.Features = append(s.Features, servingDeployment)

		servingIstioGateways, err := feature.CreateFeature("serverless-serving-gateways").
			For(dscispec, origin).
			PreConditions(
				// Check serverless is installed
				feature.WaitForResourceToBeCreated(knativeServingNamespace, gvr.KnativeServing)).
			WithData(
				serverless.ServingDefaultValues,
				serverless.ServingIngressDomain,
				PopulateComponentSettings(k),
			).
			WithResources(serverless.ServingCertificateResource).
			Manifests(
				path.Join(rootDir, templatesDir, "serving-istio-gateways"),
			).
			Load()
		if err != nil {
			return err
		}
		s.Features = append(s.Features, servingIstioGateways)
		return nil
=======
func (k *Kserve) configureServerlessFeatures(s *feature.FeaturesInitializer) error {
	servingDeployment, err := feature.CreateFeature("serverless-serving-deployment").
		For(s.DSCInitializationSpec).
		Manifests(
			path.Join(templatesDir, "serving-install"),
		).
		WithData(PopulateComponentSettings(k)).
		PreConditions(
			serverless.EnsureServerlessOperatorInstalled,
			serverless.EnsureServerlessAbsent,
			servicemesh.EnsureServiceMeshInstalled,
			feature.CreateNamespaceIfNotExists(knativeServingNamespace),
		).
		PostConditions(
			feature.WaitForPodsToBeReady(knativeServingNamespace),
		).
		Load()
	if err != nil {
		return err
	}
	s.Features = append(s.Features, servingDeployment)

	servingIstioGateways, err := feature.CreateFeature("serverless-serving-gateways").
		For(s.DSCInitializationSpec).
		PreConditions(
			// Check serverless is installed
			feature.WaitForResourceToBeCreated(knativeServingNamespace, gvr.KnativeServing),
		).
		WithData(
			serverless.ServingDefaultValues,
			serverless.ServingIngressDomain,
			PopulateComponentSettings(k),
		).
		WithResources(serverless.ServingCertificateResource).
		Manifests(
			path.Join(templatesDir, "serving-istio-gateways"),
		).
		Load()
	if err != nil {
		return err
>>>>>>> 0e9c4ed4
	}
}

func PopulateComponentSettings(k *Kserve) feature.Action {
	return func(f *feature.Feature) error {
		f.Spec.Serving = &k.Serving
		return nil
	}
}<|MERGE_RESOLUTION|>--- conflicted
+++ resolved
@@ -16,18 +16,13 @@
 	templatesDir            = "templates/serverless"
 )
 
-<<<<<<< HEAD
 func (k *Kserve) configureServerlessFeatures(dscispec *dsci.DSCInitializationSpec, origin featurev1.Origin) feature.DefinedFeatures {
 	return func(s *feature.FeaturesInitializer) error {
-		var rootDir = filepath.Join(feature.BaseOutputDir, s.DSCInitializationSpec.ApplicationsNamespace)
-		if err := feature.CopyEmbeddedFiles(templatesDir, rootDir); err != nil {
-			return err
-		}
 
 		servingDeployment, err := feature.CreateFeature("serverless-serving-deployment").
 			For(dscispec, origin).
 			Manifests(
-				path.Join(rootDir, templatesDir, "serving-install"),
+				path.Join(templatesDir, "serving-install"),
 			).
 			WithData(PopulateComponentSettings(k)).
 			PreConditions(
@@ -57,7 +52,7 @@
 			).
 			WithResources(serverless.ServingCertificateResource).
 			Manifests(
-				path.Join(rootDir, templatesDir, "serving-istio-gateways"),
+				path.Join(templatesDir, "serving-istio-gateways"),
 			).
 			Load()
 		if err != nil {
@@ -65,48 +60,6 @@
 		}
 		s.Features = append(s.Features, servingIstioGateways)
 		return nil
-=======
-func (k *Kserve) configureServerlessFeatures(s *feature.FeaturesInitializer) error {
-	servingDeployment, err := feature.CreateFeature("serverless-serving-deployment").
-		For(s.DSCInitializationSpec).
-		Manifests(
-			path.Join(templatesDir, "serving-install"),
-		).
-		WithData(PopulateComponentSettings(k)).
-		PreConditions(
-			serverless.EnsureServerlessOperatorInstalled,
-			serverless.EnsureServerlessAbsent,
-			servicemesh.EnsureServiceMeshInstalled,
-			feature.CreateNamespaceIfNotExists(knativeServingNamespace),
-		).
-		PostConditions(
-			feature.WaitForPodsToBeReady(knativeServingNamespace),
-		).
-		Load()
-	if err != nil {
-		return err
-	}
-	s.Features = append(s.Features, servingDeployment)
-
-	servingIstioGateways, err := feature.CreateFeature("serverless-serving-gateways").
-		For(s.DSCInitializationSpec).
-		PreConditions(
-			// Check serverless is installed
-			feature.WaitForResourceToBeCreated(knativeServingNamespace, gvr.KnativeServing),
-		).
-		WithData(
-			serverless.ServingDefaultValues,
-			serverless.ServingIngressDomain,
-			PopulateComponentSettings(k),
-		).
-		WithResources(serverless.ServingCertificateResource).
-		Manifests(
-			path.Join(templatesDir, "serving-istio-gateways"),
-		).
-		Load()
-	if err != nil {
-		return err
->>>>>>> 0e9c4ed4
 	}
 }
 
