--- conflicted
+++ resolved
@@ -3,8 +3,6 @@
 import (
 	"path"
 
-	dsci "github.com/opendatahub-io/opendatahub-operator/v2/apis/dscinitialization/v1"
-	featurev1 "github.com/opendatahub-io/opendatahub-operator/v2/apis/features/v1"
 	"github.com/opendatahub-io/opendatahub-operator/v2/pkg/feature"
 	"github.com/opendatahub-io/opendatahub-operator/v2/pkg/feature/serverless"
 	"github.com/opendatahub-io/opendatahub-operator/v2/pkg/feature/servicemesh"
@@ -32,52 +30,7 @@
 			return servingDeploymentErr
 		}
 
-<<<<<<< HEAD
-func (k *Kserve) configureServerlessFeatures(dscispec *dsci.DSCInitializationSpec, origin featurev1.Origin) feature.DefinedFeatures {
-	return func(s *feature.FeaturesInitializer) error {
-		servingDeployment, err := feature.CreateFeature("serverless-serving-deployment").
-			For(dscispec, origin).
-			Manifests(
-				path.Join(templatesDir, "serving-install"),
-			).
-			WithData(PopulateComponentSettings(k)).
-			PreConditions(
-				serverless.EnsureServerlessOperatorInstalled,
-				serverless.EnsureServerlessAbsent,
-				servicemesh.EnsureServiceMeshInstalled,
-				feature.CreateNamespaceIfNotExists(knativeServingNamespace),
-			).
-			PostConditions(
-				feature.WaitForPodsToBeReady(knativeServingNamespace),
-			).
-			Load()
-		if err != nil {
-			return err
-		}
-		s.Features = append(s.Features, servingDeployment)
-
-		servingIstioGateways, err := feature.CreateFeature("serverless-serving-gateways").
-			For(dscispec, origin).
-			PreConditions(
-				// Check serverless is installed
-				feature.WaitForResourceToBeCreated(knativeServingNamespace, gvr.KnativeServing),
-			).
-			WithData(
-				serverless.ServingDefaultValues,
-				serverless.ServingIngressDomain,
-				PopulateComponentSettings(k),
-			).
-			WithResources(serverless.ServingCertificateResource).
-			Manifests(
-				path.Join(templatesDir, "serving-istio-gateways"),
-			).
-			Load()
-		if err != nil {
-			return err
-		}
-		s.Features = append(s.Features, servingIstioGateways)
-=======
-		servingNetIstioSecretFilterinErr := feature.CreateFeature("serverless-net-istio-secret-filtering").
+		servingNetIstioSecretFilteringErr := feature.CreateFeature("serverless-net-istio-secret-filtering").
 			For(handler).
 			Manifests(
 				path.Join(feature.ServerlessDir, "serving-net-istio-secret-filtering.patch.tmpl"),
@@ -88,8 +41,8 @@
 				feature.WaitForPodsToBeReady(serverless.KnativeServingNamespace),
 			).
 			Load()
-		if servingNetIstioSecretFilterinErr != nil {
-			return servingNetIstioSecretFilterinErr
+		if servingNetIstioSecretFilteringErr != nil {
+			return servingNetIstioSecretFilteringErr
 		}
 
 		serverlessGwErr := feature.CreateFeature("serverless-serving-gateways").
@@ -109,7 +62,6 @@
 			return serverlessGwErr
 		}
 
->>>>>>> d6168fd6
 		return nil
 	}
 }
