package kserve

import (
	"path"

	"github.com/opendatahub-io/opendatahub-operator/v2/pkg/feature"
	"github.com/opendatahub-io/opendatahub-operator/v2/pkg/feature/serverless"
	"github.com/opendatahub-io/opendatahub-operator/v2/pkg/feature/servicemesh"
	"github.com/opendatahub-io/opendatahub-operator/v2/pkg/gvr"
)

const (
	knativeServingNamespace = "knative-serving"
)

<<<<<<< HEAD
func (k *Kserve) configureServerlessFeatures(s *feature.FeaturesInitializer) error {
	servingDeployment, err := feature.CreateFeature("serverless-serving-deployment").
		For(s.DSCInitializationSpec).
		Manifests(
			path.Join(feature.ServerlessDir, "serving-install"),
		).
		WithData(PopulateComponentSettings(k)).
		PreConditions(
			serverless.EnsureServerlessOperatorInstalled,
			serverless.EnsureServerlessAbsent,
			servicemesh.EnsureServiceMeshInstalled,
			feature.CreateNamespaceIfNotExists(knativeServingNamespace),
		).
		PostConditions(
			feature.WaitForPodsToBeReady(knativeServingNamespace),
		).
		Load()
	if err != nil {
		return err
	}
	s.Features = append(s.Features, servingDeployment)

	servingIstioGateways, err := feature.CreateFeature("serverless-serving-gateways").
		For(s.DSCInitializationSpec).
		PreConditions(
			// Check serverless is installed
			feature.WaitForResourceToBeCreated(knativeServingNamespace, gvr.KnativeServing),
		).
		WithData(
			serverless.ServingDefaultValues,
			serverless.ServingIngressDomain,
			PopulateComponentSettings(k),
		).
		WithResources(serverless.ServingCertificateResource).
		Manifests(
			path.Join(feature.ServerlessDir, "serving-istio-gateways"),
		).
		Load()
	if err != nil {
		return err
=======
func (k *Kserve) configureServerlessFeatures() feature.DefinedFeatures {
	return func(initializer *feature.FeaturesInitializer) error {
		servingDeployment, err := feature.CreateFeature("serverless-serving-deployment").
			With(initializer.DSCInitializationSpec).
			From(initializer.Source).
			Manifests(
				path.Join(templatesDir, "serving-install"),
			).
			WithData(PopulateComponentSettings(k)).
			PreConditions(
				serverless.EnsureServerlessOperatorInstalled,
				serverless.EnsureServerlessAbsent,
				servicemesh.EnsureServiceMeshInstalled,
				feature.CreateNamespaceIfNotExists(knativeServingNamespace),
			).
			PostConditions(
				feature.WaitForPodsToBeReady(knativeServingNamespace),
			).
			Load()
		if err != nil {
			return err
		}
		initializer.Features = append(initializer.Features, servingDeployment)

		servingIstioGateways, err := feature.CreateFeature("serverless-serving-gateways").
			With(initializer.DSCInitializationSpec).
			From(initializer.Source).
			PreConditions(
				// Check serverless is installed
				feature.WaitForResourceToBeCreated(knativeServingNamespace, gvr.KnativeServing)).
			WithData(
				serverless.ServingDefaultValues,
				serverless.ServingIngressDomain,
				PopulateComponentSettings(k),
			).
			WithResources(serverless.ServingCertificateResource).
			Manifests(
				path.Join(templatesDir, "serving-istio-gateways"),
			).
			Load()
		if err != nil {
			return err
		}
		initializer.Features = append(initializer.Features, servingIstioGateways)
		return nil
>>>>>>> 3558db6f
	}
}

func PopulateComponentSettings(k *Kserve) feature.Action {
	return func(f *feature.Feature) error {
		f.Spec.Serving = &k.Serving
		return nil
	}
}<|MERGE_RESOLUTION|>--- conflicted
+++ resolved
@@ -13,55 +13,13 @@
 	knativeServingNamespace = "knative-serving"
 )
 
-<<<<<<< HEAD
-func (k *Kserve) configureServerlessFeatures(s *feature.FeaturesInitializer) error {
-	servingDeployment, err := feature.CreateFeature("serverless-serving-deployment").
-		For(s.DSCInitializationSpec).
-		Manifests(
-			path.Join(feature.ServerlessDir, "serving-install"),
-		).
-		WithData(PopulateComponentSettings(k)).
-		PreConditions(
-			serverless.EnsureServerlessOperatorInstalled,
-			serverless.EnsureServerlessAbsent,
-			servicemesh.EnsureServiceMeshInstalled,
-			feature.CreateNamespaceIfNotExists(knativeServingNamespace),
-		).
-		PostConditions(
-			feature.WaitForPodsToBeReady(knativeServingNamespace),
-		).
-		Load()
-	if err != nil {
-		return err
-	}
-	s.Features = append(s.Features, servingDeployment)
-
-	servingIstioGateways, err := feature.CreateFeature("serverless-serving-gateways").
-		For(s.DSCInitializationSpec).
-		PreConditions(
-			// Check serverless is installed
-			feature.WaitForResourceToBeCreated(knativeServingNamespace, gvr.KnativeServing),
-		).
-		WithData(
-			serverless.ServingDefaultValues,
-			serverless.ServingIngressDomain,
-			PopulateComponentSettings(k),
-		).
-		WithResources(serverless.ServingCertificateResource).
-		Manifests(
-			path.Join(feature.ServerlessDir, "serving-istio-gateways"),
-		).
-		Load()
-	if err != nil {
-		return err
-=======
 func (k *Kserve) configureServerlessFeatures() feature.DefinedFeatures {
 	return func(initializer *feature.FeaturesInitializer) error {
 		servingDeployment, err := feature.CreateFeature("serverless-serving-deployment").
 			With(initializer.DSCInitializationSpec).
 			From(initializer.Source).
 			Manifests(
-				path.Join(templatesDir, "serving-install"),
+				path.Join(feature.ServerlessDir, "serving-install"),
 			).
 			WithData(PopulateComponentSettings(k)).
 			PreConditions(
@@ -92,7 +50,7 @@
 			).
 			WithResources(serverless.ServingCertificateResource).
 			Manifests(
-				path.Join(templatesDir, "serving-istio-gateways"),
+				path.Join(feature.ServerlessDir, "serving-istio-gateways"),
 			).
 			Load()
 		if err != nil {
@@ -100,7 +58,6 @@
 		}
 		initializer.Features = append(initializer.Features, servingIstioGateways)
 		return nil
->>>>>>> 3558db6f
 	}
 }
 
