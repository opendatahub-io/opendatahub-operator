package kserve

import (
	"context"
	"fmt"
	"path"

	operatorv1 "github.com/openshift/api/operator/v1"
	"sigs.k8s.io/controller-runtime/pkg/client"

	dsciv1 "github.com/opendatahub-io/opendatahub-operator/v2/apis/dscinitialization/v1"
	"github.com/opendatahub-io/opendatahub-operator/v2/pkg/cluster"
	"github.com/opendatahub-io/opendatahub-operator/v2/pkg/feature"
	"github.com/opendatahub-io/opendatahub-operator/v2/pkg/feature/manifest"
	"github.com/opendatahub-io/opendatahub-operator/v2/pkg/feature/servicemesh"
)

func (k *Kserve) configureServiceMesh(ctx context.Context, cli client.Client, dscispec *dsciv1.DSCInitializationSpec) error {
	if dscispec.ServiceMesh != nil {
		if dscispec.ServiceMesh.ManagementState == operatorv1.Managed && k.GetManagementState() == operatorv1.Managed {
			serviceMeshInitializer := feature.ComponentFeaturesHandler(k.GetComponentName(), dscispec.ApplicationsNamespace, k.defineServiceMeshFeatures(ctx, cli, dscispec))
			return serviceMeshInitializer.Apply(ctx)
		}
		if dscispec.ServiceMesh.ManagementState == operatorv1.Unmanaged && k.GetManagementState() == operatorv1.Managed {
			return nil
		}
	}

	return k.removeServiceMeshConfigurations(ctx, cli, dscispec)
}

func (k *Kserve) removeServiceMeshConfigurations(ctx context.Context, cli client.Client, dscispec *dsciv1.DSCInitializationSpec) error {
	serviceMeshInitializer := feature.ComponentFeaturesHandler(k.GetComponentName(), dscispec.ApplicationsNamespace, k.defineServiceMeshFeatures(ctx, cli, dscispec))
	return serviceMeshInitializer.Delete(ctx)
}

func (k *Kserve) defineServiceMeshFeatures(ctx context.Context, cli client.Client, dscispec *dsciv1.DSCInitializationSpec) feature.FeaturesProvider {
	return func(registry feature.FeaturesRegistry) error {
		authorinoInstalled, err := cluster.SubscriptionExists(ctx, cli, "authorino-operator")
		if err != nil {
			return fmt.Errorf("failed to list subscriptions %w", err)
		}

		if authorinoInstalled {
			kserveExtAuthzErr := registry.Add(feature.Define("kserve-external-authz").
				Manifests(
					manifest.Location(Resources.Location).
						Include(
							path.Join(Resources.ServiceMeshDir, "activator-envoyfilter.tmpl.yaml"),
							path.Join(Resources.ServiceMeshDir, "envoy-oauth-temp-fix.tmpl.yaml"),
							path.Join(Resources.ServiceMeshDir, "kserve-predictor-authorizationpolicy.tmpl.yaml"),
							path.Join(Resources.ServiceMeshDir, "z-migrations"),
						),
				).
				Managed().
				WithData(
					feature.Entry("Domain", cluster.GetDomain),
					servicemesh.FeatureData.ControlPlane.Define(dscispec).AsAction(),
				).
				WithData(
					servicemesh.FeatureData.Authorization.All(dscispec)...,
				),
			)

			if kserveExtAuthzErr != nil {
				return kserveExtAuthzErr
			}
		} else {
			fmt.Println("WARN: Authorino operator is not installed on the cluster, skipping authorization capability")
		}

<<<<<<< HEAD
		return registry.Add(feature.Define("kserve-temporary-fixes").
			Manifests(
				manifest.Location(Resources.Location).
					Include(
						path.Join(Resources.ServiceMeshDir, "grpc-envoyfilter-temp-fix.tmpl.yaml"),
					),
			).
			Managed().
			WithData(servicemesh.FeatureData.ControlPlane.Define(dscispec).AsAction()),
		)
=======
		return nil
>>>>>>> 562d09c7
	}
}<|MERGE_RESOLUTION|>--- conflicted
+++ resolved
@@ -69,19 +69,6 @@
 			fmt.Println("WARN: Authorino operator is not installed on the cluster, skipping authorization capability")
 		}
 
-<<<<<<< HEAD
-		return registry.Add(feature.Define("kserve-temporary-fixes").
-			Manifests(
-				manifest.Location(Resources.Location).
-					Include(
-						path.Join(Resources.ServiceMeshDir, "grpc-envoyfilter-temp-fix.tmpl.yaml"),
-					),
-			).
-			Managed().
-			WithData(servicemesh.FeatureData.ControlPlane.Define(dscispec).AsAction()),
-		)
-=======
 		return nil
->>>>>>> 562d09c7
 	}
 }