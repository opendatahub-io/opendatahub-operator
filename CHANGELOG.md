
## Release 0.9.0 (2020-11-04T21:26:33)
### Features
* enable thoth-bot kebechet to handle release changelogs (#72)

## Release 1.0.0 (2021-02-03T17:23:58)
### Improvements
* Add ODH 1.0 release bundle manifest (#84)
* Adding Dockerfile.bundle and bundle dir to build bundle images (#81)

## Release 1.0.1 (2021-02-18T20:31:05)
### Features
* Update .thoth.yaml
<<<<<<< HEAD
=======

## Release 1.0.4 (2021-03-11T19:17:30)
>>>>>>> c2584edc
### Bug Fix
* Rebase the version string with latest release (#104)

## Release 1.0.6 (2021-03-25T17:17:12)
### Bug Fix
* Bump version to v1.0.5 for kebechet bot (#109)

## Release 1.0.9 (2021-04-15T16:14:40)
### Improvements
* Fix imagestream watch (#118)
* Update resource watches (#116)
### Features
* Implement clean uninstall of operator (#117)

## Release 1.0.10 (2021-04-22T13:13:22)
### Improvements
* Update ODH operator to reconcile updated objects (#119)
### Features
* Implement initial KfDef status (#113)

## Release 1.0.11 (2021-05-05T19:58:47)
### Improvements
<<<<<<< HEAD
* Add community operator release v1.0.10
=======
* Add community operator release v1.0.10

## Release 1.1.0 (2021-06-21T01:41:47)
### Improvements
* Add OLM files for v1.1.0 release
>>>>>>> c2584edc
<|MERGE_RESOLUTION|>--- conflicted
+++ resolved
@@ -11,11 +11,8 @@
 ## Release 1.0.1 (2021-02-18T20:31:05)
 ### Features
 * Update .thoth.yaml
-<<<<<<< HEAD
-=======
 
 ## Release 1.0.4 (2021-03-11T19:17:30)
->>>>>>> c2584edc
 ### Bug Fix
 * Rebase the version string with latest release (#104)
 
@@ -38,12 +35,8 @@
 
 ## Release 1.0.11 (2021-05-05T19:58:47)
 ### Improvements
-<<<<<<< HEAD
-* Add community operator release v1.0.10
-=======
 * Add community operator release v1.0.10
 
 ## Release 1.1.0 (2021-06-21T01:41:47)
 ### Improvements
-* Add OLM files for v1.1.0 release
->>>>>>> c2584edc
+* Add OLM files for v1.1.0 release