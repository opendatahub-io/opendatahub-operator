package feature

import (
	"strings"

	featurev1 "github.com/opendatahub-io/opendatahub-operator/v2/apis/features/v1"
	infrav1 "github.com/opendatahub-io/opendatahub-operator/v2/infrastructure/v1"
)

type Spec struct {
<<<<<<< HEAD
	*v1.ServiceMeshSpec
	OAuth        OAuth
	AppNamespace string
	Domain       string
	Tracker      *v1.FeatureTracker
=======
	*infrav1.ServiceMeshSpec
	Serving                  *infrav1.ServingSpec
	OAuth                    OAuth
	AppNamespace             string
	Domain                   string
	KnativeCertificateSecret string
	KnativeIngressDomain     string
	Tracker                  *featurev1.FeatureTracker
>>>>>>> 91fe6f2b
}

type OAuth struct {
	AuthzEndpoint,
	TokenEndpoint,
	Route,
	Port,
	ClientSecret,
	Hmac string
}

func ReplaceChar(s string, oldChar, newChar string) string {
	return strings.ReplaceAll(s, oldChar, newChar)
}<|MERGE_RESOLUTION|>--- conflicted
+++ resolved
@@ -8,13 +8,6 @@
 )
 
 type Spec struct {
-<<<<<<< HEAD
-	*v1.ServiceMeshSpec
-	OAuth        OAuth
-	AppNamespace string
-	Domain       string
-	Tracker      *v1.FeatureTracker
-=======
 	*infrav1.ServiceMeshSpec
 	Serving                  *infrav1.ServingSpec
 	OAuth                    OAuth
@@ -23,7 +16,6 @@
 	KnativeCertificateSecret string
 	KnativeIngressDomain     string
 	Tracker                  *featurev1.FeatureTracker
->>>>>>> 91fe6f2b
 }
 
 type OAuth struct {
