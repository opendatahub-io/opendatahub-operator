package feature

import (
	"strings"

	featurev1 "github.com/opendatahub-io/opendatahub-operator/v2/apis/features/v1"
	infrav1 "github.com/opendatahub-io/opendatahub-operator/v2/infrastructure/v1"
)

type Spec struct {
	*infrav1.ServiceMeshSpec
	Serving                  *infrav1.ServingSpec
	OAuth                    OAuth
	AppNamespace             string
	Domain                   string
	KnativeCertificateSecret string
	KnativeIngressDomain     string
	Tracker                  *featurev1.FeatureTracker
<<<<<<< HEAD
	Origin                   *featurev1.Origin
=======
	Source                   *featurev1.Source
>>>>>>> d6168fd6
}

type OAuth struct {
	AuthzEndpoint,
	TokenEndpoint,
	Route,
	Port,
	ClientSecret,
	Hmac string
}

func ReplaceChar(s string, oldChar, newChar string) string {
	return strings.ReplaceAll(s, oldChar, newChar)
}<|MERGE_RESOLUTION|>--- conflicted
+++ resolved
@@ -16,11 +16,7 @@
 	KnativeCertificateSecret string
 	KnativeIngressDomain     string
 	Tracker                  *featurev1.FeatureTracker
-<<<<<<< HEAD
-	Origin                   *featurev1.Origin
-=======
 	Source                   *featurev1.Source
->>>>>>> d6168fd6
 }
 
 type OAuth struct {
