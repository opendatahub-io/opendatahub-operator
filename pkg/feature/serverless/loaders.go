package serverless

import (
	"fmt"
	"strings"

	"github.com/opendatahub-io/opendatahub-operator/v2/pkg/cluster"
	"github.com/opendatahub-io/opendatahub-operator/v2/pkg/feature"
)

const DefaultCertificateSecretName = "knative-serving-cert"

func ServingDefaultValues(f *feature.Feature) error {
	certificateSecretName := strings.TrimSpace(f.Spec.Serving.IngressGateway.Certificate.SecretName)
	if len(certificateSecretName) == 0 {
		certificateSecretName = DefaultCertificateSecretName
	}

	f.Spec.KnativeCertificateSecret = certificateSecretName
	return nil
}

func ServingIngressDomain(f *feature.Feature) error {
	domain := strings.TrimSpace(f.Spec.Serving.IngressGateway.Domain)
	if len(domain) == 0 {
		var errDomain error
<<<<<<< HEAD
		domain, errDomain = cluster.GetDomain(f.DynamicClient)
=======
		domain, errDomain = GetDomain(f.Client)
>>>>>>> 6c038ce2
		if errDomain != nil {
			return fmt.Errorf("failed to fetch OpenShift domain to generate certificate for Serverless: %w", errDomain)
		}

		domain = "*." + domain
	}

	f.Spec.KnativeIngressDomain = domain
	return nil
}<|MERGE_RESOLUTION|>--- conflicted
+++ resolved
@@ -24,11 +24,7 @@
 	domain := strings.TrimSpace(f.Spec.Serving.IngressGateway.Domain)
 	if len(domain) == 0 {
 		var errDomain error
-<<<<<<< HEAD
-		domain, errDomain = cluster.GetDomain(f.DynamicClient)
-=======
-		domain, errDomain = GetDomain(f.Client)
->>>>>>> 6c038ce2
+		domain, errDomain = cluster.GetDomain(f.Client)
 		if errDomain != nil {
 			return fmt.Errorf("failed to fetch OpenShift domain to generate certificate for Serverless: %w", errDomain)
 		}
