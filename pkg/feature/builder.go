--- conflicted
+++ resolved
@@ -8,6 +8,7 @@
 	"k8s.io/client-go/dynamic"
 	"k8s.io/client-go/kubernetes"
 	"k8s.io/client-go/rest"
+	"k8s.io/client-go/tools/clientcmd"
 	"sigs.k8s.io/controller-runtime/pkg/client"
 	"sigs.k8s.io/controller-runtime/pkg/client/config"
 
@@ -163,24 +164,31 @@
 
 	// UsingConfig builder wasn't called while constructing this feature.
 	// Get default settings and create needed clients.
-<<<<<<< HEAD
+	if fb.config == nil {
+		if err := fb.withDefaultClient(); err != nil {
+			return nil, err
+		}
+	}
+
+	if err := createClients(fb.config)(feature); err != nil {
+		return nil, err
+	}
+
+	for i := range fb.builders {
+		if err := fb.builders[i](feature); err != nil {
+			return nil, err
+		}
+	}
+
+	// UsingConfig builder wasn't called while constructing this feature.
+	// Get default settings and create needed clients.
 	if feature.Client == nil {
 		restCfg, err := config.GetConfig()
 		if err != nil {
-=======
-	if fb.config == nil {
-		if err := fb.withDefaultClient(); err != nil {
->>>>>>> 918055bb
-			return nil, err
-		}
-	}
-
-	if err := createClients(fb.config)(feature); err != nil {
-		return nil, err
-	}
-
-	for i := range fb.builders {
-		if err := fb.builders[i](feature); err != nil {
+			return nil, err
+		}
+
+		if err := createClients(restCfg)(feature); err != nil {
 			return nil, err
 		}
 	}
@@ -194,18 +202,6 @@
 	return feature, nil
 }
 
-<<<<<<< HEAD
-// ManifestSource sets the root file system (fs.FS) from which manifest paths are loaded
-// If ManifestSource is not called in the builder chain, the default source will be the embeddedFiles.
-func (fb *featureBuilder) ManifestSource(fsys fs.FS) *featureBuilder {
-	fb.builders = append(fb.builders, func(f *Feature) error {
-		f.fsys = fsys
-
-		return nil
-	})
-
-	return fb
-=======
 func (fb *featureBuilder) withDefaultClient() error {
 	restCfg, err := config.GetConfig()
 	if errors.Is(err, rest.ErrNotInCluster) {
@@ -224,6 +220,18 @@
 	}
 
 	fb.config = restCfg
+
 	return nil
->>>>>>> 918055bb
+}
+
+// ManifestSource sets the root file system (fs.FS) from which manifest paths are loaded
+// If ManifestSource is not called in the builder chain, the default source will be the embeddedFiles.
+func (fb *featureBuilder) ManifestSource(fsys fs.FS) *featureBuilder {
+	fb.builders = append(fb.builders, func(f *Feature) error {
+		f.fsys = fsys
+
+		return nil
+	})
+
+	return fb
 }