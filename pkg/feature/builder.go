package feature

import (
	"io/fs"

	"github.com/hashicorp/go-multierror"
	"github.com/pkg/errors"
	apiextv1 "k8s.io/apiextensions-apiserver/pkg/apis/apiextensions/v1"
	"k8s.io/client-go/dynamic"
	"k8s.io/client-go/kubernetes"
	"k8s.io/client-go/rest"
	"k8s.io/client-go/tools/clientcmd"
	"sigs.k8s.io/controller-runtime/pkg/client"
	"sigs.k8s.io/controller-runtime/pkg/client/config"

	v1 "github.com/opendatahub-io/opendatahub-operator/v2/apis/dscinitialization/v1"
	featurev1 "github.com/opendatahub-io/opendatahub-operator/v2/apis/features/v1"
	infrav1 "github.com/opendatahub-io/opendatahub-operator/v2/infrastructure/v1"
)

type partialBuilder func(f *Feature) error

type featureBuilder struct {
	name     string
	config   *rest.Config
	builders []partialBuilder
	fsys     fs.FS
}

func CreateFeature(name string) *featureName { //nolint:golint,revive //No need to export featureBuilder.
	return &featureName{
		name: name,
	}
}

type featureName struct {
	name string
}

func (fn *featureName) With(spec *v1.DSCInitializationSpec) *featureSource {
	return &featureSource{
		spec: spec,
		name: fn.name,
	}
}

type featureSource struct {
	spec *v1.DSCInitializationSpec
	name string
}

func (fo *featureSource) From(source featurev1.Source) *featureBuilder {
	createSpec := func(f *Feature) error {
		f.Spec = &Spec{
			ServiceMeshSpec: &fo.spec.ServiceMesh,
			Serving:         &infrav1.ServingSpec{},
<<<<<<< HEAD
			AppNamespace:    spec.ApplicationsNamespace,
			AuthorinoConfigs: AuthorinoConfigs{
				Name: "authorino-mesh-authz-provider",
			},
=======
			Source:          &source,
			AppNamespace:    fo.spec.ApplicationsNamespace,
>>>>>>> 3558db6f
		}

		return nil
	}

	fb := &featureBuilder{
		name: fo.name,
		fsys: embeddedFiles,
	}
	// Ensures creation of .Spec object is always invoked first
	fb.builders = append([]partialBuilder{createSpec}, fb.builders...)

	return fb
}

func (fb *featureBuilder) UsingConfig(config *rest.Config) *featureBuilder {
	fb.config = config
	return fb
}

func createClients(config *rest.Config) partialBuilder {
	return func(f *Feature) error {
		var err error
		f.Clientset, err = kubernetes.NewForConfig(config)
		if err != nil {
			return err
		}

		f.DynamicClient, err = dynamic.NewForConfig(config)
		if err != nil {
			return err
		}

		f.Client, err = client.New(config, client.Options{})
		if err != nil {
			return errors.WithStack(err)
		}

		var multiErr *multierror.Error
		s := f.Client.Scheme()
		multiErr = multierror.Append(multiErr, featurev1.AddToScheme(s), apiextv1.AddToScheme(s))

		return multiErr.ErrorOrNil()
	}
}

func (fb *featureBuilder) Manifests(paths ...string) *featureBuilder {
	fb.builders = append(fb.builders, func(f *Feature) error {
		var err error
		var manifests []manifest

		for _, path := range paths {
			manifests, err = loadManifestsFrom(fb.fsys, path)
			if err != nil {
				return errors.WithStack(err)
			}

			f.manifests = append(f.manifests, manifests...)
		}

		return nil
	})

	return fb
}

func (fb *featureBuilder) WithData(loader ...Action) *featureBuilder {
	fb.builders = append(fb.builders, func(f *Feature) error {
		f.loaders = append(f.loaders, loader...)

		return nil
	})

	return fb
}

func (fb *featureBuilder) PreConditions(preconditions ...Action) *featureBuilder {
	fb.builders = append(fb.builders, func(f *Feature) error {
		f.preconditions = append(f.preconditions, preconditions...)

		return nil
	})

	return fb
}

func (fb *featureBuilder) PostConditions(postconditions ...Action) *featureBuilder {
	fb.builders = append(fb.builders, func(f *Feature) error {
		f.postconditions = append(f.postconditions, postconditions...)

		return nil
	})

	return fb
}

func (fb *featureBuilder) OnDelete(cleanups ...Action) *featureBuilder {
	fb.builders = append(fb.builders, func(f *Feature) error {
		f.addCleanup(cleanups...)

		return nil
	})

	return fb
}

func (fb *featureBuilder) WithResources(resources ...Action) *featureBuilder {
	fb.builders = append(fb.builders, func(f *Feature) error {
		f.resources = resources

		return nil
	})

	return fb
}

func (fb *featureBuilder) Load() (*Feature, error) {
	feature := newFeature(fb.name)

	// UsingConfig builder wasn't called while constructing this feature.
	// Get default settings and create needed clients.
	if fb.config == nil {
		if err := fb.withDefaultClient(); err != nil {
			return nil, err
		}
	}

	if err := createClients(fb.config)(feature); err != nil {
		return nil, err
	}

	for i := range fb.builders {
		if err := fb.builders[i](feature); err != nil {
			return nil, err
		}
	}

	return feature, nil
}

func (fb *featureBuilder) withDefaultClient() error {
	restCfg, err := config.GetConfig()
	if errors.Is(err, rest.ErrNotInCluster) {
		// rollback to local kubeconfig - this can be helpful when running the process locally i.e. while debugging
		kubeconfig := clientcmd.NewNonInteractiveDeferredLoadingClientConfig(
			&clientcmd.ClientConfigLoadingRules{ExplicitPath: clientcmd.RecommendedHomeFile},
			&clientcmd.ConfigOverrides{},
		)

		restCfg, err = kubeconfig.ClientConfig()
		if err != nil {
			return err
		}
	} else if err != nil {
		return err
	}

	fb.config = restCfg
	return nil
}

// ManifestSource sets the root file system (fsys) from which manifest paths are loaded
// If ManifestSource is not called in the builder chain, the default source will be the embeddedFiles.
func (fb *featureBuilder) ManifestSource(fsys fs.FS) *featureBuilder {
	fb.fsys = fsys
	return fb
}<|MERGE_RESOLUTION|>--- conflicted
+++ resolved
@@ -54,15 +54,11 @@
 		f.Spec = &Spec{
 			ServiceMeshSpec: &fo.spec.ServiceMesh,
 			Serving:         &infrav1.ServingSpec{},
-<<<<<<< HEAD
-			AppNamespace:    spec.ApplicationsNamespace,
+			Source:          &source,
+			AppNamespace:    fo.spec.ApplicationsNamespace,
 			AuthorinoConfigs: AuthorinoConfigs{
 				Name: "authorino-mesh-authz-provider",
 			},
-=======
-			Source:          &source,
-			AppNamespace:    fo.spec.ApplicationsNamespace,
->>>>>>> 3558db6f
 		}
 
 		return nil
