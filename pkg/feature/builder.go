package feature

import (
	"io/fs"

	"github.com/hashicorp/go-multierror"
	"github.com/pkg/errors"
	apiextv1 "k8s.io/apiextensions-apiserver/pkg/apis/apiextensions/v1"
	"k8s.io/client-go/dynamic"
	"k8s.io/client-go/kubernetes"
	"k8s.io/client-go/rest"
	"k8s.io/client-go/tools/clientcmd"
	"sigs.k8s.io/controller-runtime/pkg/client"
	"sigs.k8s.io/controller-runtime/pkg/client/config"

	featurev1 "github.com/opendatahub-io/opendatahub-operator/v2/apis/features/v1"
	infrav1 "github.com/opendatahub-io/opendatahub-operator/v2/infrastructure/v1"
)

type partialBuilder func(f *Feature) error

type featureBuilder struct {
	name            string
	config          *rest.Config
	builders        []partialBuilder
	featuresHanlder *FeaturesHandler
	fsys            fs.FS
}

func CreateFeature(name string) *usingFeaturesHandler { //nolint:golint,revive //No need to export featureBuilder.
	return &usingFeaturesHandler{
		name: name,
	}
}

type usingFeaturesHandler struct {
	name string
}

func (u *usingFeaturesHandler) For(featuresHandler *FeaturesHandler) *featureBuilder {
	createSpec := func(f *Feature) error {
		f.Spec = &Spec{
			ServiceMeshSpec: &featuresHandler.DSCInitializationSpec.ServiceMesh,
			Serving:         &infrav1.ServingSpec{},
<<<<<<< HEAD
			Source:          &source,
			AppNamespace:    fo.spec.ApplicationsNamespace,
			AuthorinoConfigs: AuthorinoConfigs{
				Namespace: fo.spec.ServiceMesh.Auth.Namespace,
				Name:      "authorino-mesh-authz-provider",
			},
=======
			Source:          &featuresHandler.source,
			AppNamespace:    featuresHandler.DSCInitializationSpec.ApplicationsNamespace,
>>>>>>> d6168fd6
		}

		return nil
	}

	fb := &featureBuilder{
		name:            u.name,
		featuresHanlder: featuresHandler,
		fsys:            embeddedFiles,
	}

	// Ensures creation of .Spec object is always invoked first
	fb.builders = append([]partialBuilder{createSpec}, fb.builders...)

	return fb
}

func (fb *featureBuilder) UsingConfig(config *rest.Config) *featureBuilder {
	fb.config = config
	return fb
}

func createClients(config *rest.Config) partialBuilder {
	return func(f *Feature) error {
		var err error
		f.Clientset, err = kubernetes.NewForConfig(config)
		if err != nil {
			return err
		}

		f.DynamicClient, err = dynamic.NewForConfig(config)
		if err != nil {
			return err
		}

		f.Client, err = client.New(config, client.Options{})
		if err != nil {
			return errors.WithStack(err)
		}

		var multiErr *multierror.Error
		s := f.Client.Scheme()
		multiErr = multierror.Append(multiErr, featurev1.AddToScheme(s), apiextv1.AddToScheme(s))

		return multiErr.ErrorOrNil()
	}
}

func (fb *featureBuilder) Manifests(paths ...string) *featureBuilder {
	fb.builders = append(fb.builders, func(f *Feature) error {
		var err error
		var manifests []manifest

		for _, path := range paths {
			manifests, err = loadManifestsFrom(fb.fsys, path)
			if err != nil {
				return errors.WithStack(err)
			}

			f.manifests = append(f.manifests, manifests...)
		}

		return nil
	})

	return fb
}

func (fb *featureBuilder) WithData(loader ...Action) *featureBuilder {
	fb.builders = append(fb.builders, func(f *Feature) error {
		f.loaders = append(f.loaders, loader...)

		return nil
	})

	return fb
}

func (fb *featureBuilder) PreConditions(preconditions ...Action) *featureBuilder {
	fb.builders = append(fb.builders, func(f *Feature) error {
		f.preconditions = append(f.preconditions, preconditions...)

		return nil
	})

	return fb
}

func (fb *featureBuilder) PostConditions(postconditions ...Action) *featureBuilder {
	fb.builders = append(fb.builders, func(f *Feature) error {
		f.postconditions = append(f.postconditions, postconditions...)

		return nil
	})

	return fb
}

func (fb *featureBuilder) OnDelete(cleanups ...Action) *featureBuilder {
	fb.builders = append(fb.builders, func(f *Feature) error {
		f.addCleanup(cleanups...)

		return nil
	})

	return fb
}

func (fb *featureBuilder) WithResources(resources ...Action) *featureBuilder {
	fb.builders = append(fb.builders, func(f *Feature) error {
		f.resources = resources

		return nil
	})

	return fb
}

func (fb *featureBuilder) Load() error {
	feature := newFeature(fb.name)

	// UsingConfig builder wasn't called while constructing this feature.
	// Get default settings and create needed clients.
	if fb.config == nil {
		if err := fb.withDefaultClient(); err != nil {
			return err
		}
	}

	if err := createClients(fb.config)(feature); err != nil {
		return err
	}

	for i := range fb.builders {
		if err := fb.builders[i](feature); err != nil {
			return err
		}
	}

	fb.featuresHanlder.features = append(fb.featuresHanlder.features, feature)

	return nil
}

func (fb *featureBuilder) withDefaultClient() error {
	restCfg, err := config.GetConfig()
	if errors.Is(err, rest.ErrNotInCluster) {
		// rollback to local kubeconfig - this can be helpful when running the process locally i.e. while debugging
		kubeconfig := clientcmd.NewNonInteractiveDeferredLoadingClientConfig(
			&clientcmd.ClientConfigLoadingRules{ExplicitPath: clientcmd.RecommendedHomeFile},
			&clientcmd.ConfigOverrides{},
		)

		restCfg, err = kubeconfig.ClientConfig()
		if err != nil {
			return err
		}
	} else if err != nil {
		return err
	}

	fb.config = restCfg
	return nil
}

// ManifestSource sets the root file system (fsys) from which manifest paths are loaded
// If ManifestSource is not called in the builder chain, the default source will be the embeddedFiles.
func (fb *featureBuilder) ManifestSource(fsys fs.FS) *featureBuilder {
	fb.fsys = fsys
	return fb
}<|MERGE_RESOLUTION|>--- conflicted
+++ resolved
@@ -42,17 +42,12 @@
 		f.Spec = &Spec{
 			ServiceMeshSpec: &featuresHandler.DSCInitializationSpec.ServiceMesh,
 			Serving:         &infrav1.ServingSpec{},
-<<<<<<< HEAD
-			Source:          &source,
-			AppNamespace:    fo.spec.ApplicationsNamespace,
+			Source:          &featuresHandler.source,
+			AppNamespace:    featuresHandler.DSCInitializationSpec.ApplicationsNamespace,
 			AuthorinoConfigs: AuthorinoConfigs{
-				Namespace: fo.spec.ServiceMesh.Auth.Namespace,
+				Namespace: featuresHandler.DSCInitializationSpec.ServiceMesh.Auth.Namespace,
 				Name:      "authorino-mesh-authz-provider",
 			},
-=======
-			Source:          &featuresHandler.source,
-			AppNamespace:    featuresHandler.DSCInitializationSpec.ApplicationsNamespace,
->>>>>>> d6168fd6
 		}
 
 		return nil
