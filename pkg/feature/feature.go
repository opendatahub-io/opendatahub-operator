--- conflicted
+++ resolved
@@ -11,16 +11,12 @@
 	corev1 "k8s.io/api/core/v1"
 	k8serrors "k8s.io/apimachinery/pkg/api/errors"
 	metav1 "k8s.io/apimachinery/pkg/apis/meta/v1"
-<<<<<<< HEAD
-	"k8s.io/apimachinery/pkg/apis/meta/v1/unstructured"
-	"k8s.io/apimachinery/pkg/runtime"
-	"k8s.io/apimachinery/pkg/types"
-=======
->>>>>>> 55118bd0
 	"k8s.io/client-go/dynamic"
 	"k8s.io/client-go/kubernetes"
 	"sigs.k8s.io/controller-runtime/pkg/client"
 	ctrlLog "sigs.k8s.io/controller-runtime/pkg/log"
+  
+  featurev1 "github.com/opendatahub-io/opendatahub-operator/v2/apis/features/v1"
 )
 
 type Feature struct {
@@ -218,87 +214,4 @@
 
 func (f *Feature) AsOwnerReference() metav1.OwnerReference {
 	return f.Spec.Tracker.ToOwnerReference()
-<<<<<<< HEAD
-}
-
-// createFeatureTracker instantiates FeatureTracker for a given Feature. All resources created when applying
-// it will have this object attached as an OwnerReference.
-// It's a cluster-scoped resource. Once created, there's a cleanup hook added which will be invoked on deletion, resulting
-// in removal of all owned resources which belong to this Feature.
-func (f *Feature) createFeatureTracker() error {
-	tracker := &featurev1.FeatureTracker{
-		TypeMeta: metav1.TypeMeta{
-			APIVersion: "features.opendatahub.io/v1",
-			Kind:       "FeatureTracker",
-		},
-		ObjectMeta: metav1.ObjectMeta{
-			Name: f.Spec.AppNamespace + "-" + common.TrimToRFC1123Name(f.Name),
-		},
-	}
-
-	foundTracker, err := f.DynamicClient.Resource(gvr.FeatureTracker).Get(context.TODO(), tracker.Name, metav1.GetOptions{})
-	if k8serrors.IsNotFound(err) {
-		unstructuredTracker, err := runtime.DefaultUnstructuredConverter.ToUnstructured(tracker)
-		if err != nil {
-			return err
-		}
-
-		u := unstructured.Unstructured{Object: unstructuredTracker}
-
-		foundTracker, err = f.DynamicClient.Resource(gvr.FeatureTracker).Create(context.TODO(), &u, metav1.CreateOptions{})
-		if err != nil {
-			return err
-		}
-	} else if err != nil {
-		return err
-	}
-
-	f.Spec.Tracker = &featurev1.FeatureTracker{}
-	if err := runtime.DefaultUnstructuredConverter.FromUnstructured(foundTracker.Object, f.Spec.Tracker); err != nil {
-		return err
-	}
-
-	// Register its own cleanup
-	f.addCleanup(func(feature *Feature) error {
-		err := f.DynamicClient.Resource(gvr.FeatureTracker).Delete(context.TODO(), f.Spec.Tracker.Name, metav1.DeleteOptions{})
-
-		if !k8serrors.IsNotFound(err) {
-			return err
-		}
-
-		return nil
-	})
-
-	return nil
-}
-
-func (f *Feature) UpdateFeatureTrackerStatus(condType conditionsv1.ConditionType, status corev1.ConditionStatus, reason featurev1.FeaturePhase, message string) {
-	tracker := &featurev1.FeatureTracker{}
-	err := f.Client.Get(context.TODO(), types.NamespacedName{
-		Name: f.Spec.Tracker.Name,
-	}, tracker)
-
-	if err != nil {
-		f.Log.Error(err, "Error fetching FeatureTracker")
-	}
-
-	// Update the status
-	if tracker.Status.Conditions == nil {
-		tracker.Status.Conditions = &[]conditionsv1.Condition{}
-	}
-	conditionsv1.SetStatusCondition(tracker.Status.Conditions, conditionsv1.Condition{
-		Type:    condType,
-		Status:  status,
-		Reason:  string(reason),
-		Message: message,
-	})
-
-	err = f.Client.Status().Update(context.Background(), tracker)
-	if err != nil {
-		f.Log.Error(err, "Error updating FeatureTracker status")
-	}
-
-	f.Spec.Tracker.Status = tracker.Status
-=======
->>>>>>> 55118bd0
 }