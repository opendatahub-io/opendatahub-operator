--- conflicted
+++ resolved
@@ -3,10 +3,6 @@
 import (
 	"context"
 	"fmt"
-<<<<<<< HEAD
-	"io/fs"
-=======
->>>>>>> d6168fd6
 
 	"github.com/go-logr/logr"
 	"github.com/hashicorp/go-multierror"
@@ -32,10 +28,6 @@
 	DynamicClient dynamic.Interface
 	Client        client.Client
 
-<<<<<<< HEAD
-	fsys      fs.FS
-=======
->>>>>>> d6168fd6
 	manifests []manifest
 
 	cleanups       []Action
@@ -58,31 +50,12 @@
 // Action is a func type which can be used for different purposes while having access to Feature struct.
 type Action func(feature *Feature) error
 
-<<<<<<< HEAD
-func (f *Feature) Apply() (err error) { //nolint:nonamedreturns //reason we use this error value in deferred update of the status
-=======
 //nolint:nonamedreturns // Reason: we use the named return to handle errors in a unified fashion through deferred function.
 func (f *Feature) Apply() (err error) {
->>>>>>> d6168fd6
 	if !f.Enabled {
 		return nil
 	}
 
-<<<<<<< HEAD
-	var multiErr *multierror.Error
-	var phase string
-	phase = featurev1.ConditionPhaseFeatureCreated
-	f.UpdateFeatureTrackerStatus(conditionsv1.ConditionDegraded, "False", phase, fmt.Sprintf("Applying feature %s", f.Name))
-	defer func() {
-		if err != nil {
-			f.UpdateFeatureTrackerStatus(conditionsv1.ConditionDegraded, "True", phase, err.Error())
-		} else {
-			f.UpdateFeatureTrackerStatus(conditionsv1.ConditionAvailable, "True", phase, fmt.Sprintf("Feature %s applied successfully", f.Name))
-		}
-	}()
-
-	phase = featurev1.ConditionPhasePreConditions
-=======
 	if trackerErr := f.createFeatureTracker(); err != nil {
 		return trackerErr
 	}
@@ -100,7 +73,6 @@
 	}()
 
 	phase = featurev1.PreConditions
->>>>>>> d6168fd6
 	for _, precondition := range f.preconditions {
 		multiErr = multierror.Append(multiErr, precondition(f))
 	}
@@ -109,11 +81,7 @@
 		return preconditionsErr
 	}
 
-<<<<<<< HEAD
-	phase = featurev1.ConditionPhaseLoadTemplateData
-=======
 	phase = featurev1.LoadTemplateData
->>>>>>> d6168fd6
 	for _, loader := range f.loaders {
 		multiErr = multierror.Append(multiErr, loader(f))
 	}
@@ -122,29 +90,13 @@
 		return dataLoadErr
 	}
 
-<<<<<<< HEAD
-	phase = featurev1.ConditionPhaseResourceCreation
-=======
 	phase = featurev1.ResourceCreation
->>>>>>> d6168fd6
 	for _, resource := range f.resources {
 		if err := resource(f); err != nil {
 			return errors.WithStack(err)
 		}
 	}
 
-<<<<<<< HEAD
-	phase = featurev1.ConditionPhaseProcessTemplates
-	for i, m := range f.manifests {
-		if err := m.processTemplate(f.fsys, f.Spec); err != nil {
-			return errors.WithStack(err)
-		}
-
-		f.manifests[i] = m
-	}
-
-	phase = featurev1.ConditionPhaseApplyManifests
-=======
 	phase = featurev1.ProcessTemplates
 	for i := range f.manifests {
 		if err := f.manifests[i].process(f.Spec); err != nil {
@@ -153,16 +105,11 @@
 	}
 
 	phase = featurev1.ApplyManifests
->>>>>>> d6168fd6
 	if err := f.applyManifests(); err != nil {
 		return errors.WithStack(err)
 	}
 
-<<<<<<< HEAD
-	phase = featurev1.ConditionPhasePostConditions
-=======
 	phase = featurev1.PostConditions
->>>>>>> d6168fd6
 	for _, postcondition := range f.postconditions {
 		multiErr = multierror.Append(multiErr, postcondition(f))
 	}
@@ -170,11 +117,7 @@
 		return multiErr.ErrorOrNil()
 	}
 
-<<<<<<< HEAD
-	phase = featurev1.ConditionPhaseFeatureCreated
-=======
 	phase = featurev1.FeatureCreated
->>>>>>> d6168fd6
 	return nil
 }
 
@@ -239,18 +182,16 @@
 	f.cleanups = append(f.cleanups, cleanupFuncs...)
 }
 
-<<<<<<< HEAD
-func (f *Feature) ApplyManifest(filename string) error {
-	m := loadManifestFrom(filename)
-	if err := m.processTemplate(f.fsys, f.Spec); err != nil {
+func (f *Feature) ApplyManifest(path string) error {
+	m := createManifestFrom(embeddedFiles, path)
+
+	if err := m.process(f.Spec); err != nil {
 		return err
 	}
 
 	return f.apply(m)
 }
 
-=======
->>>>>>> d6168fd6
 type apply func(data string) error
 
 func (f *Feature) apply(m manifest) error {
@@ -259,32 +200,20 @@
 
 	if m.patch {
 		applier = func(data string) error {
-<<<<<<< HEAD
-			log.Info("patching using manifest", "feature", f.Name, "name", m.name, "path", targetPath)
-=======
 			f.Log.Info("patching using manifest", "feature", f.Name, "name", m.name, "path", targetPath)
->>>>>>> d6168fd6
 
 			return f.patchResources(data)
 		}
 	} else {
 		applier = func(data string) error {
-<<<<<<< HEAD
-			log.Info("applying manifest", "feature", f.Name, "name", m.name, "path", targetPath)
-=======
 			f.Log.Info("applying manifest", "feature", f.Name, "name", m.name, "path", targetPath)
->>>>>>> d6168fd6
 
 			return f.createResources(data)
 		}
 	}
 
 	if err := applier(m.processedContent); err != nil {
-<<<<<<< HEAD
-		log.Error(err, "failed to create resource", "feature", f.Name, "name", m.name, "path", targetPath)
-=======
 		f.Log.Error(err, "failed to create resource", "feature", f.Name, "name", m.name, "path", targetPath)
->>>>>>> d6168fd6
 
 		return err
 	}
@@ -296,43 +225,6 @@
 	return f.Spec.Tracker.ToOwnerReference()
 }
 
-<<<<<<< HEAD
-// createFeatureTracker instantiates FeatureTracker for a given Feature. All resources created when applying
-// it will have this object attached as an OwnerReference.
-// It's a cluster-scoped resource. Once created, there's a cleanup hook added which will be invoked on deletion, resulting
-// in removal of all owned resources which belong to this Feature.
-func (f *Feature) createFeatureTracker() error {
-	tracker := &featurev1.FeatureTracker{
-		TypeMeta: metav1.TypeMeta{
-			APIVersion: "features.opendatahub.io/v1",
-			Kind:       "FeatureTracker",
-		},
-		ObjectMeta: metav1.ObjectMeta{
-			Name: f.Spec.AppNamespace + "-" + common.TrimToRFC1123Name(f.Name),
-		},
-		Spec: featurev1.FeatureTrackerSpec{
-			Origin:       *f.Spec.Origin,
-			AppNamespace: f.Spec.AppNamespace,
-		},
-	}
-
-	foundTracker, err := f.DynamicClient.Resource(gvr.FeatureTracker).Get(context.TODO(), tracker.Name, metav1.GetOptions{})
-	if k8serrors.IsNotFound(err) {
-		unstructuredTracker, err := runtime.DefaultUnstructuredConverter.ToUnstructured(tracker)
-		if err != nil {
-			return err
-		}
-
-		u := unstructured.Unstructured{Object: unstructuredTracker}
-
-		foundTracker, err = f.DynamicClient.Resource(gvr.FeatureTracker).Create(context.TODO(), &u, metav1.CreateOptions{})
-		if err != nil {
-			return err
-		}
-	} else if err != nil {
-		return err
-	}
-=======
 // updateFeatureTrackerStatus updates conditions of a FeatureTracker.
 // It's deliberately logging errors instead of handing them as it is used in deferred error handling of Feature public API,
 // which is more predictable.
@@ -349,58 +241,11 @@
 		Reason:  string(reason),
 		Message: message,
 	})
->>>>>>> d6168fd6
 
 	err := f.Client.Status().Update(context.Background(), tracker)
 	if err != nil {
 		f.Log.Error(err, "Error updating FeatureTracker status")
 	}
 
-<<<<<<< HEAD
-	// Register its own cleanup
-	f.addCleanup(func(feature *Feature) error {
-		if err := f.DynamicClient.Resource(gvr.FeatureTracker).Delete(context.TODO(), f.Spec.Tracker.Name, metav1.DeleteOptions{}); err != nil && !k8serrors.IsNotFound(err) {
-			return err
-		}
-
-		return nil
-	})
-
-	return nil
-}
-
-func (f *Feature) UpdateFeatureTrackerStatus(condType conditionsv1.ConditionType, status corev1.ConditionStatus, reason, message string) {
-	if f.Spec.Tracker.Status.Conditions == nil {
-		f.Spec.Tracker.Status.Conditions = &[]conditionsv1.Condition{}
-	}
-
-	conditionsv1.SetStatusCondition(f.Spec.Tracker.Status.Conditions, conditionsv1.Condition{
-		Type:    condType,
-		Status:  status,
-		Reason:  reason,
-		Message: message,
-	})
-
-	modifiedTracker, err := runtime.DefaultUnstructuredConverter.ToUnstructured(f.Spec.Tracker)
-	if err != nil {
-		log.Error(err, "Error converting modified FeatureTracker to unstructured")
-		return
-	}
-
-	u := unstructured.Unstructured{Object: modifiedTracker}
-	updated, err := f.DynamicClient.Resource(gvr.FeatureTracker).Update(context.TODO(), &u, metav1.UpdateOptions{})
-	if err != nil {
-		log.Error(err, "Error updating FeatureTracker status")
-	}
-
-	var updatedTracker featurev1.FeatureTracker
-	if err := runtime.DefaultUnstructuredConverter.FromUnstructured(updated.Object, &updatedTracker); err != nil {
-		log.Error(err, "Error converting updated unstructured object to FeatureTracker")
-		return
-	}
-
-	f.Spec.Tracker = &updatedTracker
-=======
 	f.Spec.Tracker.Status = tracker.Status
->>>>>>> d6168fd6
 }