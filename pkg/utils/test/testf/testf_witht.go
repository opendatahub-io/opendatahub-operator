--- conflicted
+++ resolved
@@ -20,11 +20,7 @@
 // It provides utility methods to interact with resources in a Kubernetes cluster and perform assertions on them.
 type WithT struct {
 	ctx    context.Context
-<<<<<<< HEAD
-	client *odhClient.Client
-=======
 	client client.Client
->>>>>>> 07872d51
 
 	*gomega.WithT
 }
@@ -91,30 +87,19 @@
 	}
 }
 
-<<<<<<< HEAD
 // Context returns the current context associated with the test, used for resource operations.
 //
 // Returns:
 //   - context.Context: The current context for the test, which can be used for Kubernetes operations.
-=======
->>>>>>> 07872d51
 func (t *WithT) Context() context.Context {
 	return t.ctx
 }
 
-<<<<<<< HEAD
-// Client returns the `odhClient.Client` used to interact with the cluster for resource operations.
-//
-// Returns:
-//   - *odhClient.Client: The Kubernetes client used for performing operations on the cluster.
-func (t *WithT) Client() *odhClient.Client {
-=======
 // Client returns the `client.Client` used to interact with the cluster for resource operations.
 //
 // Returns:
 //   - client.Client: The Kubernetes client used for performing operations on the cluster.
 func (t *WithT) Client() client.Client {
->>>>>>> 07872d51
 	return t.client
 }
 
