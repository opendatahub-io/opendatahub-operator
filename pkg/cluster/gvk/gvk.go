package gvk

import (
	configv1 "github.com/openshift/api/config/v1"
	routev1 "github.com/openshift/api/route/v1"
	operatorsv1 "github.com/operator-framework/api/pkg/operators/v1"
	operatorsv1alpha1 "github.com/operator-framework/api/pkg/operators/v1alpha1"
	appsv1 "k8s.io/api/apps/v1"
	coordinationv1 "k8s.io/api/coordination/v1"
	corev1 "k8s.io/api/core/v1"
	networkingv1 "k8s.io/api/networking/v1"
	rbacv1 "k8s.io/api/rbac/v1"
	"k8s.io/apimachinery/pkg/runtime/schema"

	componentApi "github.com/opendatahub-io/opendatahub-operator/v2/api/components/v1alpha1"
	dscv1 "github.com/opendatahub-io/opendatahub-operator/v2/api/datasciencecluster/v1"
	dsciv1 "github.com/opendatahub-io/opendatahub-operator/v2/api/dscinitialization/v1"
	featuresv1 "github.com/opendatahub-io/opendatahub-operator/v2/api/features/v1"
	hwpv1alpha1 "github.com/opendatahub-io/opendatahub-operator/v2/api/infrastructure/v1alpha1"
	serviceApi "github.com/opendatahub-io/opendatahub-operator/v2/api/services/v1alpha1"
)

var (
	Namespace = schema.GroupVersionKind{
		Group:   "",
		Version: "v1",
		Kind:    "Namespace",
	}

	OperatorGroup = schema.GroupVersionKind{
		Group:   operatorsv1.SchemeGroupVersion.Group,
		Version: operatorsv1.SchemeGroupVersion.Version,
		Kind:    "OperatorGroup",
	}

	Subscription = schema.GroupVersionKind{
		Group:   operatorsv1alpha1.SchemeGroupVersion.Group,
		Version: operatorsv1alpha1.SchemeGroupVersion.Version,
		Kind:    operatorsv1alpha1.SubscriptionKind,
	}

	InstallPlan = schema.GroupVersionKind{
		Group:   operatorsv1alpha1.SchemeGroupVersion.Group,
		Version: operatorsv1alpha1.SchemeGroupVersion.Version,
		Kind:    operatorsv1alpha1.InstallPlanKind,
	}

	ClusterServiceVersion = schema.GroupVersionKind{
		Group:   operatorsv1alpha1.SchemeGroupVersion.Group,
		Version: operatorsv1alpha1.SchemeGroupVersion.Version,
		Kind:    operatorsv1alpha1.ClusterServiceVersionKind,
	}

	ClusterVersion = schema.GroupVersionKind{
		Group:   configv1.SchemeGroupVersion.Group,
		Version: configv1.SchemeGroupVersion.Version,
		Kind:    "ClusterVersion",
	}

	DataScienceCluster = schema.GroupVersionKind{
		Group:   dscv1.GroupVersion.Group,
		Version: dscv1.GroupVersion.Version,
		Kind:    "DataScienceCluster",
	}

	DSCInitialization = schema.GroupVersionKind{
		Group:   dsciv1.GroupVersion.Group,
		Version: dsciv1.GroupVersion.Version,
		Kind:    "DSCInitialization",
	}

	HardwareProfile = schema.GroupVersionKind{
		Group:   hwpv1alpha1.GroupVersion.Group,
		Version: hwpv1alpha1.GroupVersion.Version,
		Kind:    "HardwareProfile",
	}

	FeatureTracker = schema.GroupVersionKind{
		Group:   featuresv1.GroupVersion.Group,
		Version: featuresv1.GroupVersion.Version,
		Kind:    "FeatureTracker",
	}

	Pod = schema.GroupVersionKind{
		Group:   corev1.SchemeGroupVersion.Group,
		Version: corev1.SchemeGroupVersion.Version,
		Kind:    "Pod",
	}

	Deployment = schema.GroupVersionKind{
		Group:   appsv1.SchemeGroupVersion.Group,
		Version: appsv1.SchemeGroupVersion.Version,
		Kind:    "Deployment",
	}

	ClusterRole = schema.GroupVersionKind{
		Group:   rbacv1.SchemeGroupVersion.Group,
		Version: rbacv1.SchemeGroupVersion.Version,
		Kind:    "ClusterRole",
	}

	ClusterRoleBinding = schema.GroupVersionKind{
		Group:   rbacv1.SchemeGroupVersion.Group,
		Version: rbacv1.SchemeGroupVersion.Version,
		Kind:    "ClusterRoleBinding",
	}

	Role = schema.GroupVersionKind{
		Group:   rbacv1.SchemeGroupVersion.Group,
		Version: rbacv1.SchemeGroupVersion.Version,
		Kind:    "Role",
	}

	RoleBinding = schema.GroupVersionKind{
		Group:   rbacv1.SchemeGroupVersion.Group,
		Version: rbacv1.SchemeGroupVersion.Version,
		Kind:    "RoleBinding",
	}

	ServiceAccount = schema.GroupVersionKind{
		Group:   corev1.SchemeGroupVersion.Group,
		Version: corev1.SchemeGroupVersion.Version,
		Kind:    "ServiceAccount",
	}

	Secret = schema.GroupVersionKind{
		Group:   corev1.SchemeGroupVersion.Group,
		Version: corev1.SchemeGroupVersion.Version,
		Kind:    "Secret",
	}

	ConfigMap = schema.GroupVersionKind{
		Group:   corev1.SchemeGroupVersion.Group,
		Version: corev1.SchemeGroupVersion.Version,
		Kind:    "ConfigMap",
	}

	Service = schema.GroupVersionKind{
		Group:   corev1.SchemeGroupVersion.Group,
		Version: corev1.SchemeGroupVersion.Version,
		Kind:    "Service",
	}

	Route = schema.GroupVersionKind{
		Group:   routev1.SchemeGroupVersion.Group,
		Version: routev1.SchemeGroupVersion.Version,
		Kind:    "Route",
	}

	KnativeServing = schema.GroupVersionKind{
		Group:   "operator.knative.dev",
		Version: "v1beta1",
		Kind:    "KnativeServing",
	}

	OpenshiftIngress = schema.GroupVersionKind{
		Group:   "config.openshift.io",
		Version: "v1",
		Kind:    "Ingress",
	}

	ServiceMeshControlPlane = schema.GroupVersionKind{
		Group:   "maistra.io",
		Version: "v2",
		Kind:    "ServiceMeshControlPlane",
	}

	OdhApplication = schema.GroupVersionKind{
		Group:   "dashboard.opendatahub.io",
		Version: "v1",
		Kind:    "OdhApplication",
	}

	OdhDocument = schema.GroupVersionKind{
		Group:   "dashboard.opendatahub.io",
		Version: "v1",
		Kind:    "OdhDocument",
	}

	AcceleratorProfile = schema.GroupVersionKind{
		Group:   "dashboard.opendatahub.io",
		Version: "v1",
		Kind:    "AcceleratorProfile",
	}

	DashboardHardwareProfile = schema.GroupVersionKind{
		Group:   "dashboard.opendatahub.io",
		Version: "v1alpha1",
		Kind:    "HardwareProfile",
	}

	OdhQuickStart = schema.GroupVersionKind{
		Group:   "console.openshift.io",
		Version: "v1",
		Kind:    "OdhQuickStart",
	}

	OdhDashboardConfig = schema.GroupVersionKind{
		Group:   "opendatahub.io",
		Version: "v1alpha",
		Kind:    "OdhDashboardConfig",
	}

	Dashboard = schema.GroupVersionKind{
		Group:   componentApi.GroupVersion.Group,
		Version: componentApi.GroupVersion.Version,
		Kind:    componentApi.DashboardKind,
	}

	Workbenches = schema.GroupVersionKind{
		Group:   componentApi.GroupVersion.Group,
		Version: componentApi.GroupVersion.Version,
		Kind:    componentApi.WorkbenchesKind,
	}

	ModelController = schema.GroupVersionKind{
		Group:   componentApi.GroupVersion.Group,
		Version: componentApi.GroupVersion.Version,
		Kind:    componentApi.ModelControllerKind,
	}

	ModelMeshServing = schema.GroupVersionKind{
		Group:   componentApi.GroupVersion.Group,
		Version: componentApi.GroupVersion.Version,
		Kind:    componentApi.ModelMeshServingKind,
	}

	DataSciencePipelines = schema.GroupVersionKind{
		Group:   componentApi.GroupVersion.Group,
		Version: componentApi.GroupVersion.Version,
		Kind:    componentApi.DataSciencePipelinesKind,
	}

	Kserve = schema.GroupVersionKind{
		Group:   componentApi.GroupVersion.Group,
		Version: componentApi.GroupVersion.Version,
		Kind:    componentApi.KserveKind,
	}

	LlamaStackOperator = schema.GroupVersionKind{
		Group:   componentApi.GroupVersion.Group,
		Version: componentApi.GroupVersion.Version,
		Kind:    componentApi.LlamaStackOperatorKind,
	}

	Kueue = schema.GroupVersionKind{
		Group:   componentApi.GroupVersion.Group,
		Version: componentApi.GroupVersion.Version,
		Kind:    componentApi.KueueKind,
	}

	CodeFlare = schema.GroupVersionKind{
		Group:   componentApi.GroupVersion.Group,
		Version: componentApi.GroupVersion.Version,
		Kind:    componentApi.CodeFlareKind,
	}

	Ray = schema.GroupVersionKind{
		Group:   componentApi.GroupVersion.Group,
		Version: componentApi.GroupVersion.Version,
		Kind:    componentApi.RayKind,
	}

	TrustyAI = schema.GroupVersionKind{
		Group:   componentApi.GroupVersion.Group,
		Version: componentApi.GroupVersion.Version,
		Kind:    componentApi.TrustyAIKind,
	}

	ModelRegistry = schema.GroupVersionKind{
		Group:   componentApi.GroupVersion.Group,
		Version: componentApi.GroupVersion.Version,
		Kind:    componentApi.ModelRegistryKind,
	}

	TrainingOperator = schema.GroupVersionKind{
		Group:   componentApi.GroupVersion.Group,
		Version: componentApi.GroupVersion.Version,
		Kind:    componentApi.TrainingOperatorKind,
	}

	Monitoring = schema.GroupVersionKind{
		Group:   serviceApi.GroupVersion.Group,
		Version: serviceApi.GroupVersion.Version,
		Kind:    serviceApi.MonitoringKind,
	}

	FeastOperator = schema.GroupVersionKind{
		Group:   componentApi.GroupVersion.Group,
		Version: componentApi.GroupVersion.Version,
		Kind:    componentApi.FeastOperatorKind,
	}

	CustomResourceDefinition = schema.GroupVersionKind{
		Group:   "apiextensions.k8s.io",
		Version: "v1",
		Kind:    "CustomResourceDefinition",
	}

	ServiceMeshMember = schema.GroupVersionKind{
		Group:   "maistra.io",
		Version: "v1",
		Kind:    "ServiceMeshMember",
	}

	Lease = schema.GroupVersionKind{
		Group:   coordinationv1.SchemeGroupVersion.Group,
		Version: coordinationv1.SchemeGroupVersion.Version,
		Kind:    "Lease",
	}

	EnvoyFilter = schema.GroupVersionKind{
		Group:   "networking.istio.io",
		Version: "v1alpha3",
		Kind:    "EnvoyFilter",
	}

	AuthorizationPolicy = schema.GroupVersionKind{
		Group:   "security.istio.io",
		Version: "v1",
		Kind:    "AuthorizationPolicy",
	}

	AuthorizationPolicyv1beta1 = schema.GroupVersionKind{
		Group:   "security.istio.io",
		Version: "v1beta1",
		Kind:    "AuthorizationPolicy",
	}

	Gateway = schema.GroupVersionKind{
		Group:   "networking.istio.io",
		Version: "v1beta1",
		Kind:    "Gateway",
	}

	Auth = schema.GroupVersionKind{
		Group:   serviceApi.GroupVersion.Group,
		Version: serviceApi.GroupVersion.Version,
		Kind:    serviceApi.AuthKind,
	}

	MultiKueueConfigV1Alpha1 = schema.GroupVersionKind{
		Group:   "kueue.x-k8s.io",
		Version: "v1alpha1",
		Kind:    "MultiKueueConfig",
	}

	MultikueueClusterV1Alpha1 = schema.GroupVersionKind{
		Group:   "kueue.x-k8s.io",
		Version: "v1alpha1",
		Kind:    "MultiKueueCluster",
	}

	KueueConfigV1 = schema.GroupVersionKind{
		Group:   "kueue.openshift.io",
		Version: "v1",
		Kind:    "Kueue",
	}

	LocalQueue = schema.GroupVersionKind{
		Group:   "kueue.x-k8s.io",
		Version: "v1beta1",
		Kind:    "LocalQueue",
	}

	ClusterQueue = schema.GroupVersionKind{
		Group:   "kueue.x-k8s.io",
		Version: "v1beta1",
		Kind:    "ClusterQueue",
	}

	InferenceServices = schema.GroupVersionKind{
		Group:   "serving.kserve.io",
		Version: "v1beta1",
		Kind:    "InferenceService",
	}

	Notebook = schema.GroupVersionKind{
		Group:   "kubeflow.org",
		Version: "v1",
		Kind:    "Notebook",
	}

	OperatorCondition = schema.GroupVersionKind{
		Group:   "operators.coreos.com",
		Version: "v2",
		Kind:    "OperatorCondition",
	}

	NetworkPolicy = schema.GroupVersionKind{
		Group:   networkingv1.SchemeGroupVersion.Group,
		Version: networkingv1.SchemeGroupVersion.Version,
		Kind:    "NetworkPolicy",
	}

	MonitoringStack = schema.GroupVersionKind{
		Group:   "monitoring.rhobs",
		Version: "v1alpha1",
		Kind:    "MonitoringStack",
	}

<<<<<<< HEAD
	PyTorchJob = schema.GroupVersionKind{
		Group:   "kubeflow.org",
		Version: "v1",
		Kind:    "PyTorchJob",
	}

	RayJob = schema.GroupVersionKind{
		Group:   "ray.io",
		Version: "v1alpha1",
		Kind:    "RayJob",
	}

	RayCluster = schema.GroupVersionKind{
		Group:   "ray.io",
		Version: "v1alpha1",
		Kind:    "RayCluster",
=======
	TempoMonolithic = schema.GroupVersionKind{
		Group:   "tempo.grafana.com",
		Version: "v1alpha1",
		Kind:    "TempoMonolithic",
	}

	TempoStack = schema.GroupVersionKind{
		Group:   "tempo.grafana.com",
		Version: "v1alpha1",
		Kind:    "TempoStack",
	}

	OpenTelemetryCollector = schema.GroupVersionKind{
		Group:   "opentelemetry.io",
		Version: "v1beta1",
		Kind:    "OpenTelemetryCollector",
>>>>>>> 9721e5ed
	}
)<|MERGE_RESOLUTION|>--- conflicted
+++ resolved
@@ -399,7 +399,6 @@
 		Kind:    "MonitoringStack",
 	}
 
-<<<<<<< HEAD
 	PyTorchJob = schema.GroupVersionKind{
 		Group:   "kubeflow.org",
 		Version: "v1",
@@ -416,7 +415,7 @@
 		Group:   "ray.io",
 		Version: "v1alpha1",
 		Kind:    "RayCluster",
-=======
+
 	TempoMonolithic = schema.GroupVersionKind{
 		Group:   "tempo.grafana.com",
 		Version: "v1alpha1",
@@ -433,6 +432,5 @@
 		Group:   "opentelemetry.io",
 		Version: "v1beta1",
 		Kind:    "OpenTelemetryCollector",
->>>>>>> 9721e5ed
 	}
 )