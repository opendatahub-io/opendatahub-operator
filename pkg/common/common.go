/*
Copyright 2023.

Licensed under the Apache License, Version 2.0 (the "License");
you may not use this file except in compliance with the License.
You may obtain a copy of the License at

	http://www.apache.org/licenses/LICENSE-2.0

Unless required by applicable law or agreed to in writing, software
distributed under the License is distributed on an "AS IS" BASIS,
WITHOUT WARRANTIES OR CONDITIONS OF ANY KIND, either express or implied.
See the License for the specific language governing permissions and
limitations under the License.
*/

// Package common contains utility functions used by different components
package common

import (
	"fmt"
	"os"
<<<<<<< HEAD
	"strings"

	corev1 "k8s.io/api/core/v1"
	authv1 "k8s.io/api/rbac/v1"
	apierrs "k8s.io/apimachinery/pkg/api/errors"
	metav1 "k8s.io/apimachinery/pkg/apis/meta/v1"
	"sigs.k8s.io/controller-runtime/pkg/client"
=======
	"regexp"
	"strings"
>>>>>>> adb66588
)

// ReplaceStringsInFile replaces variable with value in manifests during runtime.
func ReplaceStringsInFile(fileName string, replacements map[string]string) error {
	// Read the contents of the file
	fileContent, err := os.ReadFile(fileName)
	if err != nil {
		return fmt.Errorf("failed to read file: %w", err)
	}

	// Replace all occurrences of the strings in the map
	newContent := string(fileContent)
	for string1, string2 := range replacements {
		newContent = strings.ReplaceAll(newContent, string1, string2)
	}

	// Write the modified content back to the file
	err = os.WriteFile(fileName, []byte(newContent), 0)
	if err != nil {
		return fmt.Errorf("failed to write to file: %w", err)
	}

	return nil
}

func TrimToRFC1123Name(input string) string {
	if len(input) == 0 {
		return input
	}
	if len(input) > 63 {
		input = input[:63]
	}

	regex := regexp.MustCompile(`[^A-Za-z0-9\-]+`)
	replaced := regex.ReplaceAllString(input, "-")

	if !isAlphanumeric(replaced[0]) {
		replaced = "a" + replaced[1:]
	}

	if !isAlphanumeric(replaced[len(replaced)-1]) {
		replaced = replaced[:len(replaced)-1] + "z"
	}

	return strings.ToLower(replaced)
}

func isAlphanumeric(char byte) bool {
	regex := regexp.MustCompile(`^[A-Za-z0-9]$`)
	return regex.Match([]byte{char})
}<|MERGE_RESOLUTION|>--- conflicted
+++ resolved
@@ -20,18 +20,8 @@
 import (
 	"fmt"
 	"os"
-<<<<<<< HEAD
-	"strings"
-
-	corev1 "k8s.io/api/core/v1"
-	authv1 "k8s.io/api/rbac/v1"
-	apierrs "k8s.io/apimachinery/pkg/api/errors"
-	metav1 "k8s.io/apimachinery/pkg/apis/meta/v1"
-	"sigs.k8s.io/controller-runtime/pkg/client"
-=======
 	"regexp"
 	"strings"
->>>>>>> adb66588
 )
 
 // ReplaceStringsInFile replaces variable with value in manifests during runtime.
