package e2e_test

import (
	"flag"
	"fmt"
	"os"
	"strings"
	"testing"
	"time"

	gTypes "github.com/onsi/gomega/types"
	operatorv1 "github.com/openshift/api/operator/v1"
	corev1 "k8s.io/api/core/v1"
	metav1 "k8s.io/apimachinery/pkg/apis/meta/v1"
	"k8s.io/apimachinery/pkg/apis/meta/v1/unstructured"
	"k8s.io/apimachinery/pkg/util/intstr"

	"github.com/opendatahub-io/opendatahub-operator/v2/api/common"
	componentApi "github.com/opendatahub-io/opendatahub-operator/v2/api/components/v1alpha1"
	dscv1 "github.com/opendatahub-io/opendatahub-operator/v2/api/datasciencecluster/v1"
	dscv2 "github.com/opendatahub-io/opendatahub-operator/v2/api/datasciencecluster/v2"
	dsciv2 "github.com/opendatahub-io/opendatahub-operator/v2/api/dscinitialization/v2"
	serviceApi "github.com/opendatahub-io/opendatahub-operator/v2/api/services/v1alpha1"
	modelregistryctrl "github.com/opendatahub-io/opendatahub-operator/v2/internal/controller/components/modelregistry"
	"github.com/opendatahub-io/opendatahub-operator/v2/pkg/cluster"
	"github.com/opendatahub-io/opendatahub-operator/v2/pkg/utils/test/matchers/jq"

	. "github.com/onsi/gomega"
)

// Namespace and Operator Constants.
const (

	// Component API field name constants for v1 <-> v2 conversion.
	dataSciencePipelinesKind          = "DataSciencePipelines" // Kind name for DataSciencePipelines component
	dataSciencePipelinesComponentName = "datasciencepipelines" // v1 API component name for DataSciencePipelines
	aiPipelinesFieldName              = "aipipelines"          // v2 API field name for DataSciencePipelines component

	// Test timing constants.
	// controllerCacheRefreshDelay is the time to wait for controller-runtime
	// informer cache to update after resource deletion. This prevents cache
	// staleness issues in deletion/recreation tests.
	controllerCacheRefreshDelay = 5 * time.Second

	// Operators constants.
	defaultOperatorChannel      = "stable"                                   // The default channel to install/check operators
	kueueOpName                 = "kueue-operator"                           // Name of the Kueue Operator
	certManagerOpName           = "openshift-cert-manager-operator"          // Name of the cert-manager Operator
	certManagerOpNamespace      = "cert-manager-operator"                    // Name of the cert-manager Namespace
	certManagerOpChannel        = "stable-v1"                                // Name of cert-manager operator stable channel
	telemetryOpName             = "opentelemetry-product"                    // Name of the Telemetry Operator
	openshiftOperatorsNamespace = "openshift-operators"                      // Namespace for OpenShift Operators
	telemetryOpNamespace        = "openshift-opentelemetry-operator"         // Namespace for the Telemetry Operator
	observabilityOpName         = "cluster-observability-operator"           // Name of the Cluster Observability Operator
	observabilityOpNamespace    = "openshift-cluster-observability-operator" // Namespace for the Cluster Observability Operator
	tempoOpName                 = "tempo-product"                            // Name of the Tempo Operator
	tempoOpNamespace            = "openshift-tempo-operator"                 // Namespace for the Tempo Operator
	opentelemetryOpName         = "opentelemetry-product"                    // Name of the OpenTelemetry Operator
	opentelemetryOpNamespace    = "openshift-opentelemetry-operator"         // Namespace for the OpenTelemetry Operator
	controllerDeploymentODH     = "opendatahub-operator-controller-manager"  // Name of the ODH deployment
	controllerDeploymentRhoai   = "rhods-operator"                           // Name of the Rhoai deployment
<<<<<<< HEAD
	leaderWorkerSetOpName       = "leader-worker-set"                        // Name of the Leader Worker Set Operator
	leaderWorkerSetNamespace    = "openshift-lws-operator"                   // Namespace for the Leader Worker Set Operator
	leaderWorkerSetChannel      = "stable-v1.0"                              // Channel for the Leader Worker Set Operator
	kuadrantOperator            = "rhcl-operator"                            // Name of the Red Hat Connectivity Link Operator subscription.
=======
	dashboardRouteNameODH       = "odh-dashboard"                            // Name of the ODH dashboard route
	dashboardRouteNameRhoai     = "rhods-dashboard"                          // Name of the Rhoai dashboard route
>>>>>>> 42f4c3fe
)

// Configuration and Miscellaneous Constants.
const (
	ownedNamespaceNumber = 1 // Number of namespaces owned, adjust to 4 for RHOAI deployment

	dsciInstanceName = "e2e-test-dsci" // Instance name for the DSCInitialization
	dscInstanceName  = "e2e-test-dsc"  // Instance name for the DataScienceCluster

	// Standard error messages format.
	resourceNotNilErrorMsg       = "Expected a non-nil resource object but got nil."
	resourceNotFoundErrorMsg     = "Expected resource '%s' of kind '%s' to exist, but it was not found or could not be retrieved."
	resourceFoundErrorMsg        = "Expected resource '%s' of kind '%s' to not exist, but it was found."
	resourceEmptyErrorMsg        = "Expected resource list '%s' of kind '%s' to contain resources, but it was empty."
	resourceListNotEmptyErrorMsg = "Expected resource list '%s' of kind '%s' to be empty, but it contains resources."
	resourceFetchErrorMsg        = "Error occurred while fetching the resource '%s' of kind '%s': %v"
	unexpectedErrorMismatchMsg   = "Expected error '%v' to match the actual error '%v' for resource of kind '%s'."
)

// TestCaseOpts defines a function type that can be used to modify how individual test cases are executed.
type TestCaseOpts func(t *testing.T)

// RunTestCases runs a series of test cases, optionally in parallel based on the provided options.
//
// Parameters:
//   - t (*testing.T): The test context passed into the test function.
//   - testCases ([]TestCase): A slice of test cases to execute.
//   - opts (...TestCaseOpts): Optional configuration options, like enabling parallel execution.
func RunTestCases(t *testing.T, testCases []TestCase, opts ...TestCaseOpts) {
	t.Helper()

	// Apply all provided options (e.g., parallel execution) to each test case.
	for _, testCase := range testCases {
		t.Run(testCase.name, func(t *testing.T) {
			// Set up panic handler for each individual test (must be first defer)
			defer HandleGlobalPanic()

			// Check for test failure and run diagnostics (only for failures, not panics)
			defer func() {
				if t.Failed() {
					HandleTestFailure(testCase.name)
				}
			}()

			// Apply each option to the current test
			for _, opt := range opts {
				opt(t)
			}

			// Run the test function for the current test case
			testCase.testFn(t)
		})
	}
}

// WithParallel is an option that marks test cases to run in parallel.
func WithParallel() TestCaseOpts {
	return func(t *testing.T) {
		t.Helper()

		t.Parallel() // Marks the test case to run in parallel with other tests
	}
}

// ExtractAndExpectValue extracts a value from an input using a jq expression and asserts conditions on it.
//
// This function extracts a value of type T from the given input using the specified jq expression.
// It ensures that extraction succeeds and applies one or more assertions to validate the extracted value.
//
// Parameters:
//   - g (Gomega): The Gomega testing instance used for assertions.
//   - in (any): The input data (e.g., a Kubernetes resource).
//   - expression (string): The jq expression used to extract a value from the input.
//   - matchers (GomegaMatcher): One or more Gomega matchers to validate the extracted value.
func ExtractAndExpectValue[T any](g Gomega, in any, expression string, matchers ...gTypes.GomegaMatcher) T {
	// Extract the value using the jq expression
	value, err := jq.ExtractValue[T](in, expression)

	// Expect no errors during extraction
	g.Expect(err).NotTo(HaveOccurred(), "Failed to extract value using expression: %s", expression)

	// Apply matchers to validate the extracted value
	g.Expect(value).To(And(matchers...), "Extracted value from %s does not match expected conditions", expression)

	return value
}

// CreateDSCI creates a DSCInitialization CR.
func CreateDSCI(name, groupVersion string, appNamespace, monitoringNamespace string) *dsciv2.DSCInitialization {
	return &dsciv2.DSCInitialization{
		TypeMeta: metav1.TypeMeta{
			Kind:       "DSCInitialization",
			APIVersion: groupVersion,
		},
		ObjectMeta: metav1.ObjectMeta{
			Name: name,
		},
		Spec: dsciv2.DSCInitializationSpec{
			ApplicationsNamespace: appNamespace,
			Monitoring: serviceApi.DSCIMonitoring{
				ManagementSpec: common.ManagementSpec{
					ManagementState: operatorv1.Removed, // keep rhoai branch to Managed so we can test it
				},
				MonitoringCommonSpec: serviceApi.MonitoringCommonSpec{
					Namespace: monitoringNamespace,
				},
			},
			TrustedCABundle: &dsciv2.TrustedCABundleSpec{
				ManagementState: operatorv1.Managed,
				CustomCABundle:  "",
			},
		},
	}
}

// CreateDSC creates a DataScienceCluster CR.
func CreateDSC(name string, workbenchesNamespace string) *dscv2.DataScienceCluster {
	return &dscv2.DataScienceCluster{
		TypeMeta: metav1.TypeMeta{
			Kind:       "DataScienceCluster",
			APIVersion: dscv2.GroupVersion.String(),
		},
		ObjectMeta: metav1.ObjectMeta{
			Name: name,
		},
		Spec: dscv2.DataScienceClusterSpec{
			Components: dscv2.Components{
				// keep dashboard as enabled, because other test is rely on this
				Dashboard: componentApi.DSCDashboard{
					ManagementSpec: common.ManagementSpec{
						ManagementState: operatorv1.Removed,
					},
				},
				Workbenches: componentApi.DSCWorkbenches{
					ManagementSpec: common.ManagementSpec{
						ManagementState: operatorv1.Removed,
					},
					WorkbenchesCommonSpec: componentApi.WorkbenchesCommonSpec{
						WorkbenchNamespace: workbenchesNamespace,
					},
				},
				AIPipelines: componentApi.DSCDataSciencePipelines{
					ManagementSpec: common.ManagementSpec{
						ManagementState: operatorv1.Removed,
					},
				},
				Kserve: componentApi.DSCKserve{
					ManagementSpec: common.ManagementSpec{
						ManagementState: operatorv1.Removed,
					},
					KserveCommonSpec: componentApi.KserveCommonSpec{},
				},
				Ray: componentApi.DSCRay{
					ManagementSpec: common.ManagementSpec{
						ManagementState: operatorv1.Removed,
					},
				},
				Kueue: componentApi.DSCKueue{
					KueueManagementSpec: componentApi.KueueManagementSpec{
						ManagementState: operatorv1.Removed,
					},
				},
				TrustyAI: componentApi.DSCTrustyAI{
					ManagementSpec: common.ManagementSpec{
						ManagementState: operatorv1.Removed,
					},
				},
				ModelRegistry: componentApi.DSCModelRegistry{
					ManagementSpec: common.ManagementSpec{
						ManagementState: operatorv1.Removed,
					},
					ModelRegistryCommonSpec: componentApi.ModelRegistryCommonSpec{
						RegistriesNamespace: modelregistryctrl.DefaultModelRegistriesNamespace,
					},
				},
				TrainingOperator: componentApi.DSCTrainingOperator{
					ManagementSpec: common.ManagementSpec{
						ManagementState: operatorv1.Removed,
					},
				},
				FeastOperator: componentApi.DSCFeastOperator{
					ManagementSpec: common.ManagementSpec{
						ManagementState: operatorv1.Removed,
					},
				},
				LlamaStackOperator: componentApi.DSCLlamaStackOperator{
					ManagementSpec: common.ManagementSpec{
						ManagementState: operatorv1.Removed,
					},
				},
			},
		},
	}
}

func CreateDSCv1(name string, workbenchesNamespace string) *dscv1.DataScienceCluster {
	return &dscv1.DataScienceCluster{
		TypeMeta: metav1.TypeMeta{
			Kind:       "DataScienceCluster",
			APIVersion: dscv1.GroupVersion.String(),
		},
		ObjectMeta: metav1.ObjectMeta{
			Name: name,
		},
		Spec: dscv1.DataScienceClusterSpec{
			Components: dscv1.Components{
				Dashboard: componentApi.DSCDashboard{
					ManagementSpec: common.ManagementSpec{
						ManagementState: operatorv1.Removed,
					},
				},
				Workbenches: componentApi.DSCWorkbenches{
					ManagementSpec: common.ManagementSpec{
						ManagementState: operatorv1.Removed,
					},
					WorkbenchesCommonSpec: componentApi.WorkbenchesCommonSpec{
						WorkbenchNamespace: workbenchesNamespace,
					},
				},
				ModelMeshServing: componentApi.DSCModelMeshServing{
					ManagementSpec: common.ManagementSpec{
						ManagementState: operatorv1.Removed,
					},
				},
				DataSciencePipelines: componentApi.DSCDataSciencePipelines{
					ManagementSpec: common.ManagementSpec{
						ManagementState: operatorv1.Removed,
					},
				},
				Kserve: componentApi.DSCKserve{
					ManagementSpec: common.ManagementSpec{
						ManagementState: operatorv1.Removed,
					},
					KserveCommonSpec: componentApi.KserveCommonSpec{},
				},
				CodeFlare: componentApi.DSCCodeFlare{
					ManagementSpec: common.ManagementSpec{
						ManagementState: operatorv1.Removed,
					},
				},
				Ray: componentApi.DSCRay{
					ManagementSpec: common.ManagementSpec{
						ManagementState: operatorv1.Removed,
					},
				},
				TrustyAI: componentApi.DSCTrustyAI{
					ManagementSpec: common.ManagementSpec{
						ManagementState: operatorv1.Removed,
					},
				},
				ModelRegistry: componentApi.DSCModelRegistry{
					ManagementSpec: common.ManagementSpec{
						ManagementState: operatorv1.Removed,
					},
					ModelRegistryCommonSpec: componentApi.ModelRegistryCommonSpec{
						RegistriesNamespace: modelregistryctrl.DefaultModelRegistriesNamespace,
					},
				},
				TrainingOperator: componentApi.DSCTrainingOperator{
					ManagementSpec: common.ManagementSpec{
						ManagementState: operatorv1.Removed,
					},
				},
				LlamaStackOperator: componentApi.DSCLlamaStackOperator{
					ManagementSpec: common.ManagementSpec{
						ManagementState: operatorv1.Removed,
					},
				},
				FeastOperator: componentApi.DSCFeastOperator{
					ManagementSpec: common.ManagementSpec{
						ManagementState: operatorv1.Removed,
					},
				},
				Kueue: dscv1.DSCKueueV1{
					KueueManagementSpecV1: dscv1.KueueManagementSpecV1{
						ManagementState: operatorv1.Removed,
					},
				},
			},
		},
	}
}

func CreateHardwareProfile(name, namespace, apiVersion string) *unstructured.Unstructured {
	minCount := intstr.FromInt32(1)
	maxCount := intstr.FromInt32(4)
	defaultCount := intstr.FromInt32(2)

	hwProfile := &unstructured.Unstructured{
		Object: map[string]interface{}{
			"apiVersion": apiVersion,
			"kind":       "HardwareProfile",
			"metadata": map[string]interface{}{
				"name":      name,
				"namespace": namespace,
			},
			"spec": map[string]interface{}{
				"identifiers": []map[string]interface{}{
					{
						"displayName":  "GPU",
						"identifier":   "nvidia.com/gpu",
						"minCount":     minCount.IntVal,
						"maxCount":     maxCount.IntVal,
						"defaultCount": defaultCount.IntVal,
						"resourceType": "Accelerator",
					},
				},
				"scheduling": map[string]interface{}{
					"type": "Node",
					"node": map[string]interface{}{
						"nodeSelector": map[string]interface{}{
							"kubernetes.io/arch":             "amd64",
							"node-role.kubernetes.io/worker": "",
						},
						"tolerations": []map[string]interface{}{
							{
								"key":      "nvidia.com/gpu",
								"operator": "Exists",
								"effect":   "NoSchedule",
							},
						},
					},
				},
			},
		},
	}

	return hwProfile
}

// CreateNamespaceWithLabels creates a namespace manifest with optional labels for use with WithObjectToCreate.
func CreateNamespaceWithLabels(name string, labels map[string]string) *corev1.Namespace {
	ns := &corev1.Namespace{
		ObjectMeta: metav1.ObjectMeta{
			Name: name,
		},
	}

	if len(labels) > 0 {
		ns.Labels = labels
	}

	return ns
}

// defaultErrorMessageIfNone appends a default message to args if args is empty.
// It formats the default message using the provided format and formatArgs.
func defaultErrorMessageIfNone(format string, formatArgs []any, args []any) []any {
	// If no custom args are provided, append the default message
	if len(args) == 0 {
		args = append(args, fmt.Sprintf(format, formatArgs...))
	}
	return args
}

// ParseTestFlags Parses go test flags separately because pflag package ignores flags with '-test.' prefix
// Related issues:
// https://github.com/spf13/pflag/issues/63
// https://github.com/spf13/pflag/issues/238
func ParseTestFlags() error {
	var testFlags []string
	for _, f := range os.Args[1:] {
		if strings.HasPrefix(f, "-test.") {
			testFlags = append(testFlags, f)
		}
	}
	return flag.CommandLine.Parse(testFlags)
}

// getControllerDeploymentName returns deployment name based on platform.
func (tc *TestContext) getControllerDeploymentName() string {
	platform := tc.FetchPlatformRelease()
	return getControllerDeploymentNameByPlatform(platform)
}

func getControllerDeploymentNameByPlatform(platform common.Platform) string {
	switch platform {
	case cluster.SelfManagedRhoai, cluster.ManagedRhoai:
		return controllerDeploymentRhoai
	case cluster.OpenDataHub:
		return controllerDeploymentODH
	default:
		return controllerDeploymentODH
	}
}

func getDashboardRouteNameByPlatform(platform common.Platform) string {
	switch platform {
	case cluster.SelfManagedRhoai, cluster.ManagedRhoai:
		return dashboardRouteNameRhoai
	case cluster.OpenDataHub:
		return dashboardRouteNameODH
	default:
		return dashboardRouteNameODH
	}
}<|MERGE_RESOLUTION|>--- conflicted
+++ resolved
@@ -59,15 +59,12 @@
 	opentelemetryOpNamespace    = "openshift-opentelemetry-operator"         // Namespace for the OpenTelemetry Operator
 	controllerDeploymentODH     = "opendatahub-operator-controller-manager"  // Name of the ODH deployment
 	controllerDeploymentRhoai   = "rhods-operator"                           // Name of the Rhoai deployment
-<<<<<<< HEAD
 	leaderWorkerSetOpName       = "leader-worker-set"                        // Name of the Leader Worker Set Operator
 	leaderWorkerSetNamespace    = "openshift-lws-operator"                   // Namespace for the Leader Worker Set Operator
 	leaderWorkerSetChannel      = "stable-v1.0"                              // Channel for the Leader Worker Set Operator
 	kuadrantOperator            = "rhcl-operator"                            // Name of the Red Hat Connectivity Link Operator subscription.
-=======
 	dashboardRouteNameODH       = "odh-dashboard"                            // Name of the ODH dashboard route
 	dashboardRouteNameRhoai     = "rhods-dashboard"                          // Name of the Rhoai dashboard route
->>>>>>> 42f4c3fe
 )
 
 // Configuration and Miscellaneous Constants.
