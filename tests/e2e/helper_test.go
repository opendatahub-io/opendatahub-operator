--- conflicted
+++ resolved
@@ -29,25 +29,16 @@
 	knativeServingNamespace = "knative-serving" // Namespace for Knative Serving components
 
 	// Operators constants.
-<<<<<<< HEAD
-	defaultOperatorChannel       = "stable"              // The default channel to install/check operators
-	serviceMeshOpName            = "servicemeshoperator" // Name of the Service Mesh Operator
-	serverlessOpName             = "serverless-operator" // Name of the Serverless Operator
-	authorinoOpName              = "authorino-operator"  // Name of the Serverless Operator
-	kueueOpName                  = "kueue-operator"      // Name of the Kueue Operator
-	serviceMeshControlPlane      = "data-science-smcp"   // Service Mesh control plane name
-	serviceMeshNamespace         = "istio-system"        // Namespace for Istio Service Mesh control plane
-	serviceMeshMetricsCollection = "Istio"               // Metrics collection for Service Mesh (e.g., Istio)
-=======
+	defaultOperatorChannel       = "stable"                           // The default channel to install/check operators
 	serviceMeshOpName            = "servicemeshoperator"              // Name of the Service Mesh Operator
 	serverlessOpName             = "serverless-operator"              // Name of the Serverless Operator
 	authorinoOpName              = "authorino-operator"               // Name of the Serverless Operator
+	kueueOpName                  = "kueue-operator"                   // Name of the Kueue Operator
 	telemetryOpName              = "opentelemetry-product"            // Name of the Telemetry Operator
 	telemetryOpNamespace         = "openshift-opentelemetry-operator" // Namespace for the Telemetry Operator
 	serviceMeshControlPlane      = "data-science-smcp"                // Service Mesh control plane name
 	serviceMeshNamespace         = "istio-system"                     // Namespace for Istio Service Mesh control plane
 	serviceMeshMetricsCollection = "Istio"                            // Metrics collection for Service Mesh (e.g., Istio)
->>>>>>> 9721e5ed
 	serviceMeshMemberName        = "default"
 	observabilityOpName          = "cluster-observability-operator"           // Name of the Cluster Observability Operator
 	observabilityOpNamespace     = "openshift-cluster-observability-operator" // Namespace for the Cluster Observability Operator
