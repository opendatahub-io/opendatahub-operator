package e2e_test

import (
	"strings"
	"testing"
	"time"

	"github.com/onsi/gomega/gstruct"
	gTypes "github.com/onsi/gomega/types"
	configv1 "github.com/openshift/api/config/v1"
	ofapi "github.com/operator-framework/api/pkg/operators/v1alpha1"
	appsv1 "k8s.io/api/apps/v1"
	corev1 "k8s.io/api/core/v1"
	apiextv1 "k8s.io/apiextensions-apiserver/pkg/apis/apiextensions/v1"
	k8serr "k8s.io/apimachinery/pkg/api/errors"
	metav1 "k8s.io/apimachinery/pkg/apis/meta/v1"
	"k8s.io/apimachinery/pkg/apis/meta/v1/unstructured"
	"k8s.io/apimachinery/pkg/types"
	"sigs.k8s.io/controller-runtime/pkg/client"

	"github.com/opendatahub-io/opendatahub-operator/v2/api/common"
	dscv1 "github.com/opendatahub-io/opendatahub-operator/v2/api/datasciencecluster/v1"
	dsciv1 "github.com/opendatahub-io/opendatahub-operator/v2/api/dscinitialization/v1"
	"github.com/opendatahub-io/opendatahub-operator/v2/pkg/cluster"
	"github.com/opendatahub-io/opendatahub-operator/v2/pkg/cluster/gvk"
	"github.com/opendatahub-io/opendatahub-operator/v2/pkg/resources"
	"github.com/opendatahub-io/opendatahub-operator/v2/pkg/utils/test/matchers/jq"
	"github.com/opendatahub-io/opendatahub-operator/v2/pkg/utils/test/testf"

	. "github.com/onsi/gomega"
)

// TestContext holds shared context and utilities used during E2E test execution.
type TestContext struct {
	// Embeds the common test context (e.g., cluster clients, config)
	*testf.TestContext

	// Shared Gomega wrapper for making assertions in tests.
	g *testf.WithT

	// Test timeouts
	TestTimeouts TestTimeouts

	// Namespace where the operator components are deployed.
	OperatorNamespace string

	// Namespace where application workloads are deployed.
	AppsNamespace string

	// Namespaced name of the DSCInitialization custom resource used for testing.
	DSCInitializationNamespacedName types.NamespacedName

	// Namespaced name of the DataScienceCluster custom resource used for testing.
	DataScienceClusterNamespacedName types.NamespacedName
}

// NewTestContext creates and initializes a new TestContext instance.
//
// It wraps the underlying test framework context (`testf.TestContext`) and sets up
// common testing parameters like default timeouts and polling intervals for Gomega assertions.
// This function is typically used at the beginning of a test to prepare a consistent test environment.
//
// Parameters:
//   - t (*testing.T): The standard Go testing instance for the current test.
//
// Returns:
//   - *TestContext: A fully initialized test context with Gomega and test options pre-configured.
//   - error: An error if the internal test context fails to initialize.
func NewTestContext(t *testing.T) (*TestContext, error) { //nolint:thelper
	tcf, err := testf.NewTestContext(
		testf.WithTOptions(
			testf.WithEventuallyTimeout(testOpts.TestTimeouts.defaultEventuallyTimeout),
			testf.WithEventuallyPollingInterval(testOpts.TestTimeouts.defaultEventuallyPollInterval),
			testf.WithConsistentlyDuration(testOpts.TestTimeouts.defaultConsistentlyTimeout),
			testf.WithConsistentlyPollingInterval(testOpts.TestTimeouts.defaultConsistentlyPollInterval),
		),
	)

	if err != nil {
		return nil, err
	}

	return &TestContext{
		TestContext:                      tcf,
		g:                                tcf.NewWithT(t),
		DSCInitializationNamespacedName:  types.NamespacedName{Name: dsciInstanceName},
		DataScienceClusterNamespacedName: types.NamespacedName{Name: dscInstanceName},
		OperatorNamespace:                testOpts.operatorNamespace,
		AppsNamespace:                    testOpts.appsNamespace,
		TestTimeouts:                     testOpts.TestTimeouts,
	}, nil
}

// OverrideEventuallyTimeout temporarily changes the Eventually timeout and polling period.
func (tc *TestContext) OverrideEventuallyTimeout(timeout, pollInterval time.Duration) func() {
	// Save current timeout values (you'll need to store these manually)
	previousTimeout := tc.g.DurationBundle.EventuallyTimeout
	previousPollInterval := tc.g.DurationBundle.EventuallyPollingInterval

	// Override with new values
	tc.g.SetDefaultEventuallyTimeout(timeout)
	tc.g.SetDefaultConsistentlyPollingInterval(pollInterval)

	// Return a function to reset them back
	return func() {
		// Override with new values
		tc.g.SetDefaultEventuallyTimeout(previousTimeout)
		tc.g.SetDefaultConsistentlyPollingInterval(previousPollInterval)
	}
}

// NewResourceOptions creates and returns a ResourceOptions object
// It configures a ResourceOptions object by applying the provided ResourceOpts.
func (tc *TestContext) NewResourceOptions(opts ...ResourceOpts) *ResourceOptions {
	ro := &ResourceOptions{tc: tc}
	for _, opt := range opts {
		opt(ro)
	}

	// Ensure ObjFn is set and fetch the object.
	if ro.Obj == nil && ro.ObjFn != nil {
		// If Obj is not provided, call ObjFn to get the object.
		ro.Obj = ro.ObjFn(tc)
	}

	// Ensure that Obj is not nil before returning the options.
	if ro.Obj == nil {
		panic("Obj must be set in ResourceOptions") // Panics if Obj is nil to enforce validation.
	}

	// Ensure ListOptions is not nil before using it
	if ro.ListOptions == nil {
		ro.ListOptions = &client.ListOptions{}
	}

	// Ensure ClientDeleteOptions is not nil before using it
	if ro.ClientDeleteOptions == nil {
		ro.ClientDeleteOptions = &client.DeleteOptions{}
	}

	// Ensure IgnoreNotFound is true by default
	ro.IgnoreNotFound = true

	return ro
}

// EnsureResourceExists verifies whether a specific Kubernetes resource exists in the cluster and optionally matches a given condition.
// If the resource exists and matches the condition (if provided), it will return the object.
//
// Parameters:
//   - opts (...ResourceOpts): Optional functional arguments that customize the behavior of the operation.
//
// Returns:
//   - *unstructured.Unstructured: The resource object if it exists and meets the condition (if provided).
func (tc *TestContext) EnsureResourceExists(opts ...ResourceOpts) *unstructured.Unstructured {
	// Create a ResourceOptions object based on the provided opts.
	ro := tc.NewResourceOptions(opts...)

	var u *unstructured.Unstructured

	tc.g.Eventually(func(g Gomega) {
		// Use ensureResourceExistsOrNil to attempt to fetch the resource with retries
		u, _ = tc.ensureResourceExistsOrNil(ro)

		// Ensure that the resource object is not nil
		g.Expect(u).NotTo(
			BeNil(),
			defaultErrorMessageIfNone(resourceNotFoundErrorMsg, []any{ro.ResourceID, ro.GVK.Kind}, ro.CustomErrorArgs)...,
		)

		// If a condition is provided via WithCondition, apply it inside the Eventually block
		if ro.Condition != nil {
			// Apply the provided condition matcher to the resource.
			applyMatchers(g, ro.ResourceID, ro.GVK, u, nil, ro.Condition, ro.CustomErrorArgs)
		}
	}).Should(Succeed())

	return u
}

// EnsureResourceExistsConsistently verifies that a Kubernetes resource exists and
// consistently matches a specified condition over a period of time.
//
// It repeatedly checks the resource using the provided condition for the specified `timeout` and `polling`
// intervals, ensuring the condition holds true consistently within the given time frame.
//
// Parameters:
//   - opts (...ResourceOpts): Optional functional arguments that customize the behavior of the operation.
//
// Returns:
//   - *unstructured.Unstructured: The resource that was found and matched.
func (tc *TestContext) EnsureResourceExistsConsistently(opts ...ResourceOpts) *unstructured.Unstructured {
	// Create a ResourceOptions object based on the provided opts.
	ro := tc.NewResourceOptions(opts...)

	var u *unstructured.Unstructured

	// Ensure the resource exists and matches the condition consistently over the specified period.
	tc.g.Consistently(func(g Gomega) {
		// Use ensureResourceExistsOrNil to attempt to fetch the resource with retries
		u, _ = tc.ensureResourceExistsOrNil(ro)

		// Ensure that the resource object is not nil
		g.Expect(u).NotTo(
			BeNil(),
			defaultErrorMessageIfNone(resourceNotFoundErrorMsg, []any{ro.ResourceID, ro.GVK.Kind}, ro.CustomErrorArgs)...,
		)

		// If a condition is provided via WithCondition, apply it inside the Eventually block
		if ro.Condition != nil {
			// Apply the provided condition matcher to the resource.
			applyMatchers(g, ro.ResourceID, ro.GVK, u, nil, ro.Condition, ro.CustomErrorArgs)
		}
	})

	return u
}

// EventuallyResourceCreatedOrUpdated ensures that a given Kubernetes resource exists.
// If the resource is missing, it will be created; if it already exists, it will be updated
// using the provided mutation function. Conditions in ResourceOpts are evaluated with eventually.
//
// Parameters:
//   - opts (...ResourceOpts): Optional functional arguments that customize the behavior of the operation.
//
// Returns:
//   - *unstructured.Unstructured: The existing or newly created (updated) resource object.
func (tc *TestContext) EventuallyResourceCreatedOrUpdated(opts ...ResourceOpts) *unstructured.Unstructured {
	// Create a ResourceOptions object based on the provided opts.
	ro := tc.NewResourceOptions(opts...)

	// Default the condition to Succeed() if it's not provided.
	if ro.Condition == nil {
		ro.Condition = Succeed()
	}

	// Apply the resource using eventuallyResourceApplied.
	return eventuallyResourceApplied(ro, tc.g.CreateOrUpdate)
}

// EventuallyResourceCreatedOrUpdated ensures that a given Kubernetes resource exists.
// If the resource is missing, it will be created; if it already exists, it will be updated
// using the provided mutation function. Conditions in ResourceOpts are evaluated with consistently.
//
// Parameters:
//   - opts (...ResourceOpts): Optional functional arguments that customize the behavior of the operation.
//
// Returns:
//   - *unstructured.Unstructured: The existing or newly created (updated) resource object.
func (tc *TestContext) ConsistentlyResourceCreatedOrUpdated(opts ...ResourceOpts) *unstructured.Unstructured {
	// Create a ResourceOptions object based on the provided opts.
	ro := tc.NewResourceOptions(opts...)

	// Default the condition to Succeed() if it's not provided.
	if ro.Condition == nil {
		ro.Condition = Succeed()
	}

	// Apply the resource using eventuallyResourceApplied.
	return consistentlyResourceApplied(ro, tc.g.CreateOrUpdate)
}

// EnsureResourceCreatedOrPatched ensures that a given Kubernetes resource exists.
// If the resource is missing, it will be created; if it already exists, it will be patched.
// If a condition is provided, it will be evaluated; otherwise, Succeed() is used.
//
// Parameters:
//   - opts (...ResourceOpts): Optional functional arguments that customize the behavior of the operation.
//
// Returns:
//   - *unstructured.Unstructured: The existing or newly created (patched) resource object.
func (tc *TestContext) EnsureResourceCreatedOrPatched(opts ...ResourceOpts) *unstructured.Unstructured {
	// Create a ResourceOptions object based on the provided opts.
	ro := tc.NewResourceOptions(opts...)

	// Default the condition to Succeed() if it's not provided
	if ro.Condition == nil {
		ro.Condition = Succeed()
	}

	// Apply the resource using eventuallyResourceApplied
	return eventuallyResourceApplied(ro, tc.g.CreateOrPatch)
}

// EnsureResourceDoesNotExist performs a one-time check to verify that a resource does not exist in the cluster.
//
// This function fetches the resource once and fails the test immediately if it exists.
// If an expected error is provided via WithExpectedErr, it validates the error.
//
// Parameters:
//   - opts (...ResourceOpts): Optional functional arguments that customize the behavior of the operation.
//
// This function does not retry; use EnsureResourceGone if you need to wait for deletion.
func (tc *TestContext) EnsureResourceDoesNotExist(opts ...ResourceOpts) {
	// Create a ResourceOptions object based on the provided opts.
	ro := tc.NewResourceOptions(opts...)

	err := tc.ensureResourceDoesNotExist(tc.g, ro)

	// Validate the error if an expected error is set
	if ro.ExpectedErr != nil {
		tc.g.Expect(err).To(MatchError(ro.ExpectedErr), unexpectedErrorMismatchMsg, ro.ExpectedErr, err, ro.GVK.Kind)
	}
}

// EnsureResourceGone retries checking a resource until it is deleted or times out.
// If the resource still exists after the timeout, the test will fail.
//
// Parameters:
//   - opts (...ResourceOpts): Optional functional arguments that customize the behavior of the operation.
func (tc *TestContext) EnsureResourceGone(opts ...ResourceOpts) {
	// Create a ResourceOptions object based on the provided opts.
	ro := tc.NewResourceOptions(opts...)

	// Use Eventually to retry checking the resource until it disappears or timeout occurs
	tc.g.Eventually(func(g Gomega) {
		err := tc.ensureResourceDoesNotExist(g, ro)

		// Validate the error if an expected error is set
		if ro.ExpectedErr != nil {
			g.Expect(err).To(MatchError(ro.ExpectedErr), unexpectedErrorMismatchMsg, ro.ExpectedErr, err, ro.GVK.Kind)
		}
	}).Should(Succeed())
}

// EnsureResourcesExist ensures that a specific list of Kubernetes resources exists in the cluster.
// It will retry fetching the resources until they are found or the timeout occurs.
// If a condition is provided, it will retry the condition check on the resources until the condition is satisfied.
//
// Parameters:
//   - opts (...ResourceOpts): Optional functional arguments that customize the behavior of the operation.
//
// Returns:
//   - []unstructured.Unstructured: The list of resources if they exist and meet the condition (if provided).
func (tc *TestContext) EnsureResourcesExist(opts ...ResourceOpts) []unstructured.Unstructured {
	// Create a ResourceOptions object based on the provided opts.
	ro := tc.NewResourceOptions(opts...)

	var resourcesList []unstructured.Unstructured

	tc.g.Eventually(func(g Gomega) {
		resourcesList, _ := fetchResources(ro)

		// If no condition is provided, simply ensure the list is not empty
		g.Expect(resourcesList).NotTo(BeEmpty(), resourceEmptyErrorMsg, ro.ResourceID, ro.GVK.Kind)

		// If a condition is provided via WithCondition, apply it inside the Eventually block
		if ro.Condition != nil {
			// Apply the condition matcher (e.g., length check, label check, etc.)
			applyMatchers(g, ro.ResourceID, ro.GVK, resourcesList, nil, ro.Condition, ro.CustomErrorArgs)
		}
	}).Should(Succeed())

	return resourcesList
}

// EnsureResourcesDoNotExist performs a one-time check to verify that a list of resources does not exist in the cluster.
//
// This function fetches the resources once and fails the test immediately if any exist.
//
// Parameters:
//   - opts (...ResourceOpts): Optional functional arguments that customize the behavior of the operation.
//
// This function does not retry; use EnsureResourcesGone if you need to wait for deletion.
func (tc *TestContext) EnsureResourcesDoNotExist(opts ...ResourceOpts) {
	// Create a ResourceOptions object based on the provided opts
	ro := tc.NewResourceOptions(opts...)

	_ = tc.ensureResourcesDoNotExist(tc.g, ro)
}

// EnsureResourcesGone waits for a list of resources to be deleted, retrying the check until they no longer exist.
//
// This function repeatedly checks if the resources are gone, failing the test only if they still exist after the timeout.
//
// Parameters:
//   - opts (...ResourceOpts): Optional functional arguments that customize the behavior of the operation.
func (tc *TestContext) EnsureResourcesGone(opts ...ResourceOpts) {
	// Create a ResourceOptions object based on the provided opts.
	ro := tc.NewResourceOptions(opts...)

	// Use Eventually to retry checking the resource until it disappears or timeout occurs
	tc.g.Eventually(func(g Gomega) {
		err := tc.ensureResourcesDoNotExist(g, ro)
		g.Expect(err).NotTo(HaveOccurred())
	}).Should(Succeed())
}

// FetchSubscription get a subscription if exists.
//
// Parameters:
//   - nn (types.NamespacedName): The namespace and name of the Subscription.
//
// Returns:
//   - *unstructured.Unstructured: The existing subscription or nil.
func (tc *TestContext) GetSubscription(nn types.NamespacedName, channelName string) *unstructured.Unstructured {
	// Construct a resource identifier.
	resourceID := resources.FormatNamespacedName(nn)

	// Create the subscription object using the necessary values (adapt as needed)
	sub := tc.createSubscription(nn, channelName)

	// Ensure the Subscription exists or create it if missing
	return tc.EventuallyResourceCreatedOrUpdated(
		WithObjectToCreate(sub),
		WithMutateFunc(testf.TransformSpecToUnstructured(sub.Spec)),
		WithCondition(jq.Match(`.status | has("installPlanRef")`)),
		WithCustomErrorMsg("Failed to ensure Subscription '%s' exists", resourceID),
	)
}

// EnsureSubscriptionExistsOrCreate ensures that the specified Subscription exists.
// If the Subscription is missing, it will be created; if it already exists, no action is taken.
// This function reuses the `EventuallyResourceCreatedOrUpdated` logic to guarantee that the Subscription
// exists or is created.
//
// Parameters:
//   - nn (types.NamespacedName): The namespace and name of the Subscription.
//
// Returns:
//   - *unstructured.Unstructured: The existing or newly created Subscription object.
func (tc *TestContext) EnsureSubscriptionExistsOrCreate(nn types.NamespacedName, channelName string) *unstructured.Unstructured {
	// Construct a resource identifier.
	resourceID := resources.FormatNamespacedName(nn)

	// Create the subscription object using the necessary values (adapt as needed)
	sub := tc.createSubscription(nn, channelName)

	// Ensure the Subscription exists or create it if missing
	return tc.EventuallyResourceCreatedOrUpdated(
		WithObjectToCreate(sub),
		WithMutateFunc(testf.TransformSpecToUnstructured(sub.Spec)),
		WithCondition(jq.Match(`.status | has("installPlanRef")`)),
		WithCustomErrorMsg("Failed to ensure Subscription '%s' exists", resourceID),
	)
}

// EnsureResourcesAreEqual asserts that two resource objects are identical.
// Uses Gomega's `BeEquivalentTo` for a flexible deep comparison.
//
// Parameters:
//   - actualResource (interface{}): The resource to be compared.
//   - expectedResource (interface{}): The expected resource.
//   - args (...interface{}): Optional Gomega assertion message arguments.
func (tc *TestContext) EnsureResourcesAreEqual(actualResource, expectedResource interface{}, args ...any) {
	// Use Gomega's BeEquivalentTo for flexible deep comparison
	tc.g.Expect(actualResource).To(
		BeEquivalentTo(expectedResource),
		defaultErrorMessageIfNone(
			"Expected resource to be equal to the actual resource, but they differ.\nActual: %v\nExpected: %v", []any{actualResource, expectedResource},
			args,
		)...,
	)
}

// EnsureResourceNotNil verifies that the given resource is not nil and fails the test if it is.
//
// Parameters:
//   - obj (*unstructured.Unstructured): The resource object to check.
//   - args (...interface{}): Optional Gomega assertion message arguments.
func (tc *TestContext) EnsureResourceNotNil(obj any, args ...any) {
	tc.EnsureResourceConditionMet(obj, Not(BeNil()), args...)
}

// EnsureResourceConditionMet verifies that a given resource satisfies a specified condition.
// Callers should explicitly use `Not(matcher)` if they need to assert a negative condition.
//
// Parameters:
//   - obj (any): The resource object to check.
//   - condition: A Gomega matcher specifying the expected condition (e.g., BeEmpty(), Not(BeEmpty())).
//   - args (...interface{}): Optional Gomega assertion message arguments. If not provided, a default message is used.
func (tc *TestContext) EnsureResourceConditionMet(obj any, condition gTypes.GomegaMatcher, args ...any) {
	// Ensure obj is not nil before proceeding
	tc.g.Expect(obj).NotTo(BeNil(), resourceNotNilErrorMsg)

	// Convert the input object to unstructured
	u, err := resources.ToUnstructured(obj)
	tc.g.Expect(err).NotTo(HaveOccurred())

	// Construct a meaningful resource identifier
	resourceID := resources.FormatUnstructuredName(u)

	// Perform the assertion using the custom condition
	tc.g.Expect(obj).To(
		condition,
		defaultErrorMessageIfNone(
			"Expected resource '%s' of kind '%s' to satisfy condition '%v' but did not.",
			[]any{resourceID, u.GetKind()},
			args,
		)...,
	)
}

// EnsureDeploymentReady ensures that the specified Deployment is ready by checking its status and conditions.
//
// This function performs the following steps:
// 1. Ensures that the deployment resource exists using `EnsureResourceExists`.
// 2. Converts the `Unstructured` resource into a `Deployment` object using Kubernetes' runtime conversion.
// 3. Asserts that the `Deployment` condition `DeploymentAvailable` is `True`.
// 4. Verifies that the number of ready replicas in the deployment matches the expected count.
//
// Parameters:
//   - nn (types.NamespacedName): The namespace and name of the deployment to check.
//   - replicas (int32): The expected number of ready replicas for the deployment.
func (tc *TestContext) EnsureDeploymentReady(nn types.NamespacedName, replicas int32) {
	// Construct a resource identifier.
	resourceID := resources.FormatNamespacedName(nn)

	// Ensure the deployment exists and retrieve the object.
	deployment := &appsv1.Deployment{}
	tc.FetchTypedResource(
		deployment,
		WithMinimalObject(gvk.Deployment, nn),
		WithCustomErrorMsg("Deployment %s was expected to exist but was not found", resourceID),
	)

	// Assert that the deployment contains the necessary condition (DeploymentAvailable) with status "True"
	tc.g.Expect(deployment.Status.Conditions).To(
		ContainElement(
			gstruct.MatchFields(gstruct.IgnoreExtras, gstruct.Fields{
				"Type":   Equal(appsv1.DeploymentAvailable),
				"Status": Equal(corev1.ConditionTrue),
			}),
		), "Expected DeploymentAvailable condition to be True for deployment %s", resourceID)

	// Assert the number of ready replicas matches the expected count
	tc.g.Expect(deployment.Status.ReadyReplicas).To(
		Equal(replicas),
		"Expected %d ready replicas for deployment, but got %d", replicas, resourceID, deployment.Status.ReadyReplicas)
}

// EnsureCRDEstablished ensures that the specified CustomResourceDefinition is fully established.
//
// This function performs the following steps:
// 1. Ensures that the CRD resource exists using `EnsureResourceExists`.
// 2. Converts the `Unstructured` resource into a `CustomResourceDefinition` object using Kubernetes' runtime conversion.
// 3. Asserts that the CRD condition `Established` is `True`.
//
// Parameters:
//   - name (string): The name of the CRD to check.
func (tc *TestContext) EnsureCRDEstablished(name string) {
	// Ensure the CustomResourceDefinition exists and retrieve the object
	crd := &apiextv1.CustomResourceDefinition{}
	tc.FetchTypedResource(
		crd,
		WithMinimalObject(gvk.CustomResourceDefinition, types.NamespacedName{Name: name}),
		WithCustomErrorMsg("CRD %s was expected to exist but was not found", name),
	)

	// Assert that the CustomResourceDefinition contains the necessary condition (Established) with status "True"
	tc.g.Expect(crd.Status.Conditions).To(
		ContainElement(
			gstruct.MatchFields(gstruct.IgnoreExtras, gstruct.Fields{
				"Type":   Equal(apiextv1.Established),
				"Status": Equal(apiextv1.ConditionTrue),
			}),
		), "Expected CRD condition 'Established' to be True for CRD %s", name)
}

// EnsureResourceIsUnique ensures that creating a second instance of a given resource fails.
//
// This function performs the following steps:
// 1. Converts the provided resource object into an `Unstructured` format using `ObjectToUnstructured`.
// 2. Extracts the `GroupVersionKind` (GVK) from the object.
// 3. Ensures that at least one resource of the same kind already exists in the cluster using `EnsureResourceExists`.
// 4. Attempts to create a duplicate resource using `CreateUnstructured`.
// 5. Asserts that the creation attempt fails, ensuring uniqueness constraints are enforced.
//
// Parameters:
//   - obj (client.Object): The resource object to create, which must be convertible to an unstructured format.
//   - args (...interface{}): Optional Gomega assertion message arguments.
func (tc *TestContext) EnsureResourceIsUnique(obj client.Object, args ...any) {
	// Ensure obj is not nil before proceeding
	tc.g.Expect(obj).NotTo(BeNil(), resourceNotNilErrorMsg)

	// Convert the input object to unstructured
	u, err := resources.ObjectToUnstructured(tc.Scheme(), obj)
	tc.g.Expect(err).NotTo(HaveOccurred(), err)

	// Extract GroupVersionKind from the unstructured object
	groupVersionKind := u.GetObjectKind().GroupVersionKind()

	// Ensure that at least one resource of this kind already exists
	tc.EnsureResourcesExist(
		WithMinimalObject(groupVersionKind, types.NamespacedName{Namespace: u.GetNamespace()}),
		WithListOptions(&client.ListOptions{Namespace: u.GetNamespace()}),
		WithCustomErrorMsg("Failed to verify existence of %s", groupVersionKind.Kind),
	)

	// Attempt to create the duplicate resource, expecting failure
	tc.g.Eventually(func(g Gomega) {
		// Try to create the resource
		_, err := tc.g.Create(u, types.NamespacedName{Namespace: u.GetNamespace(), Name: u.GetName()}).Get()

		// If there's no error, that means the duplicate creation succeeded, which is a failure
		g.Expect(err).To(HaveOccurred(), defaultErrorMessageIfNone(
			"Expected creation of duplicate %s to fail due to uniqueness constraint, but it succeeded.",
			[]any{groupVersionKind.Kind},
			args,
		)...)

		// Check if the error is a Kubernetes StatusError and was denied by an admission webhook
		// Ensure the failure is due to uniqueness constraints (Forbidden error)
		g.Expect(k8serr.IsForbidden(err)).To(BeTrue(),
			defaultErrorMessageIfNone(
				"Expected failure due to uniqueness constraint (Forbidden), but got: %v",
				[]any{err},
				args,
			)...,
		)
	}).Should(Succeed())
}

// EnsureOperatorInstalled ensures that the specified operator is installed and the associated
// ClusterServiceVersion (CSV) reaches the 'Succeeded' phase.
//
// This function performs the following tasks:
// 1. Creates or updates the namespace for the operator, if necessary.
// 2. Optionally creates or updates the operator group, depending on the 'skipOperatorGroupCreation' flag.
// 3. Retrieves the InstallPlan for the operator and approves it if not already approved.
// 4. Verifies that the operator's ClusterServiceVersion (CSV) reaches the 'Succeeded' phase.
//
// Parameters:
//   - nn (types.NamespacedName): The namespace and name of the operator being installed.
//   - skipOperatorGroupCreation (bool): If true, skips the creation or update of the operator group.
func (tc *TestContext) EnsureOperatorInstalled(nn types.NamespacedName, skipOperatorGroupCreation bool) {
	tc.EnsureOperatorInstalledWithChannel(nn, skipOperatorGroupCreation, defaultOperatorChannel)
}

func (tc *TestContext) EnsureOperatorInstalledWithChannel(nn types.NamespacedName, skipOperatorGroupCreation bool, channelName string) {
	// Construct a resource identifier.
	resourceID := resources.FormatNamespacedName(nn)

	// Ensure the operator's namespace is created.
	tc.EventuallyResourceCreatedOrUpdated(
		WithMinimalObject(gvk.Namespace, types.NamespacedName{Name: nn.Namespace}),
		WithCustomErrorMsg("Failed to create or update namespace '%s'", nn.Namespace),
	)

	// Ensure the operator group is created or updated only if necessary.
	if !skipOperatorGroupCreation {
		tc.EventuallyResourceCreatedOrUpdated(
			WithMinimalObject(gvk.OperatorGroup, nn),
			WithCustomErrorMsg("Failed to create or update operator group '%s'", resourceID),
		)
	}

	// Retrieve the InstallPlan
	plan := tc.FetchInstallPlan(nn, channelName)

	// in CI InstallPlan is in Manual mode
	if !plan.Spec.Approved {
		tc.ApproveInstallPlan(plan)
	}

	// Retrieve the CSV name from the InstallPlan and ensure it reaches 'Succeeded' phase.
	tc.g.Expect(plan.Spec.ClusterServiceVersionNames).NotTo(BeEmpty(), "No CSV found in InstallPlan for operator '%s'", resourceID)
	csvName := plan.Spec.ClusterServiceVersionNames[0] // Assuming first in the list

	tc.g.Eventually(func(g Gomega) {
		csv := tc.FetchClusterServiceVersion(types.NamespacedName{Namespace: nn.Namespace, Name: csvName})
		g.Expect(csv.Status.Phase).To(
			Equal(ofapi.CSVPhaseSucceeded),
			"CSV %s did not reach 'Succeeded' phase", resourceID,
		)
	}).WithTimeout(tc.TestTimeouts.mediumEventuallyTimeout).WithPolling(tc.TestTimeouts.defaultEventuallyPollInterval)
}

// DeleteResource deletes a Kubernetes resource. If IgnoreNotFound is set via WithIgnoreNotFound,
// the function will not check for existence beforehand and will silently ignore if the resource does not exist.
//
// If WaitForDeletion is set via WithWaitForDeletion, the function will wait until the resource is fully deleted.
//
// Parameters:
//   - opts(...ResourceOpts): Optional options for configuring the resource and deletion behavior.
func (tc *TestContext) DeleteResource(opts ...ResourceOpts) {
	// Create a ResourceOptions object based on the provided opts.
	ro := tc.NewResourceOptions(opts...)

	if !ro.IgnoreNotFound {
		// Ensure the resource exists before attempting deletion
		tc.EnsureResourceExists(
			WithMinimalObject(ro.GVK, ro.NN),
			WithCustomErrorMsg("Expected %s instance %s to exist before attempting deletion", ro.GVK.Kind, ro.ResourceID),
		)
	}

	// Perform the delete (client gracefully handles NotFound already)
	tc.g.Delete(
		ro.GVK,
		ro.NN,
		ro.ClientDeleteOptions,
	).Eventually().Should(Succeed(), "Failed to delete %s instance %s", ro.GVK.Kind, ro.ResourceID)

	if ro.WaitForDeletion {
		opts = append(opts, WithCustomErrorMsg("Resource %s instance %s was not fully deleted", ro.GVK.Kind, ro.ResourceID))
		tc.EnsureResourceGone(opts...)
	}
}

// FetchInstallPlanName retrieves the name of the InstallPlan associated with a subscription.
// It ensures that the subscription exists (or is created) and then retrieves the InstallPlan name.
// This function does not return an error, it will panic if anything goes wrong (such as a missing InstallPlanRef).
//
// Parameters:
//   - name (string): The name of the Subscription to check.
//   - ns (string): The namespace of the Subscription.
//
// Returns:
//   - string: The name of the InstallPlan associated with the Subscription.
func (tc *TestContext) FetchInstallPlanName(nn types.NamespacedName, channelName string) string {
	// Ensure the subscription exists or is created
	u := tc.EnsureSubscriptionExistsOrCreate(nn, channelName)

	// Convert the Unstructured object to Subscription and assert no error
	sub := &ofapi.Subscription{}
	tc.convertToResource(u, sub)

	// Return the name of the InstallPlan
	return sub.Status.InstallPlanRef.Name
}

// FetchInstallPlan retrieves the InstallPlan associated with a Subscription by its name and namespace.
// It ensures the Subscription exists (or is created) and fetches the InstallPlan object by its name and namespace.
//
// Parameters:
//   - name (string): The name of the Subscription to check.
//   - ns (string): The namespace of the Subscription.
//
// Returns:
//   - *ofapi.InstallPlan: The InstallPlan associated with the Subscription.
func (tc *TestContext) FetchInstallPlan(nn types.NamespacedName, channelName string) *ofapi.InstallPlan {
	// Retrieve the InstallPlan name using getInstallPlanName (ensuring Subscription exists if necessary)
	planName := tc.FetchInstallPlanName(nn, channelName)

	// Ensure the InstallPlan exists and retrieve the object.
	installPlan := &ofapi.InstallPlan{}
	tc.FetchTypedResource(
		installPlan,
		WithMinimalObject(gvk.InstallPlan, types.NamespacedName{Namespace: nn.Namespace, Name: planName}),
		WithCustomErrorMsg("InstallPlan %s was expected to exist but was not found", planName),
	)

	// Return the InstallPlan object
	return installPlan
}

// FetchClusterServiceVersion retrieves a ClusterServiceVersion (CSV) for an operator by name and namespace.
// If the CSV does not exist, the function will fail the test using Gomega assertions.
//
// Parameters:
//   - nn (types.NamespacedName): The coordinates of the ClusterServiceVersion to retrieve.
//
// Returns:
//   - *ofapi.ClusterServiceVersion: A pointer to the retrieved ClusterServiceVersion object.
func (tc *TestContext) FetchClusterServiceVersion(nn types.NamespacedName) *ofapi.ClusterServiceVersion {
	// Construct a resource identifier.
	resourceID := resources.FormatNamespacedName(nn)

	// Retrieve the CSV
	csv := &ofapi.ClusterServiceVersion{}
	tc.FetchTypedResource(csv, WithMinimalObject(gvk.ClusterServiceVersion, nn))

	// Assert that we found the CSV
	tc.g.Expect(csv).NotTo(BeNil(), "CSV %s not found", resourceID)

	return csv
}

// FetchClusterVersion retrieves the ClusterVersion for the cluster.
// If the ClusterVersion does not exist, the function will fail the test using Gomega assertions.
//
// Returns:
//   - *configv1.ClusterVersion: A pointer to the retrieved ClusterVersion object.
func (tc *TestContext) FetchClusterVersion() *configv1.ClusterVersion {
	// Retrieve the ClusterVersion
	cv := &configv1.ClusterVersion{}
	tc.FetchTypedResource(cv, WithMinimalObject(gvk.ClusterVersion, types.NamespacedName{Name: cluster.OpenShiftVersionObj}))

	// Assert that we found the ClusterVersion
	tc.g.Expect(cv).NotTo(BeNil(), "ClusterVersion not found")

	return cv
}

// FetchPlatformRelease retrieves the platform release name from the DSCInitialization resource.
//
// This function ensures that the DSCInitialization resource and its status exist before accessing
// the release name. If any required field is missing, the function will fail the test using Gomega assertions.
//
// Returns:
//   - common.Platform: The platform release name retrieved from the DSCInitialization resource.
func (tc *TestContext) FetchPlatformRelease() common.Platform {
	// Fetch the DSCInitialization object
	dsci := tc.FetchDSCInitialization()

	// Ensure that the DSCInitialization object has a non-nil release name
	tc.g.Expect(dsci.Status.Release.Name).NotTo(BeEmpty(), "DSCI release name should not be empty")

	return dsci.Status.Release.Name
}

// FetchDSCInitialization retrieves the DSCInitialization resource.
//
// This function ensures that the DSCInitialization resource exists and then retrieves it
// as a strongly typed object.
//
// Returns:
//   - *dsciv1.DSCInitialization: The retrieved DSCInitialization object.
func (tc *TestContext) FetchDSCInitialization() *dsciv1.DSCInitialization {
	// Ensure the DSCInitialization exists and retrieve the object
	dsci := &dsciv1.DSCInitialization{}
	tc.FetchTypedResource(dsci, WithMinimalObject(gvk.DSCInitialization, tc.DSCInitializationNamespacedName))

	return dsci
}

// FetchDataScienceCluster retrieves the DataScienceCluster resource.
//
// This function ensures that the DataScienceCluster resource exists and then retrieves it
// as a strongly typed object.
//
// Returns:
//   - *dsciv1.DataScienceCluster: The retrieved DataScienceCluster object.
func (tc *TestContext) FetchDataScienceCluster() *dscv1.DataScienceCluster {
	// Ensure the DataScienceCluster exists and retrieve the object
	dsc := &dscv1.DataScienceCluster{}
	tc.FetchTypedResource(dsc, WithMinimalObject(gvk.DataScienceCluster, tc.DataScienceClusterNamespacedName))

	return dsc
}

// FetchResource ensures a Kubernetes resource exists and retrieves it as an Unstructured object.
//
// Parameters:
//   - opts(...ResourceOpts): Functional options to configure the resource retrieval.
//
// Returns:
//   - *unstructured.Unstructured: The retrieved resource in unstructured format.
func (tc *TestContext) FetchResource(opts ...ResourceOpts) *unstructured.Unstructured {
	// Create a ResourceOptions object based on the provided opts.
	ro := tc.NewResourceOptions(opts...)

	// Use fetchResource to attempt to fetch the resources with retries
	resourcesList, _ := fetchResource(ro)

	return resourcesList
}

// FetchTypedResource ensures a Kubernetes resource exists and retrieves it as a typed object.
//
// This function first ensures the resource exists using `EnsureResourceExists`, then converts
// the Unstructured object into the provided typed object.
//
// Parameters:
//   - obj (client.Object): The target object where the retrieved resource should be stored.
//   - opts(...ResourceOpts): Functional options to configure the resource retrieval.
//
// Panics:
//   - If the resource does not exist.
//   - If conversion from Unstructured to the typed object fails.
func (tc *TestContext) FetchTypedResource(obj client.Object, opts ...ResourceOpts) {
	// Ensure the resource exists and retrieve the object
	u := tc.EnsureResourceExists(opts...)

	// Convert and store it in the provided object
	tc.convertToResource(u, obj)
}

// FetchResources fetches a list of Kubernetes resources from the cluster and fails the test if retrieval fails.
//
// Parameters:
//   - opts(...ResourceOpts): Optional functional arguments that customize the behavior of the operation.
//
// Returns:
//   - []unstructured.Unstructured: A list of resources fetched from the cluster.
func (tc *TestContext) FetchResources(opts ...ResourceOpts) []unstructured.Unstructured {
	// Create a ResourceOptions object based on the provided opts.
	ro := tc.NewResourceOptions(opts...)

	// Use fetchResources to attempt to fetch the resources with retries
	resourcesList, _ := fetchResources(ro)

	return resourcesList
}

// ApproveInstallPlan approves the provided InstallPlan by applying a patch to update its approval status.
//
// This function performs the following steps:
// 1. Prepares the InstallPlan object with the necessary changes to approve it.
// 2. Sets up patch options, including force applying the patch with the specified field manager.
// 3. Applies the patch to update the InstallPlan, marking it as approved automatically.
// 4. Asserts that no error occurs during the patch application process.
//
// Parameters:
//   - plan (*ofapi.InstallPlan): The InstallPlan object that needs to be approved.
func (tc *TestContext) ApproveInstallPlan(plan *ofapi.InstallPlan) {
	// Prepare the InstallPlan object to be approved
	obj := tc.createInstallPlan(plan.Name, plan.Namespace, plan.Spec.ClusterServiceVersionNames)

	// Set up patch options
	force := true
	opt := &client.PatchOptions{
		FieldManager: dscInstanceName,
		Force:        &force,
	}

	// Apply the patch to approve the InstallPlan
	err := tc.Client().Patch(tc.Context(), obj, client.Apply, opt)
	tc.g.Expect(err).
		NotTo(
			HaveOccurred(),
			"Failed to approve InstallPlan %s in namespace %s: %v", obj.Name, obj.Namespace, err,
		)
}

<<<<<<< HEAD
// EnsureWebhookBlocksOperation verifies that webhook validation blocks a specific operation.
//
// This is the core generic function that handles webhook validation testing for any operation.
// It expects the operation to fail with a Forbidden error from the webhook and validates
// that the error message contains expected patterns.
=======
>>>>>>> d50540eb
// Check if an operator with name starting with operatorNamePrefix exists.
func (tc *TestContext) CheckOperatorExists(operatorNamePrefix string) (bool, error) {
	return cluster.OperatorExists(tc.Context(), tc.Client(), operatorNamePrefix)
}

// EnsureWebhookBlocksOperation verifies that webhook validation blocks a specific operation.
//
// This is the core generic function that handles webhook validation testing for any operation.
// It expects the operation to fail with a Forbidden error from the webhook and validates
// that the error message contains expected patterns.
//
// Parameters:
//   - operation (func() error): The operation function that should be blocked by the webhook.
//   - operationType (string): A descriptive name for the operation type (e.g., "creation", "update").
//   - opts (...ResourceOpts): Optional functional arguments that customize the behavior.
func (tc *TestContext) EnsureWebhookBlocksOperation(operation func() error, operationType string, opts ...ResourceOpts) {
	// Create a ResourceOptions object based on the provided opts.
	ro := tc.NewResourceOptions(opts...)

	tc.g.Eventually(func(g Gomega) {
		// Execute the operation that should be blocked
		err := operation()

		// Expect the operation to fail
		g.Expect(err).To(HaveOccurred(),
			defaultErrorMessageIfNone(
				"Expected %s of %s resource to fail due to webhook validation",
				[]any{operationType, ro.GVK.Kind},
				ro.CustomErrorArgs,
			)...)

		// Validate that it's a webhook validation error, not an infrastructure issue
		tc.validateWebhookError(g, err, operationType, ro)
	}).Should(Succeed(), defaultErrorMessageIfNone(
		"Failed to validate webhook blocking behavior for %s of %s resource",
		[]any{operationType, ro.GVK.Kind},
		ro.CustomErrorArgs,
	)...)
}

// EnsureWebhookBlocksResourceCreation verifies that webhook validation blocks creation of resources with invalid values.
//
// This function attempts to create a resource and expects the operation to fail with a BadRequest error from the webhook.
// It validates that the error message contains expected content such as field names and invalid values.
//
// Parameters:
//   - opts (...ResourceOpts): Optional functional arguments that customize the behavior of the operation.
func (tc *TestContext) EnsureWebhookBlocksResourceCreation(opts ...ResourceOpts) {
	tc.EnsureWebhookBlocksOperation(func() error {
		ro := tc.NewResourceOptions(opts...)
		_, err := tc.g.Create(ro.Obj, ro.NN).Get()
		return err
	}, "creation", opts...)
}

// EnsureWebhookBlocksResourceUpdate verifies that webhook validation blocks updates to resources with invalid values.
//
// This function attempts to update a resource using the provided mutation function and expects the operation to fail
// with a Forbidden error from the webhook. It validates that the error message contains expected invalid values.
//
// Parameters:
//   - opts (...ResourceOpts): Optional functional arguments that customize the behavior of the operation.
func (tc *TestContext) EnsureWebhookBlocksResourceUpdate(opts ...ResourceOpts) {
	tc.EnsureWebhookBlocksOperation(func() error {
		ro := tc.NewResourceOptions(opts...)
		_, err := tc.g.Update(ro.GVK, ro.NN, ro.MutateFunc).Get()
		return err
	}, "update", opts...)
}

// convertToResource converts an Unstructured object to the specified resource type.
// It asserts that no error occurs during the conversion.
//
// Parameters:
//   - operation (func() error): The operation function that should be blocked by the webhook.
//   - operationType (string): A descriptive name for the operation type (e.g., "creation", "update").
//   - opts (...ResourceOpts): Optional functional arguments that customize the behavior.
func (tc *TestContext) EnsureWebhookBlocksOperation(operation func() error, operationType string, opts ...ResourceOpts) {
	// Create a ResourceOptions object based on the provided opts.
	ro := tc.NewResourceOptions(opts...)

	tc.g.Eventually(func(g Gomega) {
		// Execute the operation that should be blocked
		err := operation()

		// Expect the operation to fail
		g.Expect(err).To(HaveOccurred(),
			defaultErrorMessageIfNone(
				"Expected %s of %s resource to fail due to webhook validation",
				[]any{operationType, ro.GVK.Kind},
				ro.CustomErrorArgs,
			)...)

		// Validate that it's a webhook validation error, not an infrastructure issue
		tc.validateWebhookError(g, err, operationType, ro)
	}).Should(Succeed(), defaultErrorMessageIfNone(
		"Failed to validate webhook blocking behavior for %s of %s resource",
		[]any{operationType, ro.GVK.Kind},
		ro.CustomErrorArgs,
	)...)
}

// EnsureWebhookBlocksResourceCreation verifies that webhook validation blocks creation of resources with invalid values.
//
// This function attempts to create a resource and expects the operation to fail with a BadRequest error from the webhook.
// It validates that the error message contains expected content such as field names and invalid values.
//
// Parameters:
//   - opts (...ResourceOpts): Optional functional arguments that customize the behavior of the operation.
func (tc *TestContext) EnsureWebhookBlocksResourceCreation(opts ...ResourceOpts) {
	tc.EnsureWebhookBlocksOperation(func() error {
		ro := tc.NewResourceOptions(opts...)
		_, err := tc.g.Create(ro.Obj, ro.NN).Get()
		return err
	}, "creation", opts...)
}

// EnsureWebhookBlocksResourceUpdate verifies that webhook validation blocks updates to resources with invalid values.
//
// This function attempts to update a resource using the provided mutation function and expects the operation to fail
// with a Forbidden error from the webhook. It validates that the error message contains expected invalid values.
//
// Parameters:
//   - opts (...ResourceOpts): Optional functional arguments that customize the behavior of the operation.
func (tc *TestContext) EnsureWebhookBlocksResourceUpdate(opts ...ResourceOpts) {
	tc.EnsureWebhookBlocksOperation(func() error {
		ro := tc.NewResourceOptions(opts...)
		_, err := tc.g.Update(ro.GVK, ro.NN, ro.MutateFunc).Get()
		return err
	}, "update", opts...)
}

func (tc *TestContext) convertToResource(u *unstructured.Unstructured, obj client.Object) {
	// Convert Unstructured object to the given resource object
	err := resources.ObjectFromUnstructured(tc.Scheme(), u, obj)
	tc.g.Expect(err).NotTo(HaveOccurred(), "Failed converting %T from Unstructured.Object: %v", obj, u)
}

// ensureResourceExistsOrNil retrieves a Kubernetes resource, retrying until it is found or the timeout expires.
// If the resource exists, it returns the object. If not found, it returns nil without failing the test.
// Unexpected errors will fail the test.
//
// Parameters:
//   - ro (*ResourceOptions): Metadata and retrieval logic for the resource.
//
// Returns:
//   - *unstructured.Unstructured: The resource if found, otherwise nil.
//   - error: Any error encountered during retrieval.
func (tc *TestContext) ensureResourceExistsOrNil(ro *ResourceOptions) (*unstructured.Unstructured, error) {
	// Fetch the resource using fetchResource.
	u, err := fetchResource(ro)

	// Ensure no unexpected errors occurred while fetching the resource
	ro.tc.g.Expect(err).NotTo(
		HaveOccurred(),
		defaultErrorMessageIfNone(resourceFetchErrorMsg, []any{ro.ResourceID, ro.GVK.Kind, err}, ro.CustomErrorArgs)...,
	)

	// Return the resource or nil if it wasn't found
	return u, err
}

// ensureResourceDoesNotExist attempts to retrieve a Kubernetes resource and checks if it does not exist.
// It uses Gomega assertions to ensure the resource is not found and fails the test if it is found.
//
// Parameters:
//   - g (Gomega): The Gomega assertion wrapper.
//   - ro (*ResourceOptions): Metadata and retrieval logic for the resource.
//
// Returns:
//   - error: An error if the resource is found, or nil if the resource does not exist.
func (tc *TestContext) ensureResourceDoesNotExist(g Gomega, ro *ResourceOptions) error {
	// Fetch the resource using fetchResource.
	u, err := fetchResource(ro)

	// Assert that the resource is not found.
	g.Expect(u).To(BeNil(), resourceFoundErrorMsg, ro.ResourceID, ro.GVK.Kind)

	// Return the error encountered during resource retrieval, if any.
	return err
}

// ensureResourcesDoNotExist is a helper function that retrieves a list of Kubernetes resources
// and checks if the resources do not exist (i.e., the list is empty). It performs an assertion
// to ensure that the list of resources is empty. If any resources are found, it fails the test.
//
// Parameters:
//   - g (Gomega): The Gomega assertion wrapper.
//   - ro (*ResourceOptions): Metadata and retrieval logic for the resource.
//
// Returns:
//   - error: An error if the resource is found in the cluster, or nil if the resource does not exist.
func (tc *TestContext) ensureResourcesDoNotExist(g Gomega, ro *ResourceOptions) error {
	resourcesList, err := fetchResources(ro)

	// Ensure that the resources list is empty (resources should not exist)
	g.Expect(resourcesList).To(BeEmpty(), resourceListNotEmptyErrorMsg, ro.ResourceID, ro.GVK.Kind)

	return err
}

// createSubscription creates a Subscription object.
func (tc *TestContext) createSubscription(nn types.NamespacedName, channelName string) *ofapi.Subscription {
	subscription := &ofapi.Subscription{
		TypeMeta: metav1.TypeMeta{
			Kind:       ofapi.SubscriptionKind,
			APIVersion: ofapi.SubscriptionCRDAPIVersion,
		},
		ObjectMeta: metav1.ObjectMeta{
			Name:      nn.Name,
			Namespace: nn.Namespace,
		},
		Spec: &ofapi.SubscriptionSpec{
			CatalogSource:          "redhat-operators",
			CatalogSourceNamespace: "openshift-marketplace",
			Channel:                channelName,
			Package:                nn.Name,
			InstallPlanApproval:    ofapi.ApprovalAutomatic,
		},
	}

	return subscription
}

// createInstallPlan creates an InstallPlan object.
func (tc *TestContext) createInstallPlan(name string, ns string, csvNames []string) *ofapi.InstallPlan {
	return &ofapi.InstallPlan{
		TypeMeta: metav1.TypeMeta{
			Kind:       ofapi.InstallPlanKind,
			APIVersion: ofapi.InstallPlanAPIVersion,
		},
		ObjectMeta: metav1.ObjectMeta{
			Name:      name,
			Namespace: ns,
		},
		Spec: ofapi.InstallPlanSpec{
			Approved:                   true,
			Approval:                   ofapi.ApprovalAutomatic,
			ClusterServiceVersionNames: csvNames,
		},
	}
}

// validateWebhookError validates that an error is a proper webhook validation error.
//
// This helper function checks that the error is a Forbidden (HTTP 403) error from webhook
// validation and validates that the error message contains expected patterns.
//
// Parameters:
//   - g (Gomega): The Gomega assertion wrapper.
//   - err (error): The error to validate.
//   - operationType (string): A descriptive name for the operation type.
//   - ro (*ResourceOptions): Resource options containing validation criteria.
func (tc *TestContext) validateWebhookError(g Gomega, err error, operationType string, ro *ResourceOptions) {
	// Expect the error to be a Forbidden (HTTP 403) from the webhook validation
	g.Expect(k8serr.IsForbidden(err)).To(BeTrue(),
		defaultErrorMessageIfNone(
			"Expected Forbidden error from webhook validation for %s, got: %v",
			[]any{operationType, err},
			ro.CustomErrorArgs,
		)...)

	// Validate error message content
	errorMsg := err.Error()

	// Field name validation if provided
	if ro.FieldName != "" {
		g.Expect(errorMsg).To(Or(
			ContainSubstring(ro.FieldName),
			ContainSubstring(strings.ToLower(ro.FieldName)),
		), defaultErrorMessageIfNone(
			"Expected error message to reference field '%s' for %s, got: %s",
			[]any{ro.FieldName, operationType, errorMsg},
			ro.CustomErrorArgs,
		)...)
	}

	// Invalid value validation if provided
	if ro.InvalidValue != "" {
		g.Expect(errorMsg).To(ContainSubstring(ro.InvalidValue),
			defaultErrorMessageIfNone(
				"Expected error message to contain invalid value '%s' for %s, got: %s",
				[]any{ro.InvalidValue, operationType, errorMsg},
				ro.CustomErrorArgs,
			)...)
	}
}<|MERGE_RESOLUTION|>--- conflicted
+++ resolved
@@ -914,24 +914,43 @@
 		)
 }
 
-<<<<<<< HEAD
-// EnsureWebhookBlocksOperation verifies that webhook validation blocks a specific operation.
-//
-// This is the core generic function that handles webhook validation testing for any operation.
-// It expects the operation to fail with a Forbidden error from the webhook and validates
-// that the error message contains expected patterns.
-=======
->>>>>>> d50540eb
 // Check if an operator with name starting with operatorNamePrefix exists.
 func (tc *TestContext) CheckOperatorExists(operatorNamePrefix string) (bool, error) {
 	return cluster.OperatorExists(tc.Context(), tc.Client(), operatorNamePrefix)
 }
 
-// EnsureWebhookBlocksOperation verifies that webhook validation blocks a specific operation.
-//
-// This is the core generic function that handles webhook validation testing for any operation.
-// It expects the operation to fail with a Forbidden error from the webhook and validates
-// that the error message contains expected patterns.
+// EnsureWebhookBlocksResourceCreation verifies that webhook validation blocks creation of resources with invalid values.
+//
+// This function attempts to create a resource and expects the operation to fail with a BadRequest error from the webhook.
+// It validates that the error message contains expected content such as field names and invalid values.
+//
+// Parameters:
+//   - opts (...ResourceOpts): Optional functional arguments that customize the behavior of the operation.
+func (tc *TestContext) EnsureWebhookBlocksResourceCreation(opts ...ResourceOpts) {
+	tc.EnsureWebhookBlocksOperation(func() error {
+		ro := tc.NewResourceOptions(opts...)
+		_, err := tc.g.Create(ro.Obj, ro.NN).Get()
+		return err
+	}, "creation", opts...)
+}
+
+// EnsureWebhookBlocksResourceUpdate verifies that webhook validation blocks updates to resources with invalid values.
+//
+// This function attempts to update a resource using the provided mutation function and expects the operation to fail
+// with a Forbidden error from the webhook. It validates that the error message contains expected invalid values.
+//
+// Parameters:
+//   - opts (...ResourceOpts): Optional functional arguments that customize the behavior of the operation.
+func (tc *TestContext) EnsureWebhookBlocksResourceUpdate(opts ...ResourceOpts) {
+	tc.EnsureWebhookBlocksOperation(func() error {
+		ro := tc.NewResourceOptions(opts...)
+		_, err := tc.g.Update(ro.GVK, ro.NN, ro.MutateFunc).Get()
+		return err
+	}, "update", opts...)
+}
+
+// convertToResource converts an Unstructured object to the specified resource type.
+// It asserts that no error occurs during the conversion.
 //
 // Parameters:
 //   - operation (func() error): The operation function that should be blocked by the webhook.
@@ -960,98 +979,6 @@
 		[]any{operationType, ro.GVK.Kind},
 		ro.CustomErrorArgs,
 	)...)
-}
-
-// EnsureWebhookBlocksResourceCreation verifies that webhook validation blocks creation of resources with invalid values.
-//
-// This function attempts to create a resource and expects the operation to fail with a BadRequest error from the webhook.
-// It validates that the error message contains expected content such as field names and invalid values.
-//
-// Parameters:
-//   - opts (...ResourceOpts): Optional functional arguments that customize the behavior of the operation.
-func (tc *TestContext) EnsureWebhookBlocksResourceCreation(opts ...ResourceOpts) {
-	tc.EnsureWebhookBlocksOperation(func() error {
-		ro := tc.NewResourceOptions(opts...)
-		_, err := tc.g.Create(ro.Obj, ro.NN).Get()
-		return err
-	}, "creation", opts...)
-}
-
-// EnsureWebhookBlocksResourceUpdate verifies that webhook validation blocks updates to resources with invalid values.
-//
-// This function attempts to update a resource using the provided mutation function and expects the operation to fail
-// with a Forbidden error from the webhook. It validates that the error message contains expected invalid values.
-//
-// Parameters:
-//   - opts (...ResourceOpts): Optional functional arguments that customize the behavior of the operation.
-func (tc *TestContext) EnsureWebhookBlocksResourceUpdate(opts ...ResourceOpts) {
-	tc.EnsureWebhookBlocksOperation(func() error {
-		ro := tc.NewResourceOptions(opts...)
-		_, err := tc.g.Update(ro.GVK, ro.NN, ro.MutateFunc).Get()
-		return err
-	}, "update", opts...)
-}
-
-// convertToResource converts an Unstructured object to the specified resource type.
-// It asserts that no error occurs during the conversion.
-//
-// Parameters:
-//   - operation (func() error): The operation function that should be blocked by the webhook.
-//   - operationType (string): A descriptive name for the operation type (e.g., "creation", "update").
-//   - opts (...ResourceOpts): Optional functional arguments that customize the behavior.
-func (tc *TestContext) EnsureWebhookBlocksOperation(operation func() error, operationType string, opts ...ResourceOpts) {
-	// Create a ResourceOptions object based on the provided opts.
-	ro := tc.NewResourceOptions(opts...)
-
-	tc.g.Eventually(func(g Gomega) {
-		// Execute the operation that should be blocked
-		err := operation()
-
-		// Expect the operation to fail
-		g.Expect(err).To(HaveOccurred(),
-			defaultErrorMessageIfNone(
-				"Expected %s of %s resource to fail due to webhook validation",
-				[]any{operationType, ro.GVK.Kind},
-				ro.CustomErrorArgs,
-			)...)
-
-		// Validate that it's a webhook validation error, not an infrastructure issue
-		tc.validateWebhookError(g, err, operationType, ro)
-	}).Should(Succeed(), defaultErrorMessageIfNone(
-		"Failed to validate webhook blocking behavior for %s of %s resource",
-		[]any{operationType, ro.GVK.Kind},
-		ro.CustomErrorArgs,
-	)...)
-}
-
-// EnsureWebhookBlocksResourceCreation verifies that webhook validation blocks creation of resources with invalid values.
-//
-// This function attempts to create a resource and expects the operation to fail with a BadRequest error from the webhook.
-// It validates that the error message contains expected content such as field names and invalid values.
-//
-// Parameters:
-//   - opts (...ResourceOpts): Optional functional arguments that customize the behavior of the operation.
-func (tc *TestContext) EnsureWebhookBlocksResourceCreation(opts ...ResourceOpts) {
-	tc.EnsureWebhookBlocksOperation(func() error {
-		ro := tc.NewResourceOptions(opts...)
-		_, err := tc.g.Create(ro.Obj, ro.NN).Get()
-		return err
-	}, "creation", opts...)
-}
-
-// EnsureWebhookBlocksResourceUpdate verifies that webhook validation blocks updates to resources with invalid values.
-//
-// This function attempts to update a resource using the provided mutation function and expects the operation to fail
-// with a Forbidden error from the webhook. It validates that the error message contains expected invalid values.
-//
-// Parameters:
-//   - opts (...ResourceOpts): Optional functional arguments that customize the behavior of the operation.
-func (tc *TestContext) EnsureWebhookBlocksResourceUpdate(opts ...ResourceOpts) {
-	tc.EnsureWebhookBlocksOperation(func() error {
-		ro := tc.NewResourceOptions(opts...)
-		_, err := tc.g.Update(ro.GVK, ro.NN, ro.MutateFunc).Get()
-		return err
-	}, "update", opts...)
 }
 
 func (tc *TestContext) convertToResource(u *unstructured.Unstructured, obj client.Object) {
