--- conflicted
+++ resolved
@@ -1,7 +1,6 @@
 package e2e_test
 
 import (
-	"fmt"
 	"testing"
 
 	gTypes "github.com/onsi/gomega/types"
@@ -13,7 +12,6 @@
 
 	dsciv1 "github.com/opendatahub-io/opendatahub-operator/v2/api/dscinitialization/v1"
 	serviceApi "github.com/opendatahub-io/opendatahub-operator/v2/api/services/v1alpha1"
-	"github.com/opendatahub-io/opendatahub-operator/v2/internal/controller/services/monitoring"
 	"github.com/opendatahub-io/opendatahub-operator/v2/internal/controller/status"
 	"github.com/opendatahub-io/opendatahub-operator/v2/pkg/cluster/gvk"
 	"github.com/opendatahub-io/opendatahub-operator/v2/pkg/utils/test/matchers/jq"
@@ -58,8 +56,6 @@
 		{"Test TempoStack CR Creation with GCS backend", monitoringServiceCtx.ValidateTempoStackCRCreationWithGCS},
 		{"Test OpenTelemetry Collector Deployment", monitoringServiceCtx.ValidateOpenTelemetryCollectorDeployment},
 		{"Test OpenTelemetry Collector Traces Configuration", monitoringServiceCtx.ValidateOpenTelemetryCollectorTracesConfiguration},
-		{"Test Traces Instrumentation CR Creation", monitoringServiceCtx.ValidateInstrumentationCRTracesWhenSet},
-		{"Test Traces Instrumentation CR Configuration", monitoringServiceCtx.ValidateInstrumentationCRTracesConfiguration},
 		{"Test MonitoringStack CR Deletion", monitoringServiceCtx.ValidateMonitoringStackCRDeleted},
 		{"Test Monitoring CR Deletion", monitoringServiceCtx.ValidateMonitoringCRDeleted},
 	}
@@ -302,6 +298,31 @@
 	}
 }
 
+// setMonitoringTraces creates a transformation function that sets the monitoring traces configuration.
+func setMonitoringTraces(backend, secret, size string) testf.TransformFn {
+	return func(obj *unstructured.Unstructured) error {
+		tracesConfig := map[string]interface{}{
+			"storage": map[string]interface{}{
+				"backend": backend,
+			},
+		}
+
+		if size != "" {
+			if storage, ok := tracesConfig["storage"].(map[string]interface{}); ok {
+				storage["size"] = size
+			}
+		}
+
+		if secret != "" {
+			if storage, ok := tracesConfig["storage"].(map[string]interface{}); ok {
+				storage["secret"] = secret
+			}
+		}
+
+		return unstructured.SetNestedField(obj.Object, tracesConfig, "spec", "monitoring", "traces")
+	}
+}
+
 // ValidateMonitoringCRDefaultTracesContent validates that traces stanza is omitted by default.
 func (tc *MonitoringTestCtx) ValidateMonitoringCRDefaultTracesContent(t *testing.T) {
 	t.Helper()
@@ -341,7 +362,7 @@
 		WithMinimalObject(gvk.DSCInitialization, tc.DSCInitializationNamespacedName),
 		WithMutateFunc(testf.TransformPipeline(
 			testf.Transform(`.spec.monitoring.managementState = "%s"`, operatorv1.Managed),
-			setMonitoringTracesWithStorage("pv", "", "10Gi"),
+			setMonitoringTraces("pv", "", "10Gi"),
 		)),
 	)
 
@@ -388,32 +409,12 @@
 func (tc *MonitoringTestCtx) ValidateTempoStackCRCreation(t *testing.T) {
 	t.Helper()
 
-<<<<<<< HEAD
-	dsci := tc.FetchDSCInitialization()
-	tempoStackName := getTempoStackName(dsci)
-
-	// Update DSCI to set traces with S3 backend.
-	tc.EventuallyResourceCreatedOrUpdated(
-		WithMinimalObject(gvk.DSCInitialization, tc.DSCInitializationNamespacedName),
-		WithMutateFunc(testf.TransformPipeline(
-			testf.Transform(`.spec.monitoring.managementState = "%s"`, operatorv1.Managed),
-			setMonitoringTracesWithStorage("s3", "s3-secret", ""),
-		)),
-	)
-
-	// Wait for the Monitoring resource to be updated by DSCInitialization controller.
-	tc.EnsureResourceExists(
-		WithMinimalObject(gvk.Monitoring, types.NamespacedName{Name: "default-monitoring"}),
-		WithCondition(jq.Match(`.spec.traces != null`)),
-		WithCustomErrorMsg("Monitoring resource should be updated with traces configuration by DSCInitialization controller"),
-=======
 	tc.validateTempoStackCreationWithBackend(
 		t,
 		"s3",
 		"s3-secret",
 		jq.Match(`.spec.traces != null`),
 		"Monitoring resource should be updated with traces configuration by DSCInitialization controller",
->>>>>>> 16608fea
 	)
 }
 
@@ -424,27 +425,7 @@
 	dsci := tc.FetchDSCInitialization()
 	tempoStackName := getTempoStackName(dsci)
 
-<<<<<<< HEAD
-	// Wait for the Monitoring resource to be updated by DSCInitialization controller.
-	tc.EnsureResourceExists(
-		WithMinimalObject(gvk.Monitoring, types.NamespacedName{Name: "default-monitoring"}),
-		WithCondition(jq.Match(`.spec.traces != null`)),
-		WithCustomErrorMsg("Monitoring resource should be updated with traces configuration by DSCInitialization controller"),
-	)
-
-	// Ensure the TempoStack CR is configured with S3 backend before validating
-	tc.EnsureResourceExists(
-		WithMinimalObject(gvk.TempoStack, types.NamespacedName{Name: tempoStackName, Namespace: dsci.Spec.Monitoring.Namespace}),
-		WithCondition(And(
-			jq.Match(`.spec.storage.secret.type == "s3"`),
-			jq.Match(`.spec.storage.secret.name == "s3-secret"`),
-		)),
-		WithCustomErrorMsg("TempoStack resource should have S3 backend configuration"),
-	)
-
-=======
 	// Fetch existing TempoStack instead of creating new one
->>>>>>> 16608fea
 	tempoStack := tc.FetchResources(
 		WithMinimalObject(gvk.TempoStack, types.NamespacedName{
 			Name:      tempoStackName,
@@ -521,19 +502,11 @@
 		WithMinimalObject(gvk.DSCInitialization, tc.DSCInitializationNamespacedName),
 		WithMutateFunc(testf.TransformPipeline(
 			testf.Transform(`.spec.monitoring.managementState = "%s"`, operatorv1.Managed),
-<<<<<<< HEAD
-			setMonitoringTracesWithStorage("gcs", "gcs-secret", ""),
-		)),
-	)
-
-	// Wait for the Monitoring resource to be updated by DSCInitialization controller.
-=======
 			setMonitoringTraces(backend, secretName, ""),
 		)),
 	)
 
 	// Wait for the Monitoring resource to be updated by DSCInitialization controller
->>>>>>> 16608fea
 	tc.EnsureResourceExists(
 		WithMinimalObject(gvk.Monitoring, types.NamespacedName{Name: "default-monitoring"}),
 		WithCondition(monitoringCondition),
@@ -557,139 +530,6 @@
 	return tempoStack
 }
 
-<<<<<<< HEAD
-	// Validate the secret name is set.
-	secretName, found, err := unstructured.NestedString(tempoStack.Object, "spec", "storage", "secret", "name")
-	tc.g.Expect(err).ToNot(HaveOccurred())
-	tc.g.Expect(found).To(BeTrue())
-	tc.g.Expect(secretName).To(Equal("gcs-secret"))
-}
-
-// ValidateInstrumentationCRTracesWhenSet validates that Instrumentation CR is created when traces are configured.
-func (tc *MonitoringTestCtx) ValidateInstrumentationCRTracesWhenSet(t *testing.T) {
-	t.Helper()
-
-	dsci := tc.FetchDSCInitialization()
-
-	// Update DSCI to set traces - ensure managementState remains Managed
-	tc.EventuallyResourceCreatedOrUpdated(
-		WithMinimalObject(gvk.DSCInitialization, tc.DSCInitializationNamespacedName),
-		WithMutateFunc(testf.TransformPipeline(
-			testf.Transform(`.spec.monitoring.managementState = "%s"`, operatorv1.Managed),
-			setMonitoringTraces(),
-		)),
-	)
-
-	// Wait for the Monitoring resource to be updated by DSCInitialization controller
-	tc.EnsureResourceExists(
-		WithMinimalObject(gvk.Monitoring, types.NamespacedName{Name: "default-monitoring"}),
-		WithCondition(jq.Match(`.spec.traces != null`)),
-		WithCustomErrorMsg("Monitoring resource should be updated with traces configuration by DSCInitialization controller"),
-	)
-
-	// Ensure the Instrumentation CR is created
-	instrumentation := tc.EnsureResourceExists(
-		WithMinimalObject(gvk.Instrumentation, types.NamespacedName{Name: monitoring.InstrumentationName, Namespace: dsci.Spec.Monitoring.Namespace}),
-		WithCustomErrorMsg("Instrumentation CR should be created when traces are configured"),
-	)
-	tc.g.Expect(instrumentation).ToNot(BeNil())
-}
-
-// ValidateInstrumentationCRTracesConfiguration validates the content of the Instrumentation CR.
-func (tc *MonitoringTestCtx) ValidateInstrumentationCRTracesConfiguration(t *testing.T) {
-	t.Helper()
-
-	dsci := tc.FetchDSCInitialization()
-
-	// Wait for the Instrumentation CR to be created and stabilized by the OpenTelemetry operator
-	tc.EnsureResourceExists(
-		WithMinimalObject(gvk.Instrumentation, types.NamespacedName{Name: monitoring.InstrumentationName, Namespace: dsci.Spec.Monitoring.Namespace}),
-		WithCondition(And(
-			jq.Match(`.spec != null`),
-			jq.Match(`.metadata.generation >= 1`),
-		)),
-		WithCustomErrorMsg("Instrumentation CR should be created and have a valid spec"),
-	)
-
-	// Fetch the Instrumentation CR and validate its content with Eventually for stability
-	expectedEndpoint := fmt.Sprintf("http://data-science-collector.%s.svc.cluster.local:4317", dsci.Spec.Monitoring.Namespace)
-
-	tc.g.Eventually(func(g Gomega) {
-		instrumentation := tc.FetchResources(
-			WithMinimalObject(gvk.Instrumentation, types.NamespacedName{Name: monitoring.InstrumentationName, Namespace: dsci.Spec.Monitoring.Namespace}),
-		)
-		g.Expect(instrumentation).To(HaveLen(1))
-
-		// Validate the exporter endpoint is set correctly
-		endpoint, found, err := unstructured.NestedString(instrumentation[0].Object, "spec", "exporter", "endpoint")
-		g.Expect(err).ToNot(HaveOccurred())
-		g.Expect(found).To(BeTrue(), "Expected 'spec.exporter.endpoint' field to be found in Instrumentation CR")
-		g.Expect(endpoint).To(Equal(expectedEndpoint))
-
-		// Validate the sampler configuration
-		samplerType, found, err := unstructured.NestedString(instrumentation[0].Object, "spec", "sampler", "type")
-		g.Expect(err).ToNot(HaveOccurred())
-		g.Expect(found).To(BeTrue(), "Expected 'spec.sampler.type' field to be found in Instrumentation CR")
-		g.Expect(samplerType).To(Equal(monitoring.DefaultSamplerType))
-
-		samplerArgument, found, err := unstructured.NestedString(instrumentation[0].Object, "spec", "sampler", "argument")
-		g.Expect(err).ToNot(HaveOccurred())
-		g.Expect(found).To(BeTrue(), "Expected 'spec.sampler.argument' field to be found in Instrumentation CR")
-		g.Expect(samplerArgument).To(Equal("0.1"))
-	}).Should(Succeed(), "Instrumentation CR should have the expected configuration")
-
-	// Fetch again for owner reference validation
-	instrumentation := tc.FetchResources(
-		WithMinimalObject(gvk.Instrumentation, types.NamespacedName{Name: monitoring.InstrumentationName, Namespace: dsci.Spec.Monitoring.Namespace}),
-	)
-	tc.g.Expect(instrumentation).To(HaveLen(1))
-
-	// Validate owner references
-	tc.g.Expect(instrumentation[0].Object).To(And(
-		jq.Match(`.metadata.ownerReferences | length == 1`),
-		jq.Match(`.metadata.ownerReferences[0].kind == "%s"`, gvk.Monitoring.Kind),
-		jq.Match(`.metadata.ownerReferences[0].name == "%s"`, "default-monitoring"),
-	))
-}
-
-// setMonitoringTracesWithStorage creates a transformation function that sets the monitoring traces configuration with storage backend.
-func setMonitoringTracesWithStorage(backend, secret, size string) testf.TransformFn {
-	return func(obj *unstructured.Unstructured) error {
-		tracesConfig := map[string]interface{}{
-			"storage": map[string]interface{}{
-				"backend": backend,
-			},
-		}
-
-		if size != "" {
-			if storage, ok := tracesConfig["storage"].(map[string]interface{}); ok {
-				storage["size"] = size
-			}
-		}
-
-		if secret != "" {
-			if storage, ok := tracesConfig["storage"].(map[string]interface{}); ok {
-				storage["secret"] = secret
-			}
-		}
-
-		return unstructured.SetNestedField(obj.Object, tracesConfig, "spec", "monitoring", "traces")
-	}
-}
-
-// setMonitoringTraces creates a transformation function that sets the monitoring traces configuration for instrumentation.
-func setMonitoringTraces() testf.TransformFn {
-	return func(obj *unstructured.Unstructured) error {
-		tracesConfig := map[string]interface{}{
-			"sampleRatio": "0.1",
-			"storage": map[string]interface{}{
-				"backend": "pv",
-			},
-		}
-
-		return unstructured.SetNestedField(obj.Object, tracesConfig, "spec", "monitoring", "traces")
-	}
-=======
 // validateTempoStackCreationWithBackendDetails validates TempoStack creation with detailed configuration validation.
 // This function calls validateTempoStackCreationWithBackend and additionally validates that the backend
 // and secret name are correctly set in the TempoStack specification.
@@ -715,5 +555,4 @@
 	tc.validateTempoStackDetails(t, tempoStack, backend, secretName)
 
 	return tempoStack
->>>>>>> 16608fea
 }