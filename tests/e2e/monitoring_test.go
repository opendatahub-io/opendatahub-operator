package e2e_test

import (
	"testing"

	operatorv1 "github.com/openshift/api/operator/v1"
	"github.com/stretchr/testify/require"
	metav1 "k8s.io/apimachinery/pkg/apis/meta/v1"
	"k8s.io/apimachinery/pkg/apis/meta/v1/unstructured"
	"k8s.io/apimachinery/pkg/types"

	dsciv1 "github.com/opendatahub-io/opendatahub-operator/v2/api/dscinitialization/v1"
	serviceApi "github.com/opendatahub-io/opendatahub-operator/v2/api/services/v1alpha1"
	"github.com/opendatahub-io/opendatahub-operator/v2/internal/controller/status"
	"github.com/opendatahub-io/opendatahub-operator/v2/pkg/cluster/gvk"
	"github.com/opendatahub-io/opendatahub-operator/v2/pkg/utils/test/matchers/jq"
	"github.com/opendatahub-io/opendatahub-operator/v2/pkg/utils/test/testf"

	. "github.com/onsi/gomega"
)

type MonitoringTestCtx struct {
	*TestContext
}

func monitoringTestSuite(t *testing.T) {
	t.Helper()

	// Initialize the test context.
	tc, err := NewTestContext(t)
	require.NoError(t, err)

	// Create an instance of test context.
	monitoringServiceCtx := MonitoringTestCtx{
		TestContext: tc,
	}

	tc.EventuallyResourceCreatedOrUpdated(
		WithMinimalObject(gvk.DSCInitialization, tc.DSCInitializationNamespacedName),
		WithMutateFunc(testf.Transform(`.spec.monitoring.managementState = "%s"`, operatorv1.Managed)),
	)

	// Define test cases.
	testCases := []TestCase{
		{"Auto creation of Monitoring CR", monitoringServiceCtx.ValidateMonitoringCRCreation},
		{"Test Monitoring CR content default value", monitoringServiceCtx.ValidateMonitoringCRDefaultContent},
		{"Test Metrics MonitoringStack CR Creation", monitoringServiceCtx.ValidateMonitoringStackCRMetricsWhenSet},
		{"Test Metrics MonitoringStack CR Configuration", monitoringServiceCtx.ValidateMonitoringStackCRMetricsConfiguration},
		{"Test Metrics Replicas Configuration", monitoringServiceCtx.ValidateMonitoringStackCRMetricsReplicasUpdate},
		{"Test Traces default content", monitoringServiceCtx.ValidateMonitoringCRDefaultTracesContent},
		{"Test TempoMonolithic CR Creation with PV backend", monitoringServiceCtx.ValidateTempoMonolithicCRCreation},
		{"Test TempoMonolithic CR Configuration", monitoringServiceCtx.ValidateTempoMonolithicCRConfiguration},
		{"Test TempoStack CR Creation with S3 backend", monitoringServiceCtx.ValidateTempoStackCRCreation},
		{"Test TempoStack CR Configuration", monitoringServiceCtx.ValidateTempoStackCRConfiguration},
		{"Test TempoStack CR Creation with GCS backend", monitoringServiceCtx.ValidateTempoStackCRCreationWithGCS},
		{"Test OpenTelemetry Collector Deployment", monitoringServiceCtx.ValidateOpenTelemetryCollectorDeployment},
		{"Test OpenTelemetry Collector Traces Configuration", monitoringServiceCtx.ValidateOpenTelemetryCollectorTracesConfiguration},
		{"Test MonitoringStack CR Deletion", monitoringServiceCtx.ValidateMonitoringStackCRDeleted},
		{"Test Monitoring CR Deletion", monitoringServiceCtx.ValidateMonitoringCRDeleted},
	}

	// Run the test suite.
	RunTestCases(t, testCases)
}

// ValidateMonitoringCRCreation ensures that exactly one Monitoring CR exists and status to Ready.
func (tc *MonitoringTestCtx) ValidateMonitoringCRCreation(t *testing.T) {
	t.Helper()

	tc.EnsureResourcesExist(
		WithMinimalObject(gvk.Monitoring, types.NamespacedName{Name: "default-monitoring"}),
		WithCondition(
			And(
				HaveLen(1),
				HaveEach(And(
					jq.Match(`.metadata.ownerReferences[0].kind == "%s"`, gvk.DSCInitialization.Kind),
					jq.Match(`.status.conditions[] | select(.type == "%s") | .status == "%s"`, status.ConditionTypeReady, metav1.ConditionTrue),
					jq.Match(`.status.conditions[] | select(.type == "%s") | .status == "%s"`, status.ConditionTypeProvisioningSucceeded, metav1.ConditionTrue),
				)),
			),
		),
	)
}

// ValidateMonitoringCRDefaultContent validates when no "metrics" is set in DSCI.
func (tc *MonitoringTestCtx) ValidateMonitoringCRDefaultContent(t *testing.T) {
	t.Helper()

	// Retrieve the DSCInitialization object.
	dsci := tc.FetchDSCInitialization()

	// Ensure that the Monitoring resource exists.
	monitoring := &serviceApi.Monitoring{}
	tc.FetchTypedResource(monitoring, WithMinimalObject(gvk.Monitoring, types.NamespacedName{Name: "default-monitoring"}))

	// Validate that the Monitoring CR's namespace matches the DSCInitialization spec.
	tc.g.Expect(monitoring.Spec.MonitoringCommonSpec.Namespace).
		To(Equal(dsci.Spec.Monitoring.Namespace),
			"Monitoring CR's namespace mismatch: Expected namespace '%v' as per DSCInitialization, but found '%v' in Monitoring CR.",
			dsci.Spec.Monitoring.Namespace, monitoring.Spec.Namespace)

	// Validate metrics is nil when not set in DSCI
	tc.g.Expect(monitoring.Spec.Metrics).
		To(BeNil(), "Expected metrics to be nil when not set in DSCI")

	// Validate MontoringStack CR is not created
	tc.EnsureResourcesGone(
		WithMinimalObject(gvk.MonitoringStack, types.NamespacedName{Name: "data-science-monitoringstack", Namespace: dsci.Spec.Monitoring.Namespace}),
	)
}

func (tc *MonitoringTestCtx) ValidateMonitoringStackCRMetricsWhenSet(t *testing.T) {
	t.Helper()

	dsci := tc.FetchDSCInitialization()

<<<<<<< HEAD
	// Update DSCI to set metrics
	tc.EventuallyResourceCreatedOrUpdated(
=======
	// Update DSCI to set metrics - ensure managementState remains Managed
	tc.EnsureResourceCreatedOrUpdated(
>>>>>>> 9721e5ed
		WithMinimalObject(gvk.DSCInitialization, tc.DSCInitializationNamespacedName),
		WithMutateFunc(testf.TransformPipeline(
			testf.Transform(`.spec.monitoring.managementState = "%s"`, operatorv1.Managed),
			setMonitoringMetrics(),
		)),
	)

	// Wait for the Monitoring resource to be updated by DSCInitialization controller
	tc.EnsureResourceExists(
		WithMinimalObject(gvk.Monitoring, types.NamespacedName{Name: "default-monitoring"}),
		WithCondition(jq.Match(`.spec.metrics != null`)),
		WithCustomErrorMsg("Monitoring resource should be updated with metrics configuration by DSCInitialization controller"),
	)

	// ensure the MonitoringStack CR is created (status conditions are set by external monitoring operator)
	ms := tc.EnsureResourceExists(
		WithMinimalObject(gvk.MonitoringStack, types.NamespacedName{Name: "data-science-monitoringstack", Namespace: dsci.Spec.Monitoring.Namespace}),
		WithCondition(jq.Match(`.status.conditions[] | select(.type == "%s") | .status == "%s"`, status.ConditionTypeAvailable, metav1.ConditionTrue)),
	)
	tc.g.Expect(ms).ToNot(BeNil())
}

func (tc *MonitoringTestCtx) ValidateMonitoringStackCRMetricsConfiguration(t *testing.T) {
	t.Helper()

	dsci := tc.FetchDSCInitialization()

	// Use EnsureResourceExists with jq matchers for cleaner validation
	tc.EnsureResourceExists(
		WithMinimalObject(gvk.MonitoringStack, types.NamespacedName{Name: "data-science-monitoringstack", Namespace: dsci.Spec.Monitoring.Namespace}),
		WithCondition(And(
			// Validate storage size is set to 5Gi
			jq.Match(`.spec.prometheusConfig.persistentVolumeClaim.resources.requests.storage == "%s"`, "5Gi"),
			// Validate storage retention is set to 1d
			jq.Match(`.spec.retention == "%s"`, "1d"),
			// Validate CPU request is set to 250m
			jq.Match(`.spec.resources.requests.cpu == "%s"`, "250m"),
			// Validate memory request is set to 350Mi
			jq.Match(`.spec.resources.requests.memory == "%s"`, "350Mi"),
			// Validate CPU limit defaults to 500m
			jq.Match(`.spec.resources.limits.cpu == "%s"`, "500m"),
			// Validate memory limit defaults to 512Mi
			jq.Match(`.spec.resources.limits.memory == "%s"`, "512Mi"),
			// Validate replicas is set to 2 when it was not specified in DSCI
			jq.Match(`.spec.prometheusConfig.replicas == %d`, 2),
			// Validate owner references
			jq.Match(`.metadata.ownerReferences | length == 1`),
			jq.Match(`.metadata.ownerReferences[0].kind == "%s"`, gvk.Monitoring.Kind),
			jq.Match(`.metadata.ownerReferences[0].name == "%s"`, "default-monitoring"),
		)),
		WithCustomErrorMsg("MonitoringStack '%s' configuration validation failed", "data-science-monitoringstack"),
	)
}

func (tc *MonitoringTestCtx) ValidateMonitoringStackCRMetricsReplicasUpdate(t *testing.T) {
	t.Helper()

	dsci := tc.FetchDSCInitialization()

	// Update DSCI to set replicas to 1 (must include either storage or resources due to CEL validation rule)
	tc.EventuallyResourceCreatedOrUpdated(
		WithMinimalObject(gvk.DSCInitialization, tc.DSCInitializationNamespacedName),
		WithMutateFunc(testf.Transform(`.spec.monitoring.metrics = %s`, `{storage: {size: "5Gi", retention: "1d"}, replicas: 1}`)),
	)
	tc.EnsureResourceExists(
		WithMinimalObject(gvk.MonitoringStack, types.NamespacedName{Name: "data-science-monitoringstack", Namespace: dsci.Spec.Monitoring.Namespace}),
		WithCondition(And(
			// Validate storage size is still the same value
			jq.Match(`.spec.prometheusConfig.persistentVolumeClaim.resources.requests.storage == "%s"`, "5Gi"),
			// Validate replicas is set to 1 when it is updated in DSCI
			jq.Match(`.spec.prometheusConfig.replicas == %d`, 1),
		)),
		WithCustomErrorMsg("MonitoringStack '%s' configuration validation failed", "data-science-monitoringstack"),
	)
}

func (tc *MonitoringTestCtx) ValidateMonitoringStackCRDeleted(t *testing.T) {
	t.Helper()

	dsci := tc.FetchDSCInitialization()

	// Verify MonitoringStack CR is created
	tc.EnsureResourceExists(
		WithMinimalObject(gvk.MonitoringStack, types.NamespacedName{Name: "data-science-monitoringstack", Namespace: dsci.Spec.Monitoring.Namespace}),
	)

	// Set metrics to empty object
	tc.EventuallyResourceCreatedOrUpdated(
		WithMinimalObject(gvk.DSCInitialization, tc.DSCInitializationNamespacedName),
		WithMutateFunc(testf.Transform(`.spec.monitoring.metrics = %s`, `{}`)),
	)

	// Verify MonitoringStack CR is deleted by gc
	tc.EnsureResourcesGone(
		WithMinimalObject(gvk.MonitoringStack, types.NamespacedName{Name: "data-science-monitoringstack", Namespace: dsci.Spec.Monitoring.Namespace}),
	)

	// Ensure Monitoring CR is still present
	tc.EnsureResourceExists(
		WithMinimalObject(gvk.Monitoring, types.NamespacedName{Name: "default-monitoring"}),
	)

	monitoring := &serviceApi.Monitoring{}
	tc.FetchTypedResource(monitoring, WithMinimalObject(gvk.Monitoring, types.NamespacedName{Name: "default-monitoring"}))
	tc.g.Expect(monitoring.Spec.Metrics).To(BeNil(), "Expected 'metrics' to be nil in Monitoring CR")
}

func (tc *MonitoringTestCtx) ValidateMonitoringCRDeleted(t *testing.T) {
	t.Helper()

<<<<<<< HEAD
	// Set Monitroing to be removed
	tc.EventuallyResourceCreatedOrUpdated(
=======
	dsci := tc.FetchDSCInitialization()

	// Set Monitoring to be removed
	tc.EnsureResourceCreatedOrUpdated(
>>>>>>> 9721e5ed
		WithMinimalObject(gvk.DSCInitialization, tc.DSCInitializationNamespacedName),
		WithMutateFunc(testf.Transform(`.spec.monitoring.managementState = "%s"`, "Removed")),
	)

	// Ensure Monitoring CR is removed because of ownerreference
	tc.EnsureResourcesGone(WithMinimalObject(gvk.Monitoring, types.NamespacedName{Name: "default-monitoring"}))
	tc.EnsureResourceExists(
		WithMinimalObject(gvk.OpenTelemetryCollector, types.NamespacedName{Name: "data-science-collector", Namespace: dsci.Spec.Monitoring.Namespace}),
		// Format of statusReplicas is n/m, we check if at least one is ready
		WithCondition(jq.Match(`.status.scale.statusReplicas | split("/") | min > 0`)),
	)
}

func (tc *MonitoringTestCtx) ValidateOpenTelemetryCollectorDeployment(t *testing.T) {
	t.Helper()

	dsci := tc.FetchDSCInitialization()

	tc.EnsureResourceExists(
		WithMinimalObject(gvk.OpenTelemetryCollector, types.NamespacedName{Name: "data-science-collector", Namespace: dsci.Spec.Monitoring.Namespace}),
		// Format of statusReplicas is n/m, we check if at least one is ready
		WithCondition(jq.Match(`.status.scale.statusReplicas | split("/") | min > 0`)),
	)
}

func (tc *MonitoringTestCtx) ValidateOpenTelemetryCollectorTracesConfiguration(t *testing.T) {
	t.Helper()

	dsci := tc.FetchDSCInitialization()

	tc.EnsureResourceCreatedOrUpdated(
		WithMinimalObject(gvk.DSCInitialization, tc.DSCInitializationNamespacedName),
		WithMutateFunc(testf.Transform(`.spec.monitoring.traces = %s`, `{storage: {backend: "pv"}}`)),
	)

	tc.EnsureResourceExists(
		WithMinimalObject(gvk.OpenTelemetryCollector, types.NamespacedName{Name: "data-science-collector", Namespace: dsci.Spec.Monitoring.Namespace}),
		WithCondition(jq.Match(`.spec.config.service.pipelines | has("traces")`)),
	)
}

func getTempoMonolithicName(dsci *dsciv1.DSCInitialization) string {
	return "data-science-tempomonolithic"
}

func getTempoStackName(dsci *dsciv1.DSCInitialization) string {
	return "data-science-tempostack"
}

// setMonitoringMetrics creates a transformation function that sets the monitoring metrics configuration.
func setMonitoringMetrics() testf.TransformFn {
	return func(obj *unstructured.Unstructured) error {
		metricsConfig := map[string]interface{}{
			"storage": map[string]interface{}{
				"size":      "5Gi",
				"retention": "1d",
			},
			"resources": map[string]interface{}{
				"cpurequest":    "250m",
				"memoryrequest": "350Mi",
			},
		}

		return unstructured.SetNestedField(obj.Object, metricsConfig, "spec", "monitoring", "metrics")
	}
}

// setMonitoringTraces creates a transformation function that sets the monitoring traces configuration.
func setMonitoringTraces(backend, secret, size string) testf.TransformFn {
	return func(obj *unstructured.Unstructured) error {
		tracesConfig := map[string]interface{}{
			"storage": map[string]interface{}{
				"backend": backend,
			},
		}

		if size != "" {
			if storage, ok := tracesConfig["storage"].(map[string]interface{}); ok {
				storage["size"] = size
			}
		}

		if secret != "" {
			if storage, ok := tracesConfig["storage"].(map[string]interface{}); ok {
				storage["secret"] = secret
			}
		}

		return unstructured.SetNestedField(obj.Object, tracesConfig, "spec", "monitoring", "traces")
	}
}

// ValidateMonitoringCRDefaultTracesContent validates that traces stanza is omitted by default.
func (tc *MonitoringTestCtx) ValidateMonitoringCRDefaultTracesContent(t *testing.T) {
	t.Helper()

	// Ensure monitoring is enabled (might have been disabled by previous test)
	tc.EnsureResourceCreatedOrUpdated(
		WithMinimalObject(gvk.DSCInitialization, tc.DSCInitializationNamespacedName),
		WithMutateFunc(testf.Transform(`.spec.monitoring.managementState = "%s"`, operatorv1.Managed)),
	)

	// Wait for the Monitoring resource to be created/updated by DSCInitialization controller
	tc.EnsureResourceExists(
		WithMinimalObject(gvk.Monitoring, types.NamespacedName{Name: "default-monitoring"}),
		WithCondition(jq.Match(`.status.conditions[] | select(.type == "%s") | .status == "%s"`, status.ConditionTypeReady, metav1.ConditionTrue)),
		WithCustomErrorMsg("Monitoring resource should be created by DSCInitialization controller"),
	)

	// Ensure that the Monitoring resource exists.
	monitoring := &serviceApi.Monitoring{}
	tc.FetchTypedResource(monitoring, WithMinimalObject(gvk.Monitoring, types.NamespacedName{Name: "default-monitoring"}))

	// Validate the traces stanza is omitted by default
	tc.g.Expect(monitoring.Spec.Traces).
		To(BeNil(),
			"Expected traces stanza to be omitted by default")
}

// ValidateTempoMonolithicCRCreation tests creation of TempoMonolithic CR with PV backend.
func (tc *MonitoringTestCtx) ValidateTempoMonolithicCRCreation(t *testing.T) {
	t.Helper()

	dsci := tc.FetchDSCInitialization()
	tempoMonolithicName := getTempoMonolithicName(dsci)

	// Update DSCI to set traces with PV backend
	tc.EnsureResourceCreatedOrUpdated(
		WithMinimalObject(gvk.DSCInitialization, tc.DSCInitializationNamespacedName),
		WithMutateFunc(testf.TransformPipeline(
			testf.Transform(`.spec.monitoring.managementState = "%s"`, operatorv1.Managed),
			setMonitoringTraces("pv", "", "10Gi"),
		)),
	)

	// Wait for the Monitoring resource to be updated by DSCInitialization controller.
	tc.EnsureResourceExists(
		WithMinimalObject(gvk.Monitoring, types.NamespacedName{Name: "default-monitoring"}),
		WithCondition(jq.Match(`.status.conditions[] | select(.type == "%s") | .status == "%s"`, status.ConditionTypeReady, metav1.ConditionTrue)),
		WithCondition(jq.Match(`.spec.traces != null`)),
		WithCustomErrorMsg("Monitoring resource should be updated with traces configuration by DSCInitialization controller"),
	)

	// Ensure the TempoMonolithic CR is created (status conditions are set by external tempo operator).
	tempoMonolithic := tc.EnsureResourceExists(
		WithMinimalObject(gvk.TempoMonolithic, types.NamespacedName{Name: tempoMonolithicName, Namespace: dsci.Spec.Monitoring.Namespace}),
	)
	tc.g.Expect(tempoMonolithic).ToNot(BeNil())
}

// ValidateTempoMonolithicCRConfiguration tests configuration of TempoMonolithic CR.
func (tc *MonitoringTestCtx) ValidateTempoMonolithicCRConfiguration(t *testing.T) {
	t.Helper()

	dsci := tc.FetchDSCInitialization()
	tempoMonolithicName := getTempoMonolithicName(dsci)

	tempoMonolithic := tc.FetchResources(
		WithMinimalObject(gvk.TempoMonolithic, types.NamespacedName{Name: tempoMonolithicName, Namespace: dsci.Spec.Monitoring.Namespace}),
	)

	// Validate the storage size is set to 10Gi.
	storageSize, found, err := unstructured.NestedString(tempoMonolithic[0].Object, "spec", "storage", "traces", "size")
	tc.g.Expect(err).ToNot(HaveOccurred())
	tc.g.Expect(found).To(BeTrue())
	tc.g.Expect(storageSize).To(Equal("10Gi"))

	// Validate the backend is set to pv.
	backend, found, err := unstructured.NestedString(tempoMonolithic[0].Object, "spec", "storage", "traces", "backend")
	tc.g.Expect(err).ToNot(HaveOccurred())
	tc.g.Expect(found).To(BeTrue())
	tc.g.Expect(backend).To(Equal("pv"))
}

// ValidateTempoStackCRCreation tests creation of TempoStack CR with S3 backend.
func (tc *MonitoringTestCtx) ValidateTempoStackCRCreation(t *testing.T) {
	t.Helper()

	dsci := tc.FetchDSCInitialization()
	tempoStackName := getTempoStackName(dsci)

	// Update DSCI to set traces with S3 backend.
	tc.EnsureResourceCreatedOrUpdated(
		WithMinimalObject(gvk.DSCInitialization, tc.DSCInitializationNamespacedName),
		WithMutateFunc(testf.TransformPipeline(
			testf.Transform(`.spec.monitoring.managementState = "%s"`, operatorv1.Managed),
			setMonitoringTraces("s3", "s3-secret", ""),
		)),
	)

	// Wait for the Monitoring resource to be updated by DSCInitialization controller.
	tc.EnsureResourceExists(
		WithMinimalObject(gvk.Monitoring, types.NamespacedName{Name: "default-monitoring"}),
		WithCondition(jq.Match(`.spec.traces != null`)),
		WithCustomErrorMsg("Monitoring resource should be updated with traces configuration by DSCInitialization controller"),
	)

	// Ensure the TempoStack CR is created (status conditions are set by external tempo operator).
	tempoStack := tc.EnsureResourceExists(
		WithMinimalObject(gvk.TempoStack, types.NamespacedName{Name: tempoStackName, Namespace: dsci.Spec.Monitoring.Namespace}),
	)
	tc.g.Expect(tempoStack).ToNot(BeNil())
}

// ValidateTempoStackCRConfiguration tests configuration of TempoStack CR.
func (tc *MonitoringTestCtx) ValidateTempoStackCRConfiguration(t *testing.T) {
	t.Helper()

	dsci := tc.FetchDSCInitialization()
	tempoStackName := getTempoStackName(dsci)

	tempoStack := tc.FetchResources(
		WithMinimalObject(gvk.TempoStack, types.NamespacedName{Name: tempoStackName, Namespace: dsci.Spec.Monitoring.Namespace}),
	)

	// Validate the backend is set to s3.
	backend, found, err := unstructured.NestedString(tempoStack[0].Object, "spec", "storage", "secret", "type")
	tc.g.Expect(err).ToNot(HaveOccurred())
	tc.g.Expect(found).To(BeTrue())
	tc.g.Expect(backend).To(Equal("s3"))

	// Validate the secret name is set.
	secretName, found, err := unstructured.NestedString(tempoStack[0].Object, "spec", "storage", "secret", "name")
	tc.g.Expect(err).ToNot(HaveOccurred())
	tc.g.Expect(found).To(BeTrue())
	tc.g.Expect(secretName).To(Equal("s3-secret"))
}

// ValidateTempoStackCRCreationWithGCS tests creation of TempoStack CR with GCS backend.
func (tc *MonitoringTestCtx) ValidateTempoStackCRCreationWithGCS(t *testing.T) {
	t.Helper()

	dsci := tc.FetchDSCInitialization()
	tempoStackName := getTempoStackName(dsci)

	// Update DSCI to set traces with GCS backend.
	tc.EnsureResourceCreatedOrUpdated(
		WithMinimalObject(gvk.DSCInitialization, tc.DSCInitializationNamespacedName),
		WithMutateFunc(testf.TransformPipeline(
			testf.Transform(`.spec.monitoring.managementState = "%s"`, operatorv1.Managed),
			setMonitoringTraces("gcs", "gcs-secret", ""),
		)),
	)

	// Wait for the Monitoring resource to be updated by DSCInitialization controller.
	tc.EnsureResourceExists(
		WithMinimalObject(gvk.Monitoring, types.NamespacedName{Name: "default-monitoring"}),
		WithCondition(jq.Match(`.spec.traces.storage.backend == "gcs"`)),
		WithCustomErrorMsg("Monitoring resource should be updated with GCS traces configuration by DSCInitialization controller"),
	)

	// Wait for the TempoStack CR to be updated with the GCS backend (this ensures the resource is updated after the previous S3 test).
	tc.EnsureResourceExists(
		WithMinimalObject(gvk.TempoStack, types.NamespacedName{Name: tempoStackName, Namespace: dsci.Spec.Monitoring.Namespace}),
		WithCondition(jq.Match(`.spec.storage.secret.type == "gcs"`)),
		WithCustomErrorMsg("TempoStack resource should be updated with GCS backend type"),
	)

	// Fetch the updated TempoStack to validate its configuration
	tempoStack := tc.EnsureResourceExists(
		WithMinimalObject(gvk.TempoStack, types.NamespacedName{Name: tempoStackName, Namespace: dsci.Spec.Monitoring.Namespace}),
	)
	tc.g.Expect(tempoStack).ToNot(BeNil())

	// Validate the backend is set to gcs.
	backend, found, err := unstructured.NestedString(tempoStack.Object, "spec", "storage", "secret", "type")
	tc.g.Expect(err).ToNot(HaveOccurred())
	tc.g.Expect(found).To(BeTrue())
	tc.g.Expect(backend).To(Equal("gcs"))

	// Validate the secret name is set.
	secretName, found, err := unstructured.NestedString(tempoStack.Object, "spec", "storage", "secret", "name")
	tc.g.Expect(err).ToNot(HaveOccurred())
	tc.g.Expect(found).To(BeTrue())
	tc.g.Expect(secretName).To(Equal("gcs-secret"))
}<|MERGE_RESOLUTION|>--- conflicted
+++ resolved
@@ -114,13 +114,8 @@
 
 	dsci := tc.FetchDSCInitialization()
 
-<<<<<<< HEAD
-	// Update DSCI to set metrics
+	// Update DSCI to set metrics - ensure managementState remains Managed
 	tc.EventuallyResourceCreatedOrUpdated(
-=======
-	// Update DSCI to set metrics - ensure managementState remains Managed
-	tc.EnsureResourceCreatedOrUpdated(
->>>>>>> 9721e5ed
 		WithMinimalObject(gvk.DSCInitialization, tc.DSCInitializationNamespacedName),
 		WithMutateFunc(testf.TransformPipeline(
 			testf.Transform(`.spec.monitoring.managementState = "%s"`, operatorv1.Managed),
@@ -231,15 +226,10 @@
 func (tc *MonitoringTestCtx) ValidateMonitoringCRDeleted(t *testing.T) {
 	t.Helper()
 
-<<<<<<< HEAD
-	// Set Monitroing to be removed
+	dsci := tc.FetchDSCInitialization()
+
+	// Set Monitoring to be removed
 	tc.EventuallyResourceCreatedOrUpdated(
-=======
-	dsci := tc.FetchDSCInitialization()
-
-	// Set Monitoring to be removed
-	tc.EnsureResourceCreatedOrUpdated(
->>>>>>> 9721e5ed
 		WithMinimalObject(gvk.DSCInitialization, tc.DSCInitializationNamespacedName),
 		WithMutateFunc(testf.Transform(`.spec.monitoring.managementState = "%s"`, "Removed")),
 	)
