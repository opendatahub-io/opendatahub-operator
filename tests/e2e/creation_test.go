package e2e_test

import (
	"fmt"
	"testing"

	gTypes "github.com/onsi/gomega/types"
	operatorv1 "github.com/openshift/api/operator/v1"
	"github.com/stretchr/testify/require"
	k8slabels "k8s.io/apimachinery/pkg/labels"
	"k8s.io/apimachinery/pkg/runtime/schema"
	"k8s.io/apimachinery/pkg/types"
	"sigs.k8s.io/controller-runtime/pkg/client"

	dsciv1 "github.com/opendatahub-io/opendatahub-operator/v2/api/dscinitialization/v1"
	dsciv2 "github.com/opendatahub-io/opendatahub-operator/v2/api/dscinitialization/v2"
	modelregistryctrl "github.com/opendatahub-io/opendatahub-operator/v2/internal/controller/components/modelregistry"
	"github.com/opendatahub-io/opendatahub-operator/v2/internal/controller/status"
	"github.com/opendatahub-io/opendatahub-operator/v2/pkg/cluster/gvk"
	"github.com/opendatahub-io/opendatahub-operator/v2/pkg/metadata/labels"
	"github.com/opendatahub-io/opendatahub-operator/v2/pkg/utils/test/matchers/jq"
	"github.com/opendatahub-io/opendatahub-operator/v2/pkg/utils/test/testf"

	. "github.com/onsi/gomega"
)

const (
	testNamespace              = "test-model-registries"   // Namespace used for model registry testing
	dsciInstanceNameDuplicate  = "e2e-test-dsci-duplicate" // Instance name for the duplicate DSCInitialization resource
	dscInstanceNameDuplicate   = "e2e-test-dsc-duplicate"  // Instance name for the duplicate DataScienceCluster resource
	defaultHardwareProfileName = "default-profile"         // Name of the default hardware profile used in tests
	managedAnnotationKey       = "opendatahub.io/managed"  // Annotation key for managed resources
)

// DSCTestCtx holds the context for the DSCInitialization and DataScienceCluster management tests.
type DSCTestCtx struct {
	*TestContext
}

// dscManagementTestSuite runs the DataScienceCluster and DSCInitialization management test suite.
func dscManagementTestSuite(t *testing.T) {
	t.Helper()

	// Initialize the test context.
	tc, err := NewTestContext(t)
	require.NoError(t, err, "Failed to initialize test context")

	// Create an instance of test context.
	dscTestCtx := DSCTestCtx{
		TestContext: tc,
	}

	// Define test cases.
	testCases := []TestCase{
		{"Ensure required operators are installed", dscTestCtx.ValidateOperatorsInstallation},
		{"Validate creation of DSCInitialization instance", dscTestCtx.ValidateDSCICreation},
		{"Validate creation of DataScienceCluster instance", dscTestCtx.ValidateDSCCreation},
		{"Validate HardwareProfile resource", dscTestCtx.ValidateHardwareProfileCR},
		{"Validate owned namespaces exist", dscTestCtx.ValidateOwnedNamespacesAllExist},
		{"Validate default NetworkPolicy exist", dscTestCtx.ValidateDefaultNetworkPolicyExists},
	}

	// Append webhook-specific tests.
	if testOpts.webhookTest {
		webhookTests := []TestCase{
			{"Validate creation of more than one DSCInitialization instance", dscTestCtx.ValidateDSCIDuplication},
			{"Validate creation of more than one DataScienceCluster instance", dscTestCtx.ValidateDSCDuplication},
			{"Validate Model Registry Configuration Changes", dscTestCtx.ValidateModelRegistryConfig},
		}

		testCases = append(testCases, TestCase{
			name: "Webhook",
			testFn: func(t *testing.T) {
				t.Helper()
				RunTestCases(t, webhookTests, WithParallel())
			},
		})
	}

	// Run the test suite.
	RunTestCases(t, testCases)
}

// ValidateOperatorsInstallation ensures the required operators are installed.
func (tc *DSCTestCtx) ValidateOperatorsInstallation(t *testing.T) {
	t.Helper()

	// Define operators to be installed.
	operators := []struct {
		nn                types.NamespacedName
		skipOperatorGroup bool
		channel           string
	}{
		{nn: types.NamespacedName{Name: certManagerOpName, Namespace: certManagerOpNamespace}, skipOperatorGroup: false, channel: certManagerOpChannel},
		{nn: types.NamespacedName{Name: observabilityOpName, Namespace: observabilityOpNamespace}, skipOperatorGroup: false, channel: defaultOperatorChannel},
		{nn: types.NamespacedName{Name: tempoOpName, Namespace: tempoOpNamespace}, skipOperatorGroup: false, channel: defaultOperatorChannel},
		{nn: types.NamespacedName{Name: telemetryOpName, Namespace: telemetryOpNamespace}, skipOperatorGroup: false, channel: defaultOperatorChannel},
	}

	// Create and run test cases in parallel.
	testCases := make([]TestCase, len(operators))
	for i, op := range operators {
		testCases[i] = TestCase{
			name: fmt.Sprintf("Ensure %s is installed", op.nn.Name),
			testFn: func(t *testing.T) {
				t.Helper()
				tc.EnsureOperatorInstalledWithChannel(op.nn, op.skipOperatorGroup, op.channel)
			},
		}
	}

	RunTestCases(t, testCases, WithParallel())
}

// ValidateDSCICreation validates the creation of a DSCInitialization.
func (tc *DSCTestCtx) ValidateDSCICreation(t *testing.T) {
	t.Helper()

	tc.EventuallyResourceCreatedOrUpdated(
		WithObjectToCreate(CreateDSCI(tc.DSCInitializationNamespacedName.Name, dsciv2.GroupVersion.String(), tc.AppsNamespace, tc.MonitoringNamespace)),
		WithCondition(jq.Match(`.status.phase == "%s"`, status.ConditionTypeReady)),
		WithCustomErrorMsg("Failed to create DSCInitialization resource %s", tc.DSCInitializationNamespacedName.Name),

		// Increase time required to get DSCI created
		WithEventuallyTimeout(tc.TestTimeouts.longEventuallyTimeout),
		WithEventuallyPollingInterval(tc.TestTimeouts.defaultEventuallyPollInterval),
	)
}

// ValidateDSCCreation validates the creation of a DataScienceCluster.
func (tc *DSCTestCtx) ValidateDSCCreation(t *testing.T) {
	t.Helper()

	tc.EventuallyResourceCreatedOrUpdated(
		WithObjectToCreate(CreateDSC(tc.DataScienceClusterNamespacedName.Name)),
		WithCondition(jq.Match(`.status.phase == "%s"`, status.ConditionTypeReady)),
		WithCustomErrorMsg("Failed to create DataScienceCluster resource %s", tc.DataScienceClusterNamespacedName.Name),

		// Increase time required to get DSC created
		WithEventuallyTimeout(tc.TestTimeouts.mediumEventuallyTimeout),
		WithEventuallyPollingInterval(tc.TestTimeouts.defaultEventuallyPollInterval),
	)
}

<<<<<<< HEAD
// validateSpecWithJQ is a generic helper function that validates a spec against an expected value using jq.Match.
func (tc *DSCTestCtx) validateSpecWithJQ(t *testing.T, expectedSpec interface{}, jqPath string,
	resourceGVK schema.GroupVersionKind, resourceName types.NamespacedName, errorMsg string) {
	t.Helper()

	// Marshal the expected spec to JSON.
	expectedSpecJSON, err := json.Marshal(expectedSpec)
	tc.g.Expect(err).ShouldNot(HaveOccurred(), "Error marshaling expected spec")

	// Assert that the actual spec matches the expected one.
	tc.EnsureResourceExists(
		WithMinimalObject(resourceGVK, resourceName),
		WithCondition(jq.Match(jqPath, expectedSpecJSON)),
		WithCustomErrorMsg(errorMsg),
	)
}

// ValidateServiceMeshSpecInDSCI validates the ServiceMeshSpec within a DSCInitialization instance.
func (tc *DSCTestCtx) ValidateServiceMeshSpecInDSCI(t *testing.T) {
	t.Helper()

	// expected ServiceMeshSpec.
	expServiceMeshSpec := &infrav1.ServiceMeshSpec{
		ManagementState: operatorv1.Managed,
		ControlPlane: infrav1.ControlPlaneSpec{
			Name:              serviceMeshControlPlane,
			Namespace:         serviceMeshNamespace,
			MetricsCollection: serviceMeshMetricsCollection,
		},
		Auth: infrav1.AuthSpec{
			Audiences: []string{"https://kubernetes.default.svc"},
		},
	}

	// Use the generic helper function to validate the spec.
	tc.validateSpecWithJQ(
		t,
		expServiceMeshSpec,
		`.spec.serviceMesh == %s`,
		gvk.DSCInitialization,
		tc.DSCInitializationNamespacedName,
		"Error validating DSCInitialization instance: Service Mesh spec mismatch",
	)

	tc.EnsureResourceExists(
		WithMinimalObject(gvk.DSCInitialization, tc.DSCInitializationNamespacedName),
		WithCondition(jq.Match(`.status.phase == "%s"`, status.ConditionTypeReady)))
}

// ValidateKnativeSpecInDSC validates that the Kserve serving spec in the DataScienceCluster matches the expected spec.
func (tc *DSCTestCtx) ValidateKnativeSpecInDSC(t *testing.T) {
	t.Helper()

	// expected ServingSpec
	expServingSpec := &infrav1.ServingSpec{
		ManagementState: operatorv1.Managed,
		Name:            knativeServingNamespace,
		IngressGateway: infrav1.GatewaySpec{
			Certificate: infrav1.CertificateSpec{
				Type: infrav1.OpenshiftDefaultIngress,
			},
		},
	}

	// Use the generic helper function to validate the spec.
	tc.validateSpecWithJQ(
		t,
		expServingSpec,
		`.spec.components.kserve.serving == %s`,
		gvk.DataScienceCluster,
		tc.DataScienceClusterNamespacedName,
		"Error validating DataScienceCluster instance: Knative Serving spec mismatch",
	)
}

=======
>>>>>>> 18af3ab8
// ValidateOwnedNamespacesAllExist verifies that the owned namespaces exist.
func (tc *DSCTestCtx) ValidateOwnedNamespacesAllExist(t *testing.T) {
	t.Helper()

	// Ensure namespaces with the owned namespace label exist.
	tc.EnsureResourcesExist(
		WithMinimalObject(gvk.Namespace, types.NamespacedName{}),
		WithListOptions(
			&client.ListOptions{
				LabelSelector: k8slabels.SelectorFromSet(
					k8slabels.Set{labels.ODH.OwnedNamespace: "true"},
				),
			}),
		WithCondition(BeNumerically(">=", ownedNamespaceNumber)),
		WithCustomErrorMsg("Expected at least %d owned namespaces with label '%s'.", ownedNamespaceNumber, labels.ODH.OwnedNamespace),
	)
}

// ValidateDefaultNetworkPolicyExists verifies that the default network policy exists.
func (tc *DSCTestCtx) ValidateDefaultNetworkPolicyExists(t *testing.T) {
	t.Helper()

	dsci := tc.FetchDSCInitialization()

	// Ensure namespaces with the owned namespace label exist.
	tc.EnsureResourcesExist(
		WithMinimalObject(gvk.NetworkPolicy, types.NamespacedName{Namespace: dsci.Spec.ApplicationsNamespace, Name: dsci.Spec.ApplicationsNamespace}),
		WithCustomErrorMsg("Expected the default NetworkPolicy to be created."),
	)
}

// ValidateDSCIDuplication ensures that no duplicate DSCInitialization resource can be created.
func (tc *DSCTestCtx) ValidateDSCIDuplication(t *testing.T) {
	t.Helper()

	dup := CreateDSCI(dsciInstanceNameDuplicate, dsciv2.GroupVersion.String(), tc.AppsNamespace, tc.MonitoringNamespace)
	tc.EnsureResourceIsUnique(dup, "Error validating DSCInitialization duplication")

	dup = CreateDSCI(dsciInstanceNameDuplicate, dsciv1.GroupVersion.String(), tc.AppsNamespace, tc.MonitoringNamespace)
	tc.EnsureResourceIsUnique(dup, "Error validating DSCInitialization duplication v1")
}

// ValidateDSCDuplication ensures that no duplicate DataScienceCluster resource can be created.
func (tc *DSCTestCtx) ValidateDSCDuplication(t *testing.T) {
	t.Helper()

	dsc := CreateDSC(dscInstanceNameDuplicate)
	tc.EnsureResourceIsUnique(dsc, "Error validating DataScienceCluster duplication")

	dsv1 := CreateDSCv1(dscInstanceNameDuplicate)
	tc.EnsureResourceIsUnique(dsv1, "Error validating DataScienceCluster duplication v1")
}

// ValidateModelRegistryConfig validates the ModelRegistry configuration changes based on ManagementState.
func (tc *DSCTestCtx) ValidateModelRegistryConfig(t *testing.T) {
	t.Helper()

	// Retrieve the DataScienceCluster object.
	dsc := tc.FetchDataScienceCluster()

	// Check if the ModelRegistry is managed.
	if dsc.Spec.Components.ModelRegistry.ManagementState == operatorv1.Managed {
		// Ensure changing registriesNamespace is not allowed and expect failure.
		tc.UpdateRegistriesNamespace(testNamespace, modelregistryctrl.DefaultModelRegistriesNamespace, true)

		// No further checks if it's managed
		return
	}

	// Ensure setting registriesNamespace to a non-default value is allowed.
	// No error is expected, and we check the value of the patch after it's successful.
	tc.UpdateRegistriesNamespace(testNamespace, testNamespace, false)

	// Ensure resetting registriesNamespace to the default value is allowed.
	tc.UpdateRegistriesNamespace(modelregistryctrl.DefaultModelRegistriesNamespace, modelregistryctrl.DefaultModelRegistriesNamespace, false)
}

// UpdateRegistriesNamespace updates the ModelRegistry component's `RegistriesNamespace` field.
func (tc *DSCTestCtx) UpdateRegistriesNamespace(targetNamespace, expectedValue string, shouldFail bool) {
	// Build the condition:
	// If shouldFail, we expect a failure (Not(Succeed())).
	// If should not fail, we expect the registriesNamespace to match the expected value.
	var expectedCondition gTypes.GomegaMatcher
	if shouldFail {
		expectedCondition = Not(Succeed()) // If shouldFail is true, expect failure.
	} else {
		expectedCondition = And(Succeed(), jq.Match(`.spec.components.modelregistry.registriesNamespace == "%s"`, expectedValue))
	}

	// Update the registriesNamespace field.
	tc.EventuallyResourcePatched(
		WithMinimalObject(gvk.DataScienceCluster, tc.DataScienceClusterNamespacedName),
		WithMutateFunc(testf.Transform(`.spec.components.modelregistry.registriesNamespace = "%s"`, targetNamespace)),
		WithCondition(expectedCondition),
		WithCustomErrorMsg("Failed to update RegistriesNamespace to %s, expected %s", targetNamespace, expectedValue),
	)
}

func (tc *DSCTestCtx) ValidateHardwareProfileCR(t *testing.T) {
	t.Helper()

	// verified default hardwareprofile exists and api version is correct on v1.
	tc.EnsureResourceExists(
		WithMinimalObject(gvk.HardwareProfile, types.NamespacedName{Name: defaultHardwareProfileName, Namespace: tc.AppsNamespace}),
		WithCondition(And(
			jq.Match(`.spec.identifiers[0].defaultCount == 2`),
			jq.Match(`.metadata.annotations["`+managedAnnotationKey+`"] == "false"`),
			jq.Match(`.apiVersion == "infrastructure.opendatahub.io/v1"`),
		)),
		WithCustomErrorMsg("Default hardwareprofile should have defaultCount=2, managed=false, and use v1 API version"),
	)

	// update default hardwareprofile to different value and check it is updated.
<<<<<<< HEAD
	tc.EnsureResourceCreatedOrPatched(
		WithMinimalObject(gvk.HardwareProfile, types.NamespacedName{Name: defaultHardwareProfileName, Namespace: tc.AppsNamespace}),
=======
	tc.EventuallyResourceCreatedOrUpdated(
		WithMinimalObject(gvk.HardwareProfile, types.NamespacedName{Name: "default-profile", Namespace: tc.AppsNamespace}),
>>>>>>> 18af3ab8
		WithMutateFunc(testf.Transform(`
			.spec.identifiers[0].defaultCount = 4 |
			.metadata.annotations["`+managedAnnotationKey+`"] = "false"
		`)),
		WithCondition(And(
			Succeed(),
			jq.Match(`.spec.identifiers[0].defaultCount == 4`),
			jq.Match(`.metadata.annotations["`+managedAnnotationKey+`"] == "false"`),
		)),
		WithCustomErrorMsg("Failed to update defaultCount from 2 to 4"),
	)
	tc.EnsureResourceExists(
		WithMinimalObject(gvk.HardwareProfile, types.NamespacedName{Name: defaultHardwareProfileName, Namespace: tc.AppsNamespace}),
		WithCondition(jq.Match(`.spec.identifiers[0].defaultCount == 4`)),
		WithCustomErrorMsg("Should have defaultCount to 4 but now got %s", jq.Match(`.spec.identifiers[0].defaultCount`)),
	)

	// delete default hardwareprofile and check it is recreated with default values.
	tc.DeleteResource(
		WithMinimalObject(gvk.HardwareProfile, types.NamespacedName{Name: defaultHardwareProfileName, Namespace: tc.AppsNamespace}),
	)

	tc.EventuallyResourceCreatedOrUpdated(
		WithMinimalObject(gvk.HardwareProfile, types.NamespacedName{Name: defaultHardwareProfileName, Namespace: tc.AppsNamespace}),
		WithCondition(And(
			jq.Match(`.spec.identifiers[0].defaultCount == 2`),
			jq.Match(`.metadata.annotations["`+managedAnnotationKey+`"] == "false"`),
		)),
		WithCustomErrorMsg("Hardware profile was not recreated with default values"),
	)
}<|MERGE_RESOLUTION|>--- conflicted
+++ resolved
@@ -142,7 +142,6 @@
 	)
 }
 
-<<<<<<< HEAD
 // validateSpecWithJQ is a generic helper function that validates a spec against an expected value using jq.Match.
 func (tc *DSCTestCtx) validateSpecWithJQ(t *testing.T, expectedSpec interface{}, jqPath string,
 	resourceGVK schema.GroupVersionKind, resourceName types.NamespacedName, errorMsg string) {
@@ -159,67 +158,6 @@
 		WithCustomErrorMsg(errorMsg),
 	)
 }
-
-// ValidateServiceMeshSpecInDSCI validates the ServiceMeshSpec within a DSCInitialization instance.
-func (tc *DSCTestCtx) ValidateServiceMeshSpecInDSCI(t *testing.T) {
-	t.Helper()
-
-	// expected ServiceMeshSpec.
-	expServiceMeshSpec := &infrav1.ServiceMeshSpec{
-		ManagementState: operatorv1.Managed,
-		ControlPlane: infrav1.ControlPlaneSpec{
-			Name:              serviceMeshControlPlane,
-			Namespace:         serviceMeshNamespace,
-			MetricsCollection: serviceMeshMetricsCollection,
-		},
-		Auth: infrav1.AuthSpec{
-			Audiences: []string{"https://kubernetes.default.svc"},
-		},
-	}
-
-	// Use the generic helper function to validate the spec.
-	tc.validateSpecWithJQ(
-		t,
-		expServiceMeshSpec,
-		`.spec.serviceMesh == %s`,
-		gvk.DSCInitialization,
-		tc.DSCInitializationNamespacedName,
-		"Error validating DSCInitialization instance: Service Mesh spec mismatch",
-	)
-
-	tc.EnsureResourceExists(
-		WithMinimalObject(gvk.DSCInitialization, tc.DSCInitializationNamespacedName),
-		WithCondition(jq.Match(`.status.phase == "%s"`, status.ConditionTypeReady)))
-}
-
-// ValidateKnativeSpecInDSC validates that the Kserve serving spec in the DataScienceCluster matches the expected spec.
-func (tc *DSCTestCtx) ValidateKnativeSpecInDSC(t *testing.T) {
-	t.Helper()
-
-	// expected ServingSpec
-	expServingSpec := &infrav1.ServingSpec{
-		ManagementState: operatorv1.Managed,
-		Name:            knativeServingNamespace,
-		IngressGateway: infrav1.GatewaySpec{
-			Certificate: infrav1.CertificateSpec{
-				Type: infrav1.OpenshiftDefaultIngress,
-			},
-		},
-	}
-
-	// Use the generic helper function to validate the spec.
-	tc.validateSpecWithJQ(
-		t,
-		expServingSpec,
-		`.spec.components.kserve.serving == %s`,
-		gvk.DataScienceCluster,
-		tc.DataScienceClusterNamespacedName,
-		"Error validating DataScienceCluster instance: Knative Serving spec mismatch",
-	)
-}
-
-=======
->>>>>>> 18af3ab8
 // ValidateOwnedNamespacesAllExist verifies that the owned namespaces exist.
 func (tc *DSCTestCtx) ValidateOwnedNamespacesAllExist(t *testing.T) {
 	t.Helper()
@@ -333,13 +271,8 @@
 	)
 
 	// update default hardwareprofile to different value and check it is updated.
-<<<<<<< HEAD
-	tc.EnsureResourceCreatedOrPatched(
-		WithMinimalObject(gvk.HardwareProfile, types.NamespacedName{Name: defaultHardwareProfileName, Namespace: tc.AppsNamespace}),
-=======
 	tc.EventuallyResourceCreatedOrUpdated(
-		WithMinimalObject(gvk.HardwareProfile, types.NamespacedName{Name: "default-profile", Namespace: tc.AppsNamespace}),
->>>>>>> 18af3ab8
+		WithMinimalObject(gvk.HardwareProfile, types.NamespacedName{Name: defaultHardwareProfileName, Namespace: tc.AppsNamespace}),
 		WithMutateFunc(testf.Transform(`
 			.spec.identifiers[0].defaultCount = 4 |
 			.metadata.annotations["`+managedAnnotationKey+`"] = "false"
