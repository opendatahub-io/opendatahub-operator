package envtestutil

import (
<<<<<<< HEAD
	"crypto/rand"
	"math"
	"math/big"
)

var letters = []rune("abcdefghijklmnopqrstuvwxyz")

func AppendRandomNameTo(prefix string) string {
	return ConcatToMax(63, prefix, GenerateString(16))
}

// GenerateString generates random alphabetical name which can be used for example as application or namespace name.
// Maximum length is capped at 63 characters.
//
// Don't forget to seed before using this function, e.g. rand.Seed(time.Now().UTC().UnixNano())
// otherwise you will always get the same value.
func GenerateString(length int) string {
	if length == 0 {
		return ""
	}
=======
	"fmt"
>>>>>>> 052124e3

	utilrand "k8s.io/apimachinery/pkg/util/rand"
)

const (
	maxNameLength          = 63
	randomLength           = 5
	maxGeneratedNameLength = maxNameLength - randomLength
)

func AppendRandomNameTo(base string) string {
	if len(base) > maxGeneratedNameLength {
		base = base[:maxGeneratedNameLength]
	}
	return fmt.Sprintf("%s%s", base, utilrand.String(randomLength))
}<|MERGE_RESOLUTION|>--- conflicted
+++ resolved
@@ -1,30 +1,7 @@
 package envtestutil
 
 import (
-<<<<<<< HEAD
-	"crypto/rand"
-	"math"
-	"math/big"
-)
-
-var letters = []rune("abcdefghijklmnopqrstuvwxyz")
-
-func AppendRandomNameTo(prefix string) string {
-	return ConcatToMax(63, prefix, GenerateString(16))
-}
-
-// GenerateString generates random alphabetical name which can be used for example as application or namespace name.
-// Maximum length is capped at 63 characters.
-//
-// Don't forget to seed before using this function, e.g. rand.Seed(time.Now().UTC().UnixNano())
-// otherwise you will always get the same value.
-func GenerateString(length int) string {
-	if length == 0 {
-		return ""
-	}
-=======
 	"fmt"
->>>>>>> 052124e3
 
 	utilrand "k8s.io/apimachinery/pkg/util/rand"
 )
