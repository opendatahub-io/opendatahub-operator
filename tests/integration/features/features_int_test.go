--- conflicted
+++ resolved
@@ -2,14 +2,11 @@
 
 import (
 	"context"
-<<<<<<< HEAD
 	"fmt"
-=======
 	"embed"
 	"os"
 	"path"
 	"path/filepath"
->>>>>>> 0e9c4ed4
 	"time"
 
 	conditionsv1 "github.com/openshift/custom-resource-status/conditions/v1"
@@ -143,7 +140,6 @@
 
 })
 
-<<<<<<< HEAD
 var _ = Describe("feature trackers", func() {
 	Context("ensuring feature trackers indicate status and phase", func() {
 
@@ -208,7 +204,10 @@
 			// then
 			featureTracker := getFeatureTracker("default-post-condition-failure")
 			Expect(featureTracker.Status.Conditions).To(HaveCondition(conditionsv1.ConditionDegraded, v1.ConditionTrue, featurev1.PostConditions))
-=======
+		})
+	})
+})
+
 var _ = Describe("Manifest sources", func() {
 	Context("using various manifest sources", func() {
 
@@ -318,7 +317,6 @@
 			namespace, err := getNamespace("real-file-test-ns")
 			Expect(err).ToNot(HaveOccurred())
 			Expect(namespace.Name).To(Equal("real-file-test-ns"))
->>>>>>> 0e9c4ed4
 		})
 	})
 })
@@ -345,7 +343,6 @@
 	return ns, err
 }
 
-<<<<<<< HEAD
 func getFeatureTracker(name string) *featurev1.FeatureTracker {
 	tracker := &featurev1.FeatureTracker{}
 	err := envTestClient.Get(context.Background(), client.ObjectKey{
@@ -355,7 +352,7 @@
 	Expect(err).ToNot(HaveOccurred())
 
 	return tracker
-=======
+
 func getService(name, namespace string) (*v1.Service, error) {
 	svc := &v1.Service{}
 	err := envTestClient.Get(context.Background(), types.NamespacedName{
@@ -377,5 +374,4 @@
 		return err
 	}
 	return file.Sync()
->>>>>>> 0e9c4ed4
 }