--- conflicted
+++ resolved
@@ -202,7 +202,6 @@
 
 })
 
-<<<<<<< HEAD
 func createTestSecret(namespace string) func(f *feature.Feature) error {
 	return func(f *feature.Feature) error {
 		secret := &v1.Secret{
@@ -225,7 +224,7 @@
 		return err
 	}
 }
-=======
+
 var _ = Describe("Manifest sources", func() {
 	Context("using various manifest sources", func() {
 
@@ -338,7 +337,6 @@
 		})
 	})
 })
->>>>>>> 0e9c4ed4
 
 func createNamespace(name string) *v1.Namespace {
 	return &v1.Namespace{
