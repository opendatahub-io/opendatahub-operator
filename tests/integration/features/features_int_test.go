--- conflicted
+++ resolved
@@ -2,45 +2,29 @@
 
 import (
 	"context"
-<<<<<<< HEAD
-	"fmt"
-=======
 	"embed"
 	"fmt"
 	"os"
 	"path"
 	"path/filepath"
->>>>>>> d6168fd6
 	"time"
 
 	conditionsv1 "github.com/openshift/custom-resource-status/conditions/v1"
 	v1 "k8s.io/api/core/v1"
 	"k8s.io/apimachinery/pkg/api/errors"
 	metav1 "k8s.io/apimachinery/pkg/apis/meta/v1"
-<<<<<<< HEAD
 	k8stypes "k8s.io/apimachinery/pkg/types"
-	"sigs.k8s.io/controller-runtime/pkg/client"
-
-	dscv1 "github.com/opendatahub-io/opendatahub-operator/v2/apis/dscinitialization/v1"
-	featurev1 "github.com/opendatahub-io/opendatahub-operator/v2/apis/features/v1"
-=======
-	"k8s.io/apimachinery/pkg/types"
 	"sigs.k8s.io/controller-runtime/pkg/client"
 
 	dsciv1 "github.com/opendatahub-io/opendatahub-operator/v2/apis/dscinitialization/v1"
 	featurev1 "github.com/opendatahub-io/opendatahub-operator/v2/apis/features/v1"
 	"github.com/opendatahub-io/opendatahub-operator/v2/pkg/cluster"
->>>>>>> d6168fd6
 	"github.com/opendatahub-io/opendatahub-operator/v2/pkg/feature"
 	"github.com/opendatahub-io/opendatahub-operator/v2/tests/envtestutil"
 
 	. "github.com/onsi/ginkgo/v2"
 	. "github.com/onsi/gomega"
-<<<<<<< HEAD
-	. "github.com/opendatahub-io/opendatahub-operator/v2/tests/assertions"
-=======
 	. "github.com/onsi/gomega/gstruct"
->>>>>>> d6168fd6
 )
 
 //go:embed templates
@@ -66,19 +50,7 @@
 
 			testFeatureName := "test-ns-creation"
 			namespace = envtestutil.AppendRandomNameTo(testFeatureName)
-<<<<<<< HEAD
-
-			dsciSpec := newDSCInitializationSpec(namespace)
-			origin := envtestutil.NewOrigin(featurev1.DSCIType, "default")
-			var err error
-			testFeature, err = feature.CreateFeature(testFeatureName).
-				For(dsciSpec, origin).
-				UsingConfig(envTest.Config).
-				Load()
-			Expect(err).ToNot(HaveOccurred())
-=======
 			dsci = newDSCInitialization(namespace)
->>>>>>> d6168fd6
 		})
 
 		It("should create namespace if it does not exist", func() {
@@ -144,40 +116,18 @@
 	Context("ensuring custom resource definitions are installed", func() {
 
 		var (
-<<<<<<< HEAD
-			dsciSpec            *dscv1.DSCInitializationSpec
-			verificationFeature *feature.Feature
-			origin              featurev1.Origin
-		)
-
-		BeforeEach(func() {
-			dsciSpec = newDSCInitializationSpec("default")
-			origin = envtestutil.NewOrigin(featurev1.DSCIType, "default")
-=======
 			dsci *dsciv1.DSCInitialization
 		)
 
 		BeforeEach(func() {
 			namespace := envtestutil.AppendRandomNameTo("test-crd-creation")
 			dsci = newDSCInitialization(namespace)
->>>>>>> d6168fd6
 		})
 
 		It("should successfully check for existing CRD", func() {
 			// given example CRD installed into env
 			name := "test-resources.openshift.io"
 
-<<<<<<< HEAD
-			var err error
-			verificationFeature, err = feature.CreateFeature("CRD verification").
-				For(dsciSpec, origin).
-				UsingConfig(envTest.Config).
-				PreConditions(feature.EnsureCRDIsInstalled(name)).
-				Load()
-			Expect(err).ToNot(HaveOccurred())
-
-=======
->>>>>>> d6168fd6
 			// when
 			featuresHandler := feature.ClusterFeaturesHandler(dsci, func(handler *feature.FeaturesHandler) error {
 				crdVerificationErr := feature.CreateFeature("verify-crd-exists").
@@ -199,15 +149,6 @@
 			// given
 			name := "non-existing-resource.non-existing-group.io"
 
-<<<<<<< HEAD
-			var err error
-			verificationFeature, err = feature.CreateFeature("CRD verification").
-				For(dsciSpec, origin).
-				UsingConfig(envTest.Config).
-				PreConditions(feature.EnsureCRDIsInstalled(name)).
-				Load()
-			Expect(err).ToNot(HaveOccurred())
-=======
 			// when
 			featuresHandler := feature.ClusterFeaturesHandler(dsci, func(handler *feature.FeaturesHandler) error {
 				crdVerificationErr := feature.CreateFeature("fail-on-non-existing-crd").
@@ -256,7 +197,6 @@
 					Load()
 
 				Expect(secretCreationErr).ToNot(HaveOccurred())
->>>>>>> d6168fd6
 
 				return nil
 			})
@@ -582,110 +522,6 @@
 
 })
 
-<<<<<<< HEAD
-var _ = Describe("feature trackers", func() {
-	Context("ensuring feature trackers indicate status and phase", func() {
-
-		var (
-			dsciSpec *dscv1.DSCInitializationSpec
-			origin   featurev1.Origin
-		)
-
-		BeforeEach(func() {
-			dsciSpec = newDSCInitializationSpec("default")
-			origin = envtestutil.NewOrigin(featurev1.DSCIType, "default")
-		})
-
-		It("should indicate successful installation in FeatureTracker", func() {
-			// given example CRD installed into env
-			name := "test-resources.openshift.io"
-			verificationFeature, err := feature.CreateFeature("crd-verification").
-				For(dsciSpec, origin).
-				UsingConfig(envTest.Config).
-				PreConditions(feature.EnsureCRDIsInstalled(name)).
-				Load()
-			Expect(err).ToNot(HaveOccurred())
-
-			// when
-			Expect(verificationFeature.Apply()).To(Succeed())
-
-			// then
-			featureTracker := getFeatureTracker("default-crd-verification")
-			Expect(featureTracker.Status.Conditions).To(HaveCondition(conditionsv1.ConditionAvailable, v1.ConditionTrue, featurev1.ConditionPhaseFeatureCreated))
-		})
-
-		It("should indicate failure in preconditions", func() {
-			// given
-			name := "non-existing-resource.non-existing-group.io"
-			verificationFeature, err := feature.CreateFeature("crd-verification").
-				For(dsciSpec, origin).
-				UsingConfig(envTest.Config).
-				PreConditions(feature.EnsureCRDIsInstalled(name)).
-				Load()
-			Expect(err).ToNot(HaveOccurred())
-
-			// when
-			Expect(verificationFeature.Apply()).ToNot(Succeed())
-
-			// then
-			featureTracker := getFeatureTracker("default-crd-verification")
-			Expect(featureTracker.Status.Conditions).To(HaveCondition(conditionsv1.ConditionDegraded, v1.ConditionTrue, featurev1.ConditionPhasePreConditions))
-		})
-
-		It("should indicate failure in post-conditions", func() {
-			// given
-			verificationFeature, err := feature.CreateFeature("post-condition-failure").
-				For(dsciSpec, origin).
-				UsingConfig(envTest.Config).
-				PostConditions(func(f *feature.Feature) error {
-					return fmt.Errorf("always fail")
-				}).
-				Load()
-			Expect(err).ToNot(HaveOccurred())
-
-			// when
-			Expect(verificationFeature.Apply()).ToNot(Succeed())
-
-			// then
-			featureTracker := getFeatureTracker("default-post-condition-failure")
-			Expect(featureTracker.Status.Conditions).To(HaveCondition(conditionsv1.ConditionDegraded, v1.ConditionTrue, featurev1.ConditionPhasePostConditions))
-		})
-
-		It("should correctly indicate origin in the feature tracker", func() {
-			verificationFeature, err := feature.CreateFeature("empty-feature").
-				For(dsciSpec, origin).
-				UsingConfig(envTest.Config).
-				Load()
-			Expect(err).ToNot(HaveOccurred())
-
-			// when
-			Expect(verificationFeature.Apply()).To(Succeed())
-
-			// then
-			featureTracker := getFeatureTracker("default-empty-feature")
-			Expect(featureTracker.Spec.Origin.Name).To(Equal("default"))
-			Expect(featureTracker.Spec.Origin.Type).To(Equal(featurev1.DSCIType))
-		})
-
-		It("should correctly indicate app namespace in the feature tracker", func() {
-			verificationFeature, err := feature.CreateFeature("empty-feature").
-				For(dsciSpec, origin).
-				UsingConfig(envTest.Config).
-				Load()
-			Expect(err).ToNot(HaveOccurred())
-
-			// when
-			Expect(verificationFeature.Apply()).To(Succeed())
-
-			// then
-			featureTracker := getFeatureTracker("default-empty-feature")
-			Expect(featureTracker.Spec.AppNamespace).To(Equal("default"))
-		})
-	})
-})
-
-func createNamespace(name string) *v1.Namespace {
-=======
 func createdSecretHasOwnerReferenceToOwningFeature(secretName, namespace string) func() error {
 	return func() error {
 		secret, err := envTestClientset.CoreV1().
@@ -741,7 +577,6 @@
 }
 
 func newNamespace(name string) *v1.Namespace {
->>>>>>> d6168fd6
 	return &v1.Namespace{
 		ObjectMeta: metav1.ObjectMeta{
 			Name: name,
@@ -770,31 +605,15 @@
 }
 
 func getNamespace(namespace string) (*v1.Namespace, error) {
-<<<<<<< HEAD
-	ns := createNamespace(namespace)
+	ns := newNamespace(namespace)
 	err := envTestClient.Get(context.Background(), k8stypes.NamespacedName{Name: namespace}, ns)
-=======
-	ns := newNamespace(namespace)
-	err := envTestClient.Get(context.Background(), types.NamespacedName{Name: namespace}, ns)
->>>>>>> d6168fd6
 
 	return ns, err
 }
 
-<<<<<<< HEAD
-func getFeatureTracker(name string) *featurev1.FeatureTracker {
-	tracker := &featurev1.FeatureTracker{}
-	err := envTestClient.Get(context.Background(), client.ObjectKey{
-		Name: name,
-	}, tracker)
-
-	Expect(err).ToNot(HaveOccurred())
-
-	return tracker
-=======
 func getService(name, namespace string) (*v1.Service, error) {
 	svc := &v1.Service{}
-	err := envTestClient.Get(context.Background(), types.NamespacedName{
+	err := envTestClient.Get(context.Background(), k8stypes.NamespacedName{
 		Name: name, Namespace: namespace,
 	}, svc)
 
@@ -813,5 +632,4 @@
 		return err
 	}
 	return file.Sync()
->>>>>>> d6168fd6
 }