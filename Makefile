--- conflicted
+++ resolved
@@ -142,20 +142,13 @@
 vet: ## Run go vet against code.
 	go vet ./...
 
-<<<<<<< HEAD
+.PHONY: lint
+lint: golangci-lint ## Run golangci-lint against code.
+	$(GOLANGCI_LINT) run --fix --sort-results
+
 .PHONY: unit-test
 unit-test: manifests generate fmt vet envtest ## Run tests.
 	KUBEBUILDER_ASSETS="$(shell $(ENVTEST) use $(ENVTEST_K8S_VERSION) --bin-dir $(LOCALBIN) -p path)" go test ./controllers/... -v  -coverprofile cover.out
-
-=======
-.PHONY: lint
-lint: golangci-lint ## Run golangci-lint against code.
-	$(GOLANGCI_LINT) run --fix --sort-results
-
-.PHONY: test
-test: manifests generate fmt vet envtest ## Run tests.
-	KUBEBUILDER_ASSETS="$(shell $(ENVTEST) use $(ENVTEST_K8S_VERSION) --bin-dir $(LOCALBIN) -p path)" go test ./controllers/... -v  -coverprofile cover.out
->>>>>>> 0214bb38
 
 # E2E tests additional flags
 E2E_TEST_FLAGS = "--skip-deletion=false" -timeout 15m # See README.md, default go test timeout 10m
