# VERSION defines the project version for the bundle.
# Update this value when you upgrade the version of your project.
# To re-generate a bundle for another specific version without changing the standard setup, you can:
# - use the VERSION as arg of the bundle target (e.g make bundle VERSION=0.0.2)
# - use environment variables to overwrite this value (e.g export VERSION=0.0.2)
VERSION ?= 2.22.0
# IMAGE_TAG_BASE defines the opendatahub.io namespace and part of the image name for remote images.
# This variable is used to construct full image tags for bundle and catalog images.
#
# For example, running 'make bundle-build bundle-push catalog-build catalog-push' will build and push both
# opendatahub.io/opendatahub-operator-bundle:$VERSION and opendatahub.io/opendatahub-operator-catalog:$VERSION.
IMAGE_TAG_BASE ?= quay.io/opendatahub/opendatahub-operator

# keep the name based on IMG which already used from command line
IMG_TAG ?= latest
# Update IMG to a variable, to keep it consistent across versions for OpenShift CI
IMG ?= $(IMAGE_TAG_BASE):$(IMG_TAG)
# BUNDLE_IMG defines the image:tag used for the bundle.
# You can use it as an arg. (E.g make bundle-build BUNDLE_IMG=<some-registry>/<project-name-bundle>:<tag>)
BUNDLE_IMG ?= $(IMAGE_TAG_BASE)-bundle:v$(VERSION)

IMAGE_BUILDER ?= podman
OPERATOR_NAMESPACE ?= opendatahub-operator-system
DEFAULT_MANIFESTS_PATH ?= opt/manifests
CGO_ENABLED ?= 1
USE_LOCAL = false

CHANNELS="fast"
# CHANNELS define the bundle channels used in the bundle.
# Add a new line here if you would like to change its default config. (E.g CHANNELS = "candidate,fast,stable")
# To re-generate a bundle for other specific channels without changing the standard setup, you can:
# - use the CHANNELS as arg of the bundle target (e.g make bundle CHANNELS=candidate,fast,stable)
# - use environment variables to overwrite this value (e.g export CHANNELS="candidate,fast,stable")
ifneq ($(origin CHANNELS), undefined)
BUNDLE_CHANNELS := --channels=$(CHANNELS)
endif

DEFAULT_CHANNEL="fast"
# DEFAULT_CHANNEL defines the default channel used in the bundle.
# Add a new line here if you would like to change its default config. (E.g DEFAULT_CHANNEL = "stable")
# To re-generate a bundle for any other default channel without changing the default setup, you can:
# - use the DEFAULT_CHANNEL as arg of the bundle target (e.g make bundle DEFAULT_CHANNEL=stable)
# - use environment variables to overwrite this value (e.g export DEFAULT_CHANNEL="stable")
ifneq ($(origin DEFAULT_CHANNEL), undefined)
BUNDLE_DEFAULT_CHANNEL := --default-channel=$(DEFAULT_CHANNEL)
endif

BUNDLE_METADATA_OPTS ?= $(BUNDLE_CHANNELS) $(BUNDLE_DEFAULT_CHANNEL)
# BUNDLE_GEN_FLAGS are the flags passed to the operator-sdk generate bundle command
BUNDLE_GEN_FLAGS ?= -q --overwrite --version $(VERSION) $(BUNDLE_METADATA_OPTS)
# USE_IMAGE_DIGESTS defines if images are resolved via tags or digests
# You can enable this value if you would like to use SHA Based Digests
# To enable set flag to true
USE_IMAGE_DIGESTS ?= false
ifeq ($(USE_IMAGE_DIGESTS), true)
	BUNDLE_GEN_FLAGS += --use-image-digests
endif

##@ Build Dependencies
## Tool Binaries
KUSTOMIZE ?= $(LOCALBIN)/kustomize
CONTROLLER_GEN ?= $(LOCALBIN)/controller-gen
ENVTEST ?= $(LOCALBIN)/setup-envtest
OPERATOR_SDK ?= $(LOCALBIN)/operator-sdk
GOLANGCI_LINT ?= $(LOCALBIN)/golangci-lint
CRD_REF_DOCS ?= $(LOCALBIN)/crd-ref-docs
YQ ?= $(LOCALBIN)/yq
## Tool Versions
KUSTOMIZE_VERSION ?= v5.0.2
CONTROLLER_GEN_VERSION ?= v0.16.1
OPERATOR_SDK_VERSION ?= v1.31.0
GOLANGCI_LINT_VERSION ?= v1.61.0
YQ_VERSION ?= v4.12.2
# ENVTEST_K8S_VERSION refers to the version of kubebuilder assets to be downloaded by envtest binary.
ENVTEST_K8S_VERSION = 1.31.0
ENVTEST_PACKAGE_VERSION = v0.0.0-20240813183042-b901db121e1f
CRD_REF_DOCS_VERSION = 0.1.0

# Get the currently used golang install path (in GOPATH/bin, unless GOBIN is set)
ifeq (,$(shell go env GOBIN))
GOBIN=$(shell go env GOPATH)/bin
else
GOBIN=$(shell go env GOBIN)
endif

# Setting SHELL to bash allows bash commands to be executed by recipes.
# Options are set to exit when a recipe line exits non-zero or a piped command fails.
SHELL = /usr/bin/env bash -o pipefail
.SHELLFLAGS = -ec

# E2E tests additional flags
E2E_TEST_FLAGS = "--skip-deletion=false" -timeout 25m # See README.md, default go test timeout 10m

# Default image-build is to not use local odh-manifests folder
# set to "true" to use local instead
# see target "image-build"
IMAGE_BUILD_FLAGS ?= --build-arg USE_LOCAL=$(USE_LOCAL)
IMAGE_BUILD_FLAGS += --build-arg CGO_ENABLED=$(CGO_ENABLED)

# Read any custom variables overrides from a local.mk file.  This will only be read if it exists in the
# same directory as this Makefile.  Variables can be specified in the standard format supported by
# GNU Make since `include` processes any valid Makefile
# Standard variables override would include anything you would pass at runtime that is different
# from the defaults specified in this file
OPERATOR_MAKE_ENV_FILE = local.mk
-include $(OPERATOR_MAKE_ENV_FILE)

# Buildx function for building multi-arch image
define func_buildx
	# copy existing Dockerfile and insert --platform=${BUILDPLATFORM} into Dockerfile.cross, and preserve the original Dockerfile
	sed -e '1 s/\(^FROM\)/FROM --platform=\$$\{BUILDPLATFORM\}/; t' -e ' 1,// s//FROM --platform=\$$\{BUILDPLATFORM\}/' $1 > Dockerfile.cross
	- docker buildx create --name project-v3-builder
	docker buildx use project-v3-builder
	- docker buildx build --push --platform=$2 --tag $3 -f Dockerfile.cross .
	- docker buildx rm project-v3-builder
	rm Dockerfile.cross
endef

.PHONY: default
default: manifests generate lint unit-test build

##@ General

# The help target prints out all targets with their descriptions organized
# beneath their categories. The categories are represented by '##@' and the
# target descriptions by '##'. The awk commands is responsible for reading the
# entire set of makefiles included in this invocation, looking for lines of the
# file as xyz: ## something, and then pretty-format the target and help. Then,
# if there's a line with ##@ something, that gets pretty-printed as a category.
# More info on the usage of ANSI control characters for terminal formatting:
# https://en.wikipedia.org/wiki/ANSI_escape_code#SGR_parameters
# More info on the awk command:
# http://linuxcommand.org/lc3_adv_awk.php

.PHONY: help
help: ## Display this help.
	@awk 'BEGIN {FS = ":.*##"; printf "\nUsage:\n  make \033[36m<target>\033[0m\n"} /^[a-zA-Z_0-9-]+:.*?##/ { printf "  \033[36m%-15s\033[0m %s\n", $$1, $$2 } /^##@/ { printf "\n\033[1m%s\033[0m\n", substr($$0, 5) } ' $(MAKEFILE_LIST)

##@ Development

define go-mod-version
$(shell go mod graph | grep $(1) | head -n 1 | cut -d'@' -f 2)
endef

# Using controller-gen to fetch external CRDs and put them in config/crd/external folder
# They're used in tests, as they have to be created for controller to work
define fetch-external-crds
GOFLAGS="-mod=readonly" $(CONTROLLER_GEN) crd \
paths=$(shell go env GOPATH)/pkg/mod/$(1)@$(call go-mod-version,$(1))/$(2)/... \
output:crd:artifacts:config=config/crd/external
endef

.PHONY: manifests
manifests: controller-gen ## Generate WebhookConfiguration, ClusterRole and CustomResourceDefinition objects.
	$(CONTROLLER_GEN) rbac:roleName=controller-manager-role crd:ignoreUnexportedFields=true webhook paths="./..." output:crd:artifacts:config=config/crd/bases
	$(call fetch-external-crds,github.com/openshift/api,route/v1)
	$(call fetch-external-crds,github.com/openshift/api,user/v1)

.PHONY: generate
generate: controller-gen ## Generate code containing DeepCopy, DeepCopyInto, and DeepCopyObject method implementations.
	$(CONTROLLER_GEN) object:headerFile="hack/boilerplate.go.txt" paths="./..."

GOLANGCI_TMP_FILE = .golangci.mktmp.yml
.PHONY: fmt
fmt: golangci-lint yq ## Formats code and imports.
	go fmt ./...
	$(YQ) e '.linters = {"disable-all": true, "enable": ["gci"]}' .golangci.yml  > $(GOLANGCI_TMP_FILE)
	$(GOLANGCI_LINT) run --config=$(GOLANGCI_TMP_FILE) --fix
CLEANFILES += $(GOLANGCI_TMP_FILE)

.PHONY: vet
vet: ## Run go vet against code.
	go vet ./...

.PHONY: lint
lint: golangci-lint ## Run golangci-lint against code.
	$(GOLANGCI_LINT) run --fix --sort-results

.PHONY: get-manifests
get-manifests: ## Fetch components manifests from remote git repo
	./get_all_manifests.sh
CLEANFILES += opt/manifests/*

.PHONY: api-docs
api-docs: crd-ref-docs ## Creates API docs using https://github.com/elastic/crd-ref-docs
	$(CRD_REF_DOCS) --source-path ./ --output-path ./docs/api-overview.md --renderer markdown --config ./crd-ref-docs.config.yaml && \
	grep -Ev '\.io/[^v][^1].*)$$' ./docs/api-overview.md > temp.md && mv ./temp.md ./docs/api-overview.md

##@ Build

.PHONY: build
build: generate fmt vet ## Build manager binary.
	go build -o bin/manager main.go

<<<<<<< HEAD
# Build multi-arch image

PLATFORMS ?= linux/amd64,linux/s390x,linux/ppc64le
.PHONY: docker-buildx
docker-buildx: ## Build and push docker image for the manager for cross-platform support
	$(call func_buildx,./Dockerfiles/Dockerfile,$(PLATFORMS),$(IMG))

=======
RUN_ARGS = --log-mode=devel
GO_RUN_MAIN = OPERATOR_NAMESPACE=$(OPERATOR_NAMESPACE) DEFAULT_MANIFESTS_PATH=$(DEFAULT_MANIFESTS_PATH) go run $(GO_RUN_ARGS) ./main.go $(RUN_ARGS)
>>>>>>> 4f3efe21
.PHONY: run
run: manifests generate fmt vet ## Run a controller from your host.
	$(GO_RUN_MAIN)

.PHONY: run-nowebhook
run-nowebhook: GO_RUN_ARGS += -tags nowebhook
run-nowebhook: run ## Run a controller from your host without webhook enabled

.PHONY: image-build
image-build: # unit-test ## Build image with the manager.
	$(IMAGE_BUILDER) build --no-cache -f Dockerfiles/Dockerfile  ${IMAGE_BUILD_FLAGS} -t $(IMG) .

.PHONY: image-push
image-push: ## Push image with the manager.
	$(IMAGE_BUILDER) push $(IMG)

.PHONY: image
image: image-build image-push ## Build and push image with the manager.

##@ Deployment

ifndef ignore-not-found
  ignore-not-found = false
endif

.PHONY: prepare
prepare: manifests kustomize manager-kustomization

# phony target for the case of changing IMG variable
.PHONY: manager-kustomization
manager-kustomization: config/manager/kustomization.yaml.in
	cd config/manager \
		&& cp -f kustomization.yaml.in kustomization.yaml \
		&& $(KUSTOMIZE) edit set image controller=$(IMG)

.PHONY: install
install: prepare ## Install CRDs into the K8s cluster specified in ~/.kube/config.
	$(KUSTOMIZE) build config/crd | kubectl apply -f -

.PHONY: uninstall
uninstall: prepare ## Uninstall CRDs from the K8s cluster specified in ~/.kube/config. Call with ignore-not-found=true to ignore resource not found errors during deletion.
	$(KUSTOMIZE) build config/crd | kubectl delete --ignore-not-found=$(ignore-not-found) -f -

.PHONY: deploy
deploy: prepare ## Deploy controller to the K8s cluster specified in ~/.kube/config.
	$(KUSTOMIZE) build config/default | kubectl apply --namespace $(OPERATOR_NAMESPACE) -f -

.PHONY: undeploy
undeploy: prepare ## Undeploy controller from the K8s cluster specified in ~/.kube/config. Call with ignore-not-found=true to ignore resource not found errors during deletion.
	$(KUSTOMIZE) build config/default | kubectl delete --ignore-not-found=$(ignore-not-found) -f -

## Location to install dependencies to
LOCALBIN ?= $(shell pwd)/bin
$(LOCALBIN):
	mkdir -p $(LOCALBIN)
CLEANFILES += $(LOCALBIN)

KUSTOMIZE_INSTALL_SCRIPT ?= "https://raw.githubusercontent.com/kubernetes-sigs/kustomize/master/hack/install_kustomize.sh"
.PHONY: kustomize
kustomize: $(KUSTOMIZE) ## Download kustomize locally if necessary.
$(KUSTOMIZE): $(LOCALBIN)
	test -s $(KUSTOMIZE) || { curl -s $(KUSTOMIZE_INSTALL_SCRIPT) | bash -s -- $(subst v,,$(KUSTOMIZE_VERSION)) $(LOCALBIN); }

.PHONY: controller-gen
controller-gen: $(CONTROLLER_GEN) ## Download controller-gen locally if necessary.
$(CONTROLLER_GEN): $(LOCALBIN)
	test -s $(CONTROLLER_GEN) || GOBIN=$(LOCALBIN) go install sigs.k8s.io/controller-tools/cmd/controller-gen@$(CONTROLLER_GEN_VERSION)

.PHONY: yq
yq: $(YQ) ## Download yq locally if necessary.
$(YQ): $(LOCALBIN)
	test -s $(YQ) || GOBIN=$(LOCALBIN) go install github.com/mikefarah/yq/v4@$(YQ_VERSION)

OPERATOR_SDK_DL_URL ?= https://github.com/operator-framework/operator-sdk/releases/download/$(OPERATOR_SDK_VERSION)
.PHONY: operator-sdk
operator-sdk: $(OPERATOR_SDK) ## Download and install operator-sdk
$(OPERATOR_SDK): $(LOCALBIN)
	OS=$(shell go env GOOS) && ARCH=$(shell go env GOARCH) && \
	test -s $(OPERATOR_SDK) || curl -sSLo $(OPERATOR_SDK) $(OPERATOR_SDK_DL_URL)/operator-sdk_$${OS}_$${ARCH} && \
	chmod +x $(OPERATOR_SDK) ;\


GOLANGCI_LINT_INSTALL_SCRIPT ?= 'https://raw.githubusercontent.com/golangci/golangci-lint/master/install.sh'
.PHONY: golangci-lint
golangci-lint: $(GOLANGCI_LINT) ## Download golangci-lint locally if necessary.
$(GOLANGCI_LINT): $(LOCALBIN)
	test -s $(GOLANGCI_LINT) || { curl -sSfL $(GOLANGCI_LINT_INSTALL_SCRIPT) | bash -s $(GOLANGCI_LINT_VERSION); }


OS=$(shell uname -s)
ARCH=$(shell uname -m)
.PHONY: crd-ref-docs
crd-ref-docs: $(CRD_REF_DOCS)
$(CRD_REF_DOCS): $(LOCALBIN)
	test -s $(CRD_REF_DOCS) || ( \
		curl -sSL https://github.com/elastic/crd-ref-docs/releases/download/v$(CRD_REF_DOCS_VERSION)/crd-ref-docs_$(CRD_REF_DOCS_VERSION)_$(OS)_$(ARCH).tar.gz | tar -xzf - -C $(LOCALBIN) crd-ref-docs \
	)

BUNDLE_DIR ?= "bundle"
.PHONY: bundle
bundle: prepare operator-sdk ## Generate bundle manifests and metadata, then validate generated files.
	$(OPERATOR_SDK) generate kustomize manifests -q
	$(KUSTOMIZE) build config/manifests | $(OPERATOR_SDK) generate bundle $(BUNDLE_GEN_FLAGS)
	$(OPERATOR_SDK) bundle validate ./$(BUNDLE_DIR)
	mv bundle.Dockerfile Dockerfiles/
	rm -f bundle/manifests/opendatahub-operator-webhook-service_v1_service.yaml

.PHONY: bundle-build
bundle-build: bundle
	$(IMAGE_BUILDER) build --no-cache -f Dockerfiles/bundle.Dockerfile -t $(BUNDLE_IMG) .

# Bundle-Build multi-arch image

.PHONY: bundle-docker-buildx
bundle-docker-buildx: ## Build and push docker image for the manager for cross-platform support
	$(call func_buildx,./Dockerfiles/bundle.Dockerfile,$(PLATFORMS),$(BUNDLE_IMG))

.PHONY: bundle-push
bundle-push: ## Push the bundle image.
	$(MAKE) image-push IMG=$(BUNDLE_IMG)

.PHONY: deploy-bundle
deploy-bundle: operator-sdk bundle-build bundle-push
	$(OPERATOR_SDK) run bundle $(BUNDLE_IMG)  -n $(OPERATOR_NAMESPACE)

.PHONY: upgrade-bundle
upgrade-bundle: operator-sdk bundle-build bundle-push ## Upgrade bundle
	$(OPERATOR_SDK) run bundle-upgrade $(BUNDLE_IMG) -n $(OPERATOR_NAMESPACE)

.PHONY: opm
OPM = ./bin/opm
opm: ## Download opm locally if necessary.
ifeq (,$(wildcard $(OPM)))
ifeq (,$(shell command -v opm 2>/dev/null))
	@{ \
	set -e ;\
	mkdir -p $(dir $(OPM)) ;\
	OS=$(shell go env GOOS) && ARCH=$(shell go env GOARCH) && \
	curl -sSLo $(OPM) https://github.com/operator-framework/operator-registry/releases/download/v1.23.0/$${OS}-$${ARCH}-opm ;\
	chmod +x $(OPM) ;\
	}
else
OPM = $(shell which opm)
endif
endif

# A comma-separated list of bundle images (e.g. make catalog-build BUNDLE_IMGS=example.com/operator-bundle:v0.1.0,example.com/operator-bundle:v0.2.0).
# These images MUST exist in a registry and be pull-able.
BUNDLE_IMGS ?= $(BUNDLE_IMG)

# The image tag given to the resulting catalog image (e.g. make catalog-build CATALOG_IMG=example.com/operator-catalog:v0.2.0).
CATALOG_IMG ?= $(IMAGE_TAG_BASE)-catalog:v$(VERSION)

# Set CATALOG_BASE_IMG to an existing catalog image tag to add $BUNDLE_IMGS to that image.
ifneq ($(origin CATALOG_BASE_IMG), undefined)
FROM_INDEX_OPT := --from-index $(CATALOG_BASE_IMG)
endif

# Build a catalog image by adding bundle images to an empty catalog using the operator package manager tool, 'opm'.
# This recipe invokes 'opm' in 'semver' bundle add mode. For more information on add modes, see:
# https://github.com/operator-framework/community-operators/blob/7f1438c/docs/packaging-operator.md#updating-your-existing-operator
.PHONY: catalog-build
catalog-build: opm ## Build a catalog image.
	$(OPM) index add --container-tool $(IMAGE_BUILDER) --mode semver --tag $(CATALOG_IMG) --bundles $(BUNDLE_IMGS) $(FROM_INDEX_OPT)

# Push the catalog image.
.PHONY: catalog-push
catalog-push: ## Push a catalog image.
	$(MAKE) image-push IMG=$(CATALOG_IMG)

TOOLBOX_GOLANG_VERSION := 1.21

# Generate a Toolbox container for locally testing changes easily
.PHONY: toolbox
toolbox: ## Create a toolbox instance with the proper Golang and Operator SDK versions
	$(IMAGE_BUILDER) build \
		--build-arg GOLANG_VERSION=$(TOOLBOX_GOLANG_VERSION) \
		--build-arg OPERATOR_SDK_VERSION=$(OPERATOR_SDK_VERSION) \
		-f Dockerfiles/toolbox.Dockerfile -t opendatahub-toolbox .
	$(IMAGE_BUILDER) stop opendatahub-toolbox ||:
	toolbox rm opendatahub-toolbox ||:
	toolbox create opendatahub-toolbox --image localhost/opendatahub-toolbox:latest

# Run tests.
TEST_SRC=./controllers/... ./tests/integration/... ./pkg/...

.PHONY: envtest
envtest: $(ENVTEST) ## Download envtest-setup locally if necessary.
$(ENVTEST): $(LOCALBIN)
	test -s $(ENVTEST) || GOBIN=$(LOCALBIN) go install sigs.k8s.io/controller-runtime/tools/setup-envtest@$(ENVTEST_PACKAGE_VERSION)

.PHONY: test
test: unit-test e2e-test

.PHONY: unit-test
unit-test: envtest
	OPERATOR_NAMESPACE=$(OPERATOR_NAMESPACE) KUBEBUILDER_ASSETS="$(shell $(ENVTEST) use $(ENVTEST_K8S_VERSION) --bin-dir $(LOCALBIN) -p path)" go test $(TEST_SRC) -v  -coverprofile cover.out
CLEANFILES += cover.out

.PHONY: e2e-test
e2e-test: ## Run e2e tests for the controller
	go test ./tests/e2e/ -run ^TestOdhOperator -v --operator-namespace=${OPERATOR_NAMESPACE} ${E2E_TEST_FLAGS}

.PHONY: clean
clean: $(GOLANGCI_LINT)
	$(GOLANGCI_LINT) cache clean
	chmod u+w -R $(LOCALBIN) # envtest makes its dir RO
	rm -rf $(CLEANFILES)<|MERGE_RESOLUTION|>--- conflicted
+++ resolved
@@ -192,7 +192,6 @@
 build: generate fmt vet ## Build manager binary.
 	go build -o bin/manager main.go
 
-<<<<<<< HEAD
 # Build multi-arch image
 
 PLATFORMS ?= linux/amd64,linux/s390x,linux/ppc64le
@@ -200,10 +199,8 @@
 docker-buildx: ## Build and push docker image for the manager for cross-platform support
 	$(call func_buildx,./Dockerfiles/Dockerfile,$(PLATFORMS),$(IMG))
 
-=======
 RUN_ARGS = --log-mode=devel
 GO_RUN_MAIN = OPERATOR_NAMESPACE=$(OPERATOR_NAMESPACE) DEFAULT_MANIFESTS_PATH=$(DEFAULT_MANIFESTS_PATH) go run $(GO_RUN_ARGS) ./main.go $(RUN_ARGS)
->>>>>>> 4f3efe21
 .PHONY: run
 run: manifests generate fmt vet ## Run a controller from your host.
 	$(GO_RUN_MAIN)
