---
apiVersion: rbac.authorization.k8s.io/v1
kind: ClusterRole
metadata:
  name: controller-manager-role
rules:
- apiGroups:
  - '*'
  resources:
  - deployments
  - replicasets
  - services
  verbs:
  - '*'
- apiGroups:
  - '*'
  resources:
  - statefulsets
  verbs:
  - create
  - delete
  - get
  - list
  - patch
  - update
  - watch
- apiGroups:
  - admissionregistration.k8s.io
  resources:
  - mutatingwebhookconfigurations
  - validatingwebhookconfigurations
  verbs:
  - create
  - delete
  - get
  - list
  - patch
  - update
  - watch
- apiGroups:
  - apiextensions.k8s.io
  resources:
  - customresourcedefinitions
  verbs:
  - create
  - delete
  - get
  - list
  - patch
  - watch
- apiGroups:
  - apiregistration.k8s.io
  resources:
  - apiservices
  verbs:
  - create
  - delete
  - get
  - list
  - patch
  - update
  - watch
- apiGroups:
  - apps
  resources:
  - deployments
  - deployments/finalizers
  - replicasets
  - statefulsets
  verbs:
  - '*'
- apiGroups:
  - argoproj.io
  resources:
  - workflows
  verbs:
  - '*'
- apiGroups:
  - authentication.k8s.io
  resources:
  - tokenreviews
  verbs:
  - create
  - get
- apiGroups:
  - authorino.kuadrant.io
  resources:
  - authconfigs
  verbs:
  - '*'
- apiGroups:
  - authorization.k8s.io
  resources:
  - subjectaccessreviews
  verbs:
  - create
  - get
- apiGroups:
  - authorization.openshift.io
  - rbac.authorization.k8s.io
  resources:
  - clusterrolebindings
  - clusterroles
  - rolebindings
  - roles
  verbs:
  - '*'
- apiGroups:
  - autoscaling
  resources:
  - horizontalpodautoscalers
  verbs:
  - create
  - delete
  - get
  - list
  - patch
  - update
  - watch
- apiGroups:
  - autoscaling.openshift.io
  - machine.openshift.io
  resources:
  - machineautoscalers
  - machinesets
  verbs:
  - delete
  - get
  - list
  - patch
- apiGroups:
  - batch
  resources:
  - cronjobs
  - jobs/status
  verbs:
  - create
  - delete
  - get
  - list
  - patch
  - update
  - watch
- apiGroups:
  - batch
  resources:
  - jobs
  verbs:
  - '*'
- apiGroups:
  - build.openshift.io
  resources:
  - buildconfigs
  - buildconfigs/instantiate
  - builds
  verbs:
  - create
  - delete
  - get
  - list
  - patch
  - watch
- apiGroups:
  - cert-manager.io
  resources:
  - certificates
  - issuers
  verbs:
  - create
  - patch
- apiGroups:
<<<<<<< HEAD
  - config.openshift.io
  resources:
  - authentications
  - clusterversions
=======
  - components.opendatahub.io
  resources:
  - codeflares
  - dashboards
  - datasciencepipelines
  - kserves
  - kueues
  - modelmeshservings
  - modelregistries
  - rays
  - trainingoperators
  - trustyais
  - workbenches
>>>>>>> 3af04a24
  verbs:
  - create
  - delete
  - get
  - list
  - patch
  - update
  - watch
- apiGroups:
  - components.opendatahub.io
  resources:
  - codeflares/finalizers
  - datasciencepipelines/finalizers
  - kserves/finalizers
  - kueues/finalizers
  - modelmeshservings/finalizers
  - modelregistries/finalizers
  - rays/finalizers
  - trainingoperators/finalizers
  - trustyais/finalizers
  - workbenches/finalizers
  verbs:
  - update
- apiGroups:
  - components.opendatahub.io
  resources:
  - codeflares/status
  - dashboards/status
  - datasciencepipelines/status
  - kserves/status
  - kueues/status
  - modelmeshservings/status
  - modelregistries/status
  - rays/status
  - trainingoperators/status
  - trustyais/status
  - workbenches/status
  verbs:
  - get
  - patch
  - update
- apiGroups:
  - components.opendatahub.io
  resources:
  - dashboards/finalizers
  verbs:
  - create
  - get
  - list
  - patch
  - update
  - use
  - watch
- apiGroups:
  - config.openshift.io
  resources:
  - clusterversions
  verbs:
  - get
  - list
  - watch
- apiGroups:
  - config.openshift.io
  resources:
  - ingresses
  verbs:
  - get
- apiGroups:
  - console.openshift.io
  resources:
  - consolelinks
  - odhquickstarts
  verbs:
  - create
  - delete
  - get
  - list
  - patch
  - watch
- apiGroups:
  - controller-runtime.sigs.k8s.io
  resources:
  - controllermanagerconfigs
  verbs:
  - create
  - delete
  - get
  - patch
- apiGroups:
  - coordination.k8s.io
  resources:
  - leases
  verbs:
  - create
  - delete
  - get
  - list
  - patch
  - update
  - watch
- apiGroups:
  - ""
  resources:
  - clusterversions
  - rhmis
  verbs:
  - get
  - list
  - watch
- apiGroups:
  - ""
  resources:
  - configmaps
  - events
  - namespaces
  - secrets
  - secrets/finalizers
  - serviceaccounts
  - services/finalizers
  verbs:
  - create
  - delete
  - get
  - list
  - patch
  - update
  - watch
- apiGroups:
  - ""
  resources:
  - configmaps/status
  verbs:
  - delete
  - get
  - patch
  - update
- apiGroups:
  - ""
  resources:
  - deployments
  - persistentvolumeclaims
  - persistentvolumes
  - pods
  - pods/exec
  - pods/log
  verbs:
  - '*'
- apiGroups:
  - ""
  resources:
  - endpoints
  verbs:
  - create
  - delete
  - get
  - list
  - update
  - watch
- apiGroups:
  - ""
  resources:
  - namespaces/finalizers
  verbs:
  - delete
  - get
  - list
  - patch
  - update
  - watch
- apiGroups:
  - ""
  resources:
  - services
  verbs:
  - '*'
  - create
  - delete
  - get
  - list
  - patch
  - update
  - watch
- apiGroups:
  - dashboard.opendatahub.io
  resources:
  - acceleratorprofiles
  - odhapplications
  - odhdocuments
  verbs:
  - create
  - delete
  - get
  - list
  - patch
  - watch
- apiGroups:
  - datasciencecluster.opendatahub.io
  resources:
  - datascienceclusters
  verbs:
  - create
  - delete
  - get
  - list
  - patch
  - update
  - watch
- apiGroups:
  - datasciencecluster.opendatahub.io
  resources:
  - datascienceclusters/finalizers
  verbs:
  - patch
  - update
- apiGroups:
  - datasciencecluster.opendatahub.io
  resources:
  - datascienceclusters/status
  verbs:
  - get
  - patch
  - update
- apiGroups:
  - datasciencepipelinesapplications.opendatahub.io
  resources:
  - datasciencepipelinesapplications
  verbs:
  - create
  - delete
  - get
  - list
  - patch
  - update
  - watch
- apiGroups:
  - datasciencepipelinesapplications.opendatahub.io
  resources:
  - datasciencepipelinesapplications/finalizers
  - datasciencepipelinesapplications/status
  verbs:
  - get
  - patch
  - update
- apiGroups:
  - dscinitialization.opendatahub.io
  resources:
  - dscinitializations
  verbs:
  - create
  - delete
  - get
  - list
  - patch
  - update
  - watch
- apiGroups:
  - dscinitialization.opendatahub.io
  resources:
  - dscinitializations/finalizers
  - dscinitializations/status
  verbs:
  - delete
  - get
  - patch
  - update
- apiGroups:
  - events.k8s.io
  resources:
  - events
  verbs:
  - delete
  - get
  - list
  - patch
  - watch
- apiGroups:
  - extensions
  resources:
  - deployments
  - replicasets
  verbs:
  - '*'
- apiGroups:
  - extensions
  resources:
  - ingresses
  verbs:
  - delete
  - get
  - list
  - patch
  - watch
- apiGroups:
  - features.opendatahub.io
  resources:
  - featuretrackers
  verbs:
  - create
  - delete
  - get
  - list
  - patch
  - update
  - watch
- apiGroups:
  - features.opendatahub.io
  resources:
  - featuretrackers/status
  verbs:
  - delete
  - get
  - patch
  - update
- apiGroups:
  - image.openshift.io
  resources:
  - imagestreams
  verbs:
  - create
  - delete
  - get
  - list
  - patch
  - update
  - watch
- apiGroups:
  - image.openshift.io
  resources:
  - imagestreamtags
  - registry/metrics
  verbs:
  - get
- apiGroups:
  - integreatly.org
  resources:
  - rhmis
  verbs:
  - delete
  - get
  - list
  - patch
  - watch
- apiGroups:
  - machinelearning.seldon.io
  resources:
  - seldondeployments
  verbs:
  - '*'
- apiGroups:
  - maistra.io
  resources:
  - servicemeshcontrolplanes
  - servicemeshmemberrolls
  - servicemeshmembers/finalizers
  verbs:
  - create
  - get
  - list
  - patch
  - update
  - use
  - watch
- apiGroups:
  - maistra.io
  resources:
  - servicemeshmembers
  verbs:
  - create
  - delete
  - get
  - list
  - patch
  - update
  - use
  - watch
- apiGroups:
  - modelregistry.opendatahub.io
  resources:
  - modelregistries
  verbs:
  - create
  - delete
  - get
  - list
  - patch
  - update
  - watch
- apiGroups:
  - modelregistry.opendatahub.io
  resources:
  - modelregistries/finalizers
  verbs:
  - get
  - update
- apiGroups:
  - modelregistry.opendatahub.io
  resources:
  - modelregistries/status
  verbs:
  - get
  - patch
  - update
- apiGroups:
  - monitoring.coreos.com
  resources:
  - alertmanagerconfigs
  - alertmanagers
  - alertmanagers/finalizers
  - alertmanagers/status
  - probes
  - prometheuses
  - prometheuses/finalizers
  - prometheuses/status
  - thanosrulers
  - thanosrulers/finalizers
  - thanosrulers/status
  verbs:
  - create
  - delete
  - deletecollection
  - get
  - patch
- apiGroups:
  - monitoring.coreos.com
  resources:
  - podmonitors
  verbs:
  - create
  - delete
  - get
  - list
  - patch
  - update
  - watch
- apiGroups:
  - monitoring.coreos.com
  resources:
  - prometheusrules
  verbs:
  - create
  - delete
  - deletecollection
  - get
  - list
  - patch
  - watch
- apiGroups:
  - monitoring.coreos.com
  resources:
  - servicemonitors
  verbs:
  - create
  - delete
  - deletecollection
  - get
  - list
  - patch
  - update
  - watch
- apiGroups:
  - networking.istio.io
  resources:
  - envoyfilters
  - gateways
  - virtualservices
  verbs:
  - '*'
- apiGroups:
  - networking.istio.io
  resources:
  - virtualservices/finalizers
  verbs:
  - create
  - delete
  - get
  - list
  - patch
  - update
  - watch
- apiGroups:
  - networking.istio.io
  resources:
  - virtualservices/status
  verbs:
  - delete
  - get
  - patch
  - update
- apiGroups:
  - networking.k8s.io
  resources:
  - ingresses
  - networkpolicies
  verbs:
  - create
  - delete
  - get
  - list
  - patch
  - update
  - watch
- apiGroups:
  - oauth.openshift.io
  resources:
  - oauthclients
  verbs:
  - create
  - delete
  - get
  - list
  - patch
  - update
  - watch
- apiGroups:
  - opendatahub.io
  resources:
  - odhdashboardconfigs
  verbs:
  - create
  - delete
  - get
  - list
  - patch
  - update
  - watch
- apiGroups:
  - operator.authorino.kuadrant.io
  resources:
  - authorinos
  verbs:
  - '*'
- apiGroups:
  - operator.knative.dev
  resources:
  - knativeservings
  verbs:
  - '*'
- apiGroups:
  - operator.openshift.io
  resources:
  - consoles
  - ingresscontrollers
  verbs:
  - delete
  - get
  - list
  - patch
  - watch
- apiGroups:
  - operators.coreos.com
  resources:
  - catalogsources
  - operatorconditions
  verbs:
  - get
  - list
  - watch
- apiGroups:
  - operators.coreos.com
  resources:
  - clusterserviceversions
  verbs:
  - delete
  - get
  - list
  - update
  - watch
- apiGroups:
  - operators.coreos.com
  resources:
  - customresourcedefinitions
  verbs:
  - create
  - delete
  - get
  - patch
- apiGroups:
  - operators.coreos.com
  resources:
  - subscriptions
  verbs:
  - delete
  - get
  - list
  - watch
- apiGroups:
  - ray.io
  resources:
  - rayclusters
  verbs:
  - create
  - delete
  - get
  - list
  - patch
- apiGroups:
  - ray.io
  resources:
  - rayjobs
  - rayservices
  verbs:
  - create
  - delete
  - get
  - list
  - patch
  - update
  - watch
- apiGroups:
  - route.openshift.io
  resources:
  - routers/federate
  - routers/metrics
  verbs:
  - get
- apiGroups:
  - route.openshift.io
  resources:
  - routes
  verbs:
  - create
  - delete
  - get
  - list
  - patch
  - update
  - watch
- apiGroups:
  - security.istio.io
  resources:
  - authorizationpolicies
  verbs:
  - '*'
- apiGroups:
  - security.openshift.io
  resources:
  - securitycontextconstraints
  verbs:
  - '*'
- apiGroups:
  - security.openshift.io
  resourceNames:
  - anyuid
  resources:
  - securitycontextconstraints
  verbs:
  - '*'
- apiGroups:
  - security.openshift.io
  resourceNames:
  - restricted
  resources:
  - securitycontextconstraints
  verbs:
  - '*'
- apiGroups:
  - services.opendatahub.io
  resources:
  - monitorings
  verbs:
  - create
  - delete
  - get
  - list
  - patch
  - update
  - watch
- apiGroups:
  - services.opendatahub.io
  resources:
  - monitorings/finalizers
  verbs:
  - update
- apiGroups:
  - services.opendatahub.io
  resources:
  - monitorings/status
  verbs:
  - get
  - patch
  - update
- apiGroups:
  - serving.knative.dev
  resources:
  - services
  - services/finalizers
  verbs:
  - create
  - delete
  - get
  - list
  - patch
  - update
  - watch
- apiGroups:
  - serving.knative.dev
  resources:
  - services/status
  verbs:
  - delete
  - get
  - patch
  - update
- apiGroups:
  - serving.kserve.io
  resources:
  - clusterservingruntimes
  - clusterservingruntimes/finalizers
  - inferencegraphs
  - inferenceservices
  - inferenceservices/finalizers
  - predictors
  - servingruntimes/finalizers
  - trainedmodels
  verbs:
  - create
  - delete
  - get
  - list
  - patch
  - update
  - watch
- apiGroups:
  - serving.kserve.io
  resources:
  - clusterservingruntimes/status
  - inferencegraphs/status
  - inferenceservices/status
  - predictors/status
  - trainedmodels/status
  verbs:
  - delete
  - get
  - patch
  - update
- apiGroups:
  - serving.kserve.io
  resources:
  - predictors/finalizers
  - servingruntimes/status
  verbs:
  - get
  - patch
  - update
- apiGroups:
  - serving.kserve.io
  resources:
  - servingruntimes
  verbs:
  - '*'
- apiGroups:
  - snapshot.storage.k8s.io
  resources:
  - volumesnapshots
  verbs:
  - create
  - delete
  - get
  - patch
- apiGroups:
  - template.openshift.io
  resources:
  - templates
  verbs:
  - '*'
- apiGroups:
  - user.openshift.io
  resources:
  - groups
  verbs:
  - create
  - delete
  - get
  - list
  - patch
  - watch
- apiGroups:
  - user.openshift.io
  resources:
  - users
  verbs:
  - delete
  - get
  - list
  - patch
  - watch<|MERGE_RESOLUTION|>--- conflicted
+++ resolved
@@ -169,12 +169,6 @@
   - create
   - patch
 - apiGroups:
-<<<<<<< HEAD
-  - config.openshift.io
-  resources:
-  - authentications
-  - clusterversions
-=======
   - components.opendatahub.io
   resources:
   - codeflares
@@ -188,7 +182,6 @@
   - trainingoperators
   - trustyais
   - workbenches
->>>>>>> 3af04a24
   verbs:
   - create
   - delete
