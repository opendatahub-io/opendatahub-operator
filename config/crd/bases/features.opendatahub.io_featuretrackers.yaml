---
apiVersion: apiextensions.k8s.io/v1
kind: CustomResourceDefinition
metadata:
  annotations:
    controller-gen.kubebuilder.io/version: v0.9.2
  creationTimestamp: null
  name: featuretrackers.features.opendatahub.io
spec:
  group: features.opendatahub.io
  names:
    kind: FeatureTracker
    listKind: FeatureTrackerList
    plural: featuretrackers
    singular: featuretracker
  scope: Cluster
  versions:
  - name: v1
    schema:
      openAPIV3Schema:
        description: FeatureTracker represents a cluster-scoped resource in the Data
          Science Cluster, specifically designed for monitoring and managing objects
          created via the internal Features API. This resource serves a crucial role
          in cross-namespace resource management, acting as an owner reference for
          various resources. The primary purpose of the FeatureTracker is to enable
          efficient garbage collection by Kubernetes. This is essential for ensuring
          that resources are automatically cleaned up and reclaimed when they are
          no longer required.
        properties:
          apiVersion:
            description: 'APIVersion defines the versioned schema of this representation
              of an object. Servers should convert recognized schemas to the latest
              internal value, and may reject unrecognized values. More info: https://git.k8s.io/community/contributors/devel/sig-architecture/api-conventions.md#resources'
            type: string
          kind:
            description: 'Kind is a string value representing the REST resource this
              object represents. Servers may infer this from the endpoint the client
              submits requests to. Cannot be updated. In CamelCase. More info: https://git.k8s.io/community/contributors/devel/sig-architecture/api-conventions.md#types-kinds'
            type: string
          metadata:
            type: object
          spec:
            description: FeatureTrackerSpec defines the desired state of FeatureTracker.
            properties:
              appNamespace:
                type: string
<<<<<<< HEAD
              origin:
                description: Origin describes the type of object that created the
=======
              source:
                description: Source describes the type of object that created the
>>>>>>> d6168fd6
                  related Feature to this FeatureTracker.
                properties:
                  name:
                    type: string
                  type:
                    type: string
                type: object
            type: object
          status:
            description: FeatureTrackerStatus defines the observed state of FeatureTracker.
            properties:
              conditions:
                items:
                  description: Condition represents the state of the operator's reconciliation
                    functionality.
                  properties:
                    lastHeartbeatTime:
                      format: date-time
                      type: string
                    lastTransitionTime:
                      format: date-time
                      type: string
                    message:
                      type: string
                    reason:
                      type: string
                    status:
                      type: string
                    type:
                      description: ConditionType is the state of the operator's reconciliation
                        functionality.
                      type: string
                  required:
                  - status
                  - type
                  type: object
                type: array
            type: object
        type: object
    served: true
    storage: true
    subresources:
      status: {}<|MERGE_RESOLUTION|>--- conflicted
+++ resolved
@@ -44,13 +44,8 @@
             properties:
               appNamespace:
                 type: string
-<<<<<<< HEAD
-              origin:
-                description: Origin describes the type of object that created the
-=======
               source:
                 description: Source describes the type of object that created the
->>>>>>> d6168fd6
                   related Feature to this FeatureTracker.
                 properties:
                   name:
