--- conflicted
+++ resolved
@@ -22,7 +22,7 @@
     ["modelcontroller"]="opendatahub-io:odh-model-controller:incubating:config"
     ["feastoperator"]="opendatahub-io:feast:stable:infra/feast-operator/config"
     ["llamastackoperator"]="opendatahub-io:llama-stack-k8s-operator:odh:config"
-<<<<<<< HEAD
+    ["llamastackoperator"]="opendatahub-io:llama-stack-k8s-operator:odh:config"
 )
 
 # PLATFORM_MANIFESTS is a list of manifests that are contained in the operator repository. Please also add them to the
@@ -33,8 +33,6 @@
     ["osd-configs"]="config/osd-configs"
     ["monitoring"]="config/monitoring"
     ["kueue-configs"]="config/kueue-configs"
-=======
->>>>>>> 87cd57c9
 )
 
 # Allow overwriting repo using flags component=repo
