/*
Copyright 2023.

Licensed under the Apache License, Version 2.0 (the "License");
you may not use this file except in compliance with the License.
You may obtain a copy of the License at

    http://www.apache.org/licenses/LICENSE-2.0

Unless required by applicable law or agreed to in writing, software
distributed under the License is distributed on an "AS IS" BASIS,
WITHOUT WARRANTIES OR CONDITIONS OF ANY KIND, either express or implied.
See the License for the specific language governing permissions and
limitations under the License.
*/

// Package datasciencecluster contains controller logic of CRD DataScienceCluster
package datasciencecluster

import (
	"context"
	"errors"
	"fmt"
<<<<<<< HEAD
	"reflect"
	"time"

	"github.com/hashicorp/go-multierror"
	v1 "github.com/openshift/api/operator/v1"
=======
	"time"
>>>>>>> fddbe0e5

	"github.com/hashicorp/go-multierror"
	"sigs.k8s.io/controller-runtime/pkg/handler"
	"sigs.k8s.io/controller-runtime/pkg/source"

	"github.com/go-logr/logr"
	"k8s.io/client-go/util/retry"
	"sigs.k8s.io/controller-runtime/pkg/reconcile"

	dsc "github.com/opendatahub-io/opendatahub-operator/v2/apis/datasciencecluster/v1"
	dsci "github.com/opendatahub-io/opendatahub-operator/v2/apis/dscinitialization/v1"
	"github.com/opendatahub-io/opendatahub-operator/v2/components"
	"github.com/opendatahub-io/opendatahub-operator/v2/controllers/status"
	v1 "github.com/openshift/api/operator/v1"
	appsv1 "k8s.io/api/apps/v1"
	corev1 "k8s.io/api/core/v1"
	netv1 "k8s.io/api/networking/v1"
	authv1 "k8s.io/api/rbac/v1"
	"k8s.io/apimachinery/pkg/runtime"
	"k8s.io/apimachinery/pkg/types"
	"k8s.io/client-go/tools/record"

	ctrl "sigs.k8s.io/controller-runtime"
	"sigs.k8s.io/controller-runtime/pkg/client"

	"sigs.k8s.io/controller-runtime/pkg/predicate"
)

// DataScienceClusterReconciler reconciles a DataScienceCluster object.
type DataScienceClusterReconciler struct {
	client.Client
	Scheme *runtime.Scheme
	Log    logr.Logger
	// Recorder to generate events
	Recorder           record.EventRecorder
	DataScienceCluster *DataScienceClusterConfig
}

// DataScienceClusterConfig passing Spec of DSCI for reconcile DataScienceCluster.
type DataScienceClusterConfig struct {
	DSCISpec *dsci.DSCInitializationSpec
}

// Reconcile is part of the main kubernetes reconciliation loop which aims to
// move the current state of the cluster closer to the desired state.
func (r *DataScienceClusterReconciler) Reconcile(ctx context.Context, req ctrl.Request) (ctrl.Result, error) {
	r.Log.Info("Reconciling DataScienceCluster resources", "Request.Namespace", req.Namespace, "Request.Name", req.Name)

	instances := &dsc.DataScienceClusterList{}
	if err := r.Client.List(ctx, instances); err != nil {
		return ctrl.Result{}, err
	}

	if len(instances.Items) > 1 {
		message := fmt.Sprintf("only one instance of DataScienceCluster object is allowed. Update existing instance on namespace %s and name %s", req.Namespace, req.Name)
		err := errors.New(message)
		_ = r.reportError(err, &instances.Items[0], message)

		return ctrl.Result{}, err
	}

	if len(instances.Items) == 0 {
		// DataScienceCluster instance not found
		return ctrl.Result{}, nil
	}

	instance := &instances.Items[0]

	if instance.GetDeletionTimestamp() != nil {
		return ctrl.Result{}, nil
	}

	var err error
	// Start reconciling
	if instance.Status.Conditions == nil {
		reason := status.ReconcileInit
		message := "Initializing DataScienceCluster resource"
		instance, err = r.updateStatus(ctx, instance, func(saved *dsc.DataScienceCluster) {
			status.SetProgressingCondition(&saved.Status.Conditions, reason, message)
			saved.Status.Phase = status.PhaseProgressing
		})
		if err != nil {
			_ = r.reportError(err, instance, fmt.Sprintf("failed to add conditions to status of DataScienceCluster resource on namespace %s and name %s", req.Namespace, req.Name))
			return ctrl.Result{}, err
		}
	}

	// Verify a valid DSCInitialization instance is created
	dsciInstances := &dsci.DSCInitializationList{}
	err = r.Client.List(ctx, dsciInstances)
	if err != nil {
		r.Log.Error(err, "Failed to retrieve DSCInitialization resource.", "DSCInitialization", req.Namespace, "Request.Name", req.Name)
		r.Recorder.Eventf(instance, corev1.EventTypeWarning, "DSCInitializationReconcileError", "Failed to retrieve DSCInitialization instance")
		return ctrl.Result{}, err
	}

	// Update phase to error state if DataScienceCluster is created without valid DSCInitialization
	switch len(dsciInstances.Items) {
	case 0:
		reason := status.ReconcileFailed
		message := "Failed to get a valid DSCInitialization instance"
		instance, err = r.updateStatus(ctx, instance, func(saved *dsc.DataScienceCluster) {
			status.SetProgressingCondition(&saved.Status.Conditions, reason, message)
			saved.Status.Phase = status.PhaseError
		})
		if err != nil {
			r.reportError(err, instance, "failed to update DataScienceCluster condition")
			return ctrl.Result{}, err
		} else {
			return ctrl.Result{}, nil
		}
	case 1:
		// Set Applications namespace defined in DSCInitialization
		r.DataScienceCluster.DSCISpec.ApplicationsNamespace = dsciInstances.Items[0].Spec.ApplicationsNamespace
		r.DataScienceCluster.DSCISpec.DevFlags.ManifestsUri = dsciInstances.Items[0].Spec.DevFlags.ManifestsUri
	default:
		return ctrl.Result{}, errors.New("only one instance of DSCInitialization object is allowed")
	}

	// Ensure all omitted components show up as explicitly disabled
	instance, err = r.updateComponents(ctx, instance)
	if err != nil {
		_ = r.reportError(err, instance, "error updating list of components in the CR")
		return ctrl.Result{}, err
	}

	var componentErrors *multierror.Error

	componentsPtr := &instance.Spec.Components
	definedComponents := reflect.ValueOf(componentsPtr).Elem()
	for i := 0; i < definedComponents.NumField(); i++ {
		c := definedComponents.Field(i)

		if c.CanAddr() {
			component, ok := c.Addr().Interface().(components.ComponentInterface)
			if !ok {
				return ctrl.Result{}, errors.New(fmt.Sprintf("please check %s, as it does not conform to the ComponentInterface", c.String()))
			}

			if instance, err = r.reconcileSubComponent(ctx, instance, component); err != nil {
				// no need to log any errors as this is done in the reconcileSubComponent method
				componentErrors = multierror.Append(componentErrors, err)
			}
		}
	}

	// Process errors for components
	if componentErrors != nil {
		r.Log.Info("DataScienceCluster Deployment Incomplete.")
		instance, err = r.updateStatus(ctx, instance, func(saved *dsc.DataScienceCluster) {
			status.SetCompleteCondition(&saved.Status.Conditions, status.ReconcileCompletedWithComponentErrors,
				fmt.Sprintf("DataScienceCluster resource reconciled with component errors: %v", componentErrors))
			saved.Status.Phase = status.PhaseReady
		})
		if err != nil {
			r.Log.Error(err, "failed to update DataScienceCluster conditions with incompleted reconciliation")
			return ctrl.Result{}, err
		}
		r.Recorder.Eventf(instance, corev1.EventTypeNormal, "DataScienceClusterComponentFailures",
			"DataScienceCluster instance %s created, but have some failures in component %v", instance.Name, componentErrors)
		return ctrl.Result{RequeueAfter: time.Second * 10}, componentErrors
	}

	// finalize reconciliation
	instance, err = r.updateStatus(ctx, instance, func(saved *dsc.DataScienceCluster) {
		status.SetCompleteCondition(&saved.Status.Conditions, status.ReconcileCompleted, "DataScienceCluster resource reconciled successfully")
		saved.Status.Phase = status.PhaseReady
	})
	if err != nil {
		r.Log.Error(err, "failed to update DataScienceCluster conditions after successfully completed reconciliation")
		return ctrl.Result{}, err
	}

	r.Log.Info("DataScienceCluster Deployment Completed.")
	r.Recorder.Eventf(instance, corev1.EventTypeNormal, "DataScienceClusterCreationSuccessful",
		"DataScienceCluster instance %s created and deployed successfully", instance.Name)

	return ctrl.Result{}, nil
}

func (r *DataScienceClusterReconciler) reconcileSubComponent(ctx context.Context, instance *dsc.DataScienceCluster,
	component components.ComponentInterface,
) (*dsc.DataScienceCluster, error) {
	componentName := component.GetComponentName()
	enabled := component.GetManagementState() == v1.Managed
	// First set conditions to reflect a component is about to be reconciled
	instance, err := r.updateStatus(ctx, instance, func(saved *dsc.DataScienceCluster) {
		message := "Component is disabled"
		if enabled {
			message = "Component is enabled"
		}
		status.SetComponentCondition(&saved.Status.Conditions, componentName, status.ReconcileInit, message, corev1.ConditionUnknown)
	})
	if err != nil {
		instance = r.reportError(err, instance, "failed to update DataScienceCluster conditions before reconciling "+componentName)
		// try to continue with reconciliation, as further updates can fix the status
	}

	// Reconcile component
	err = component.ReconcileComponent(r.Client, instance, r.DataScienceCluster.DSCISpec)

	if err != nil {
		// reconciliation failed: log errors, raise event and update status accordingly
		instance = r.reportError(err, instance, "failed to reconcile "+componentName+" on DataScienceCluster")
		instance, _ = r.updateStatus(ctx, instance, func(saved *dsc.DataScienceCluster) {
			if enabled {
				status.SetComponentCondition(&saved.Status.Conditions, componentName, status.ReconcileFailed, fmt.Sprintf("Component reconciliation failed: %v", err), corev1.ConditionFalse)
			} else {
				status.SetComponentCondition(&saved.Status.Conditions, componentName, status.ReconcileFailed, fmt.Sprintf("Component removal failed: %v", err), corev1.ConditionFalse)
			}
		})
		return instance, err
	} else {
		// reconciliation succeeded: update status accordingly
		instance, err = r.updateStatus(ctx, instance, func(saved *dsc.DataScienceCluster) {
			if saved.Status.InstalledComponents == nil {
				saved.Status.InstalledComponents = make(map[string]bool)
			}
			saved.Status.InstalledComponents[componentName] = enabled
			if enabled {
				status.SetComponentCondition(&saved.Status.Conditions, componentName, status.ReconcileCompleted, "Component reconciled successfully", corev1.ConditionTrue)
			} else {
				status.RemoveComponentCondition(&saved.Status.Conditions, componentName)
			}
		})
		if err != nil {
			instance = r.reportError(err, instance, "failed to update DataScienceCluster status after reconciling "+componentName)
			return instance, err
		}
	}
	return instance, nil
}

func (r *DataScienceClusterReconciler) reportError(err error, instance *dsc.DataScienceCluster, message string) *dsc.DataScienceCluster {
	r.Log.Error(err, message, "instance.Name", instance.Name)
	r.Recorder.Eventf(instance, corev1.EventTypeWarning, "DataScienceClusterReconcileError",
		"%s for instance %s", message, instance.Name)
	// TODO:Set error phase only for creation/deletion errors of DSC CR
	// instance, err = r.updateStatus(instance, func(saved *dsc.DataScienceCluster) {
	//	 status.SetErrorCondition(&saved.Status.Conditions, status.ReconcileFailed, fmt.Sprintf("%s : %v", message, err))
	//	 saved.Status.Phase = status.PhaseError
	// })
	// if err != nil {
	//	 r.Log.Error(err, "failed to update DataScienceCluster status after error", "instance.Name", instance.Name)
	// }
	return instance
}

// SetupWithManager sets up the controller with the Manager.
func (r *DataScienceClusterReconciler) SetupWithManager(mgr ctrl.Manager) error {
	return ctrl.NewControllerManagedBy(mgr).
		For(&dsc.DataScienceCluster{}).
		Owns(&corev1.Namespace{}).
		Owns(&corev1.Secret{}).
		Owns(&corev1.ConfigMap{}).
		Owns(&netv1.NetworkPolicy{}).
		Owns(&authv1.Role{}).
		Owns(&authv1.RoleBinding{}).
		Owns(&authv1.ClusterRole{}).
		Owns(&authv1.ClusterRoleBinding{}).
		Owns(&appsv1.Deployment{}).
		Owns(&appsv1.ReplicaSet{}).
		Owns(&corev1.Pod{}).
		Watches(&source.Kind{Type: &dsci.DSCInitialization{}}, handler.EnqueueRequestsFromMapFunc(r.watchDataScienceClusterResources)).
		// this predicates prevents meaningless reconciliations from being triggered
		WithEventFilter(predicate.Or(predicate.GenerationChangedPredicate{}, predicate.LabelChangedPredicate{})).
		Complete(r)
}

func (r *DataScienceClusterReconciler) updateStatus(ctx context.Context, original *dsc.DataScienceCluster, update func(saved *dsc.DataScienceCluster),
) (*dsc.DataScienceCluster, error) {
	saved := &dsc.DataScienceCluster{}
	err := retry.RetryOnConflict(retry.DefaultRetry, func() error {
		err := r.Client.Get(ctx, client.ObjectKeyFromObject(original), saved)
		if err != nil {
			return err
		}
		// update status here
		update(saved)

		// Try to update
		err = r.Client.Status().Update(context.TODO(), saved)

		// Return err itself here (not wrapped inside another error)
		// so that RetryOnConflict can identify it correctly.
		return err
	})
	return saved, err
}

func (r *DataScienceClusterReconciler) updateComponents(ctx context.Context, original *dsc.DataScienceCluster) (*dsc.DataScienceCluster, error) {
	saved := &dsc.DataScienceCluster{}
	err := retry.RetryOnConflict(retry.DefaultRetry, func() error {
		err := r.Client.Get(ctx, client.ObjectKeyFromObject(original), saved)
		if err != nil {
			return err
		}

		// Try to update
		err = r.Client.Update(context.TODO(), saved)
		// Return err itself here (not wrapped inside another error)
		// so that RetryOnConflict can identify it correctly.
		return err
	})
	return saved, err
}

func (r *DataScienceClusterReconciler) watchDataScienceClusterResources(a client.Object) (requests []reconcile.Request) {
	instanceList := &dsc.DataScienceClusterList{}
	err := r.Client.List(context.TODO(), instanceList)
	if err != nil {
		return nil
	}
	if len(instanceList.Items) == 1 {
		return []reconcile.Request{{
			NamespacedName: types.NamespacedName{Name: instanceList.Items[0].Name},
		}}
	} else {
		return nil
	}
}<|MERGE_RESOLUTION|>--- conflicted
+++ resolved
@@ -21,15 +21,11 @@
 	"context"
 	"errors"
 	"fmt"
-<<<<<<< HEAD
 	"reflect"
 	"time"
 
 	"github.com/hashicorp/go-multierror"
 	v1 "github.com/openshift/api/operator/v1"
-=======
-	"time"
->>>>>>> fddbe0e5
 
 	"github.com/hashicorp/go-multierror"
 	"sigs.k8s.io/controller-runtime/pkg/handler"
