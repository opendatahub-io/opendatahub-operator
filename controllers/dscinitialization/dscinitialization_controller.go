--- conflicted
+++ resolved
@@ -49,13 +49,10 @@
 	dsciv1 "github.com/opendatahub-io/opendatahub-operator/v2/apis/dscinitialization/v1"
 	"github.com/opendatahub-io/opendatahub-operator/v2/controllers/status"
 	"github.com/opendatahub-io/opendatahub-operator/v2/pkg/deploy"
-<<<<<<< HEAD
 	"github.com/opendatahub-io/opendatahub-operator/v2/pkg/feature"
 	"github.com/opendatahub-io/opendatahub-operator/v2/pkg/feature/serverless"
 	"github.com/opendatahub-io/opendatahub-operator/v2/pkg/feature/servicemesh"
-=======
 	"github.com/opendatahub-io/opendatahub-operator/v2/pkg/upgrade"
->>>>>>> a1521bf8
 )
 
 const (
@@ -281,27 +278,17 @@
 				r.Log.Info("Monitoring enabled, won't apply changes", "cluster", "ODH Mode")
 			}
 		}
-
-<<<<<<< HEAD
-	// Apply Service Mesh configurations
-	if errServiceMesh := r.configureServiceMesh(instance); errServiceMesh != nil {
-		return reconcile.Result{}, errServiceMesh
-	}
-
-	// Apply Serverless configurations
-	if errServerless := r.configureServerless(instance); errServerless != nil {
-		return reconcile.Result{}, errServerless
-	}
-
-	// Finish reconciling
-	_, err = r.updateStatus(ctx, instance, func(saved *dsci.DSCInitialization) {
-		status.SetCompleteCondition(&saved.Status.Conditions, status.ReconcileCompleted, status.ReconcileCompletedMessage)
-		saved.Status.Phase = status.PhaseReady
-	})
-	if err != nil {
-		r.Log.Error(err, "failed to update DSCInitialization status after successfully completed reconciliation")
-		r.Recorder.Eventf(instance, corev1.EventTypeWarning, "DSCInitializationReconcileError", "Failed to update DSCInitialization status")
-=======
+    
+    // Apply Service Mesh configurations
+    if errServiceMesh := r.configureServiceMesh(instance); errServiceMesh != nil {
+      return reconcile.Result{}, errServiceMesh
+    }
+
+    // Apply Serverless configurations
+    if errServerless := r.configureServerless(instance); errServerless != nil {
+      return reconcile.Result{}, errServerless
+    }
+
 		// Finish reconciling
 		_, err = r.updateStatus(ctx, instance, func(saved *dsciv1.DSCInitialization) {
 			status.SetCompleteCondition(&saved.Status.Conditions, status.ReconcileCompleted, status.ReconcileCompletedMessage)
@@ -313,7 +300,6 @@
 		}
 
 		return ctrl.Result{}, nil
->>>>>>> a1521bf8
 	}
 }
 
@@ -342,6 +328,7 @@
 		Watches(&source.Kind{Type: &corev1.ConfigMap{}}, handler.EnqueueRequestsFromMapFunc(r.watchMonitoringConfigMapResrouce), builder.WithPredicates(CMContentChangedPredicate)).
 		Complete(r)
 }
+
 func (r *DSCInitializationReconciler) updateStatus(ctx context.Context, original *dsciv1.DSCInitialization, update func(saved *dsciv1.DSCInitialization),
 ) (*dsciv1.DSCInitialization, error) {
 	saved := &dsciv1.DSCInitialization{}
@@ -360,7 +347,6 @@
 	return saved, err
 }
 
-<<<<<<< HEAD
 func (r *DSCInitializationReconciler) configureServiceMesh(instance *dsci.DSCInitialization) error {
 	if instance.Spec.ServiceMesh.ManagementState == operatorv1.Managed {
 		serviceMeshInitializer := feature.NewFeaturesInitializer(&instance.Spec, servicemesh.ConfigureServiceMeshFeatures)
@@ -400,7 +386,11 @@
 
 			return err
 		}
-=======
+  }	
+  
+  return nil
+}
+
 var SecretContentChangedPredicate = predicate.Funcs{
 	UpdateFunc: func(e event.UpdateEvent) bool {
 		oldSecret := e.ObjectOld.(*corev1.Secret)
@@ -409,6 +399,7 @@
 		return !reflect.DeepEqual(oldSecret.Data, newSecret.Data)
 	},
 }
+
 var CMContentChangedPredicate = predicate.Funcs{
 	UpdateFunc: func(e event.UpdateEvent) bool {
 		oldCM := e.ObjectOld.(*corev1.ConfigMap)
@@ -459,7 +450,6 @@
 		r.Log.Info("Found no DSC instance in cluster, reset monitoring stack config")
 
 		return []reconcile.Request{{NamespacedName: types.NamespacedName{Name: "backup"}}}
->>>>>>> a1521bf8
 	}
 
 	return nil
