package dscinitialization

import (
	"context"
	"fmt"
	"path"

	operatorv1 "github.com/openshift/api/operator/v1"
	conditionsv1 "github.com/openshift/custom-resource-status/conditions/v1"
	corev1 "k8s.io/api/core/v1"

	dsciv1 "github.com/opendatahub-io/opendatahub-operator/v2/apis/dscinitialization/v1"
	"github.com/opendatahub-io/opendatahub-operator/v2/controllers/status"
	"github.com/opendatahub-io/opendatahub-operator/v2/pkg/cluster"
	"github.com/opendatahub-io/opendatahub-operator/v2/pkg/feature"
	"github.com/opendatahub-io/opendatahub-operator/v2/pkg/feature/manifest"
	"github.com/opendatahub-io/opendatahub-operator/v2/pkg/feature/servicemesh"
)

func (r *DSCInitializationReconciler) configureServiceMesh(ctx context.Context, instance *dsciv1.DSCInitialization) error {
	serviceMeshManagementState := operatorv1.Removed
	if instance.Spec.ServiceMesh != nil {
		serviceMeshManagementState = instance.Spec.ServiceMesh.ManagementState
	} else {
		r.Log.Info("ServiceMesh is not configured in DSCI, same as default to 'Removed'")
	}

	switch serviceMeshManagementState {
	case operatorv1.Managed:

		capabilities := []*feature.HandlerWithReporter[*dsciv1.DSCInitialization]{
			r.serviceMeshCapability(instance, serviceMeshCondition(status.ConfiguredReason, "Service Mesh configured")),
		}

		authzCapability, err := r.authorizationCapability(ctx, instance, authorizationCondition(status.ConfiguredReason, "Service Mesh Authorization configured"))
		if err != nil {
			return err
		}
		capabilities = append(capabilities, authzCapability)

		for _, capability := range capabilities {
			capabilityErr := capability.Apply(ctx)
			if capabilityErr != nil {
				r.Log.Error(capabilityErr, "failed applying service mesh resources")
				r.Recorder.Eventf(instance, corev1.EventTypeWarning, "DSCInitializationReconcileError", "failed applying service mesh resources")
				return capabilityErr
			}
		}

	case operatorv1.Unmanaged:
		r.Log.Info("ServiceMesh CR is not configured by the operator, we won't do anything")
	case operatorv1.Removed:
		r.Log.Info("existing ServiceMesh CR (owned by operator) will be removed")
		if err := r.removeServiceMesh(ctx, instance); err != nil {
			return err
		}
	}

	return nil
}

func (r *DSCInitializationReconciler) removeServiceMesh(ctx context.Context, instance *dsciv1.DSCInitialization) error {
	// on condition of Managed, do not handle Removed when set to Removed it trigger DSCI reconcile to clean up
	if instance.Spec.ServiceMesh == nil {
		return nil
	}
	if instance.Spec.ServiceMesh.ManagementState == operatorv1.Managed {
		capabilities := []*feature.HandlerWithReporter[*dsciv1.DSCInitialization]{
			r.serviceMeshCapability(instance, serviceMeshCondition(status.RemovedReason, "Service Mesh removed")),
		}

		authzCapability, err := r.authorizationCapability(ctx, instance, authorizationCondition(status.RemovedReason, "Service Mesh Authorization removed"))
		if err != nil {
			return err
		}

		capabilities = append(capabilities, authzCapability)

		for _, capability := range capabilities {
			capabilityErr := capability.Delete(ctx)
			if capabilityErr != nil {
				r.Log.Error(capabilityErr, "failed deleting service mesh resources")
				r.Recorder.Eventf(instance, corev1.EventTypeWarning, "DSCInitializationReconcileError", "failed deleting service mesh resources")

				return capabilityErr
			}
		}
	}
	return nil
}

func (r *DSCInitializationReconciler) serviceMeshCapability(instance *dsciv1.DSCInitialization, initialCondition *conditionsv1.Condition) *feature.HandlerWithReporter[*dsciv1.DSCInitialization] { //nolint:lll // Reason: generics are long
	return feature.NewHandlerWithReporter(
		feature.ClusterFeaturesHandler(instance, r.serviceMeshCapabilityFeatures(instance)),
		createCapabilityReporter(r.Client, instance, initialCondition),
	)
}

func (r *DSCInitializationReconciler) authorizationCapability(ctx context.Context, instance *dsciv1.DSCInitialization, condition *conditionsv1.Condition) (*feature.HandlerWithReporter[*dsciv1.DSCInitialization], error) { //nolint:lll // Reason: generics are long
	authorinoInstalled, err := cluster.SubscriptionExists(ctx, r.Client, "authorino-operator")
	if err != nil {
		return nil, fmt.Errorf("failed to list subscriptions %w", err)
	}

	if !authorinoInstalled {
		authzMissingOperatorCondition := &conditionsv1.Condition{
			Type:    status.CapabilityServiceMeshAuthorization,
			Status:  corev1.ConditionFalse,
			Reason:  status.MissingOperatorReason,
			Message: "Authorino operator is not installed on the cluster, skipping authorization capability",
		}

		return feature.NewHandlerWithReporter(
			// EmptyFeaturesHandler acts as all the authorization features are disabled (calling Apply/Delete has no actual effect on the cluster)
			// but it's going to be reported as CapabilityServiceMeshAuthorization/MissingOperator condition/reason
			feature.EmptyFeaturesHandler,
			createCapabilityReporter(r.Client, instance, authzMissingOperatorCondition),
		), nil
	}

	return feature.NewHandlerWithReporter(
		feature.ClusterFeaturesHandler(instance, r.authorizationFeatures(instance)),
		createCapabilityReporter(r.Client, instance, condition),
	), nil
}

func (r *DSCInitializationReconciler) serviceMeshCapabilityFeatures(instance *dsciv1.DSCInitialization) feature.FeaturesProvider {
	return func(registry feature.FeaturesRegistry) error {
		controlPlaneSpec := instance.Spec.ServiceMesh.ControlPlane

		meshMetricsCollection := func(_ context.Context, _ *feature.Feature) (bool, error) {
			return controlPlaneSpec.MetricsCollection == "Istio", nil
		}

<<<<<<< HEAD
		smcp := feature.Define("mesh-control-plane-creation").
			Manifests(
				manifest.Location(Templates.Location).
					Include(
						path.Join(Templates.ServiceMeshDir),
					),
			).
			WithData(servicemesh.FeatureData.ControlPlane.Define(&instance.Spec).AsAction()).
			PreConditions(
				servicemesh.EnsureServiceMeshOperatorInstalled,
				feature.CreateNamespaceIfNotExists(serviceMeshSpec.ControlPlane.Namespace),
			).
			PostConditions(
				feature.WaitForPodsToBeReady(serviceMeshSpec.ControlPlane.Namespace),
			)

		if serviceMeshSpec.ControlPlane.MetricsCollection == "Istio" {
			metricsCollectionErr := registry.Add(feature.Define("mesh-metrics-collection").
=======
		return registry.Add(
			feature.Define("mesh-control-plane-creation").
				ManifestsLocation(Templates.Location).
				Manifests(
					path.Join(Templates.ServiceMeshDir),
				).
				WithData(servicemesh.FeatureData.ControlPlane.Define(&instance.Spec).AsAction()).
				PreConditions(
					servicemesh.EnsureServiceMeshOperatorInstalled,
					feature.CreateNamespaceIfNotExists(controlPlaneSpec.Namespace),
				).
				PostConditions(
					feature.WaitForPodsToBeReady(controlPlaneSpec.Namespace),
				),
			feature.Define("mesh-metrics-collection").
				EnabledWhen(meshMetricsCollection).
				ManifestsLocation(Templates.Location).
>>>>>>> d6f25c71
				Manifests(
					manifest.Location(Templates.Location).
						Include(
							path.Join(Templates.MetricsDir),
						),
				).
				WithData(
					servicemesh.FeatureData.ControlPlane.Define(&instance.Spec).AsAction(),
				).
				PreConditions(
					servicemesh.EnsureServiceMeshInstalled,
				),
			feature.Define("mesh-shared-configmap").
				WithResources(servicemesh.MeshRefs, servicemesh.AuthRefs).
				WithData(
					servicemesh.FeatureData.ControlPlane.Define(&instance.Spec).AsAction(),
				).
				WithData(
					servicemesh.FeatureData.Authorization.All(&instance.Spec)...,
				),
		)
	}
}

func (r *DSCInitializationReconciler) authorizationFeatures(instance *dsciv1.DSCInitialization) feature.FeaturesProvider {
	return func(registry feature.FeaturesRegistry) error {
		serviceMeshSpec := instance.Spec.ServiceMesh

		return registry.Add(
			feature.Define("mesh-control-plane-external-authz").
				Manifests(
					manifest.Location(Templates.Location).
						Include(
							path.Join(Templates.AuthorinoDir, "auth-smm.tmpl.yaml"),
							path.Join(Templates.AuthorinoDir, "base"),
							path.Join(Templates.AuthorinoDir, "mesh-authz-ext-provider.patch.tmpl.yaml"),
						),
				).
				WithData(
					servicemesh.FeatureData.ControlPlane.Define(&instance.Spec).AsAction(),
				).
				WithData(
					servicemesh.FeatureData.Authorization.All(&instance.Spec)...,
				).
				PreConditions(
					feature.EnsureOperatorIsInstalled("authorino-operator"),
					servicemesh.EnsureServiceMeshInstalled,
					servicemesh.EnsureAuthNamespaceExists,
				).
				PostConditions(
					feature.WaitForPodsToBeReady(serviceMeshSpec.ControlPlane.Namespace),
				).
				OnDelete(
					servicemesh.RemoveExtensionProvider,
				),

			// We do not have the control over deployment resource creation.
			// It is created by Authorino operator using Authorino CR and labels are not propagated from Authorino CR to spec.template
			// See https://issues.redhat.com/browse/RHOAIENG-5494
			//
			// To make it part of Service Mesh we have to patch it with injection
			// enabled instead, otherwise it will not have proxy pod injected.
			feature.Define("enable-proxy-injection-in-authorino-deployment").
				Manifests(
					manifest.Location(Templates.Location).
						Include(path.Join(Templates.AuthorinoDir, "deployment.injection.patch.tmpl.yaml")),
				).
				PreConditions(
					func(ctx context.Context, f *feature.Feature) error {
						return feature.WaitForPodsToBeReady(serviceMeshSpec.Auth.Namespace)(ctx, f)
					},
				).
				WithData(servicemesh.FeatureData.ControlPlane.Define(&instance.Spec).AsAction()).
				WithData(servicemesh.FeatureData.Authorization.All(&instance.Spec)...),
		)
	}
}<|MERGE_RESOLUTION|>--- conflicted
+++ resolved
@@ -131,32 +131,14 @@
 		meshMetricsCollection := func(_ context.Context, _ *feature.Feature) (bool, error) {
 			return controlPlaneSpec.MetricsCollection == "Istio", nil
 		}
-
-<<<<<<< HEAD
-		smcp := feature.Define("mesh-control-plane-creation").
-			Manifests(
-				manifest.Location(Templates.Location).
-					Include(
-						path.Join(Templates.ServiceMeshDir),
-					),
-			).
-			WithData(servicemesh.FeatureData.ControlPlane.Define(&instance.Spec).AsAction()).
-			PreConditions(
-				servicemesh.EnsureServiceMeshOperatorInstalled,
-				feature.CreateNamespaceIfNotExists(serviceMeshSpec.ControlPlane.Namespace),
-			).
-			PostConditions(
-				feature.WaitForPodsToBeReady(serviceMeshSpec.ControlPlane.Namespace),
-			)
-
-		if serviceMeshSpec.ControlPlane.MetricsCollection == "Istio" {
-			metricsCollectionErr := registry.Add(feature.Define("mesh-metrics-collection").
-=======
+    
 		return registry.Add(
 			feature.Define("mesh-control-plane-creation").
-				ManifestsLocation(Templates.Location).
-				Manifests(
-					path.Join(Templates.ServiceMeshDir),
+        Manifests(
+					manifest.Location(Templates.Location).
+						Include(
+							path.Join(Templates.ServiceMeshDir),
+						),
 				).
 				WithData(servicemesh.FeatureData.ControlPlane.Define(&instance.Spec).AsAction()).
 				PreConditions(
@@ -168,8 +150,6 @@
 				),
 			feature.Define("mesh-metrics-collection").
 				EnabledWhen(meshMetricsCollection).
-				ManifestsLocation(Templates.Location).
->>>>>>> d6f25c71
 				Manifests(
 					manifest.Location(Templates.Location).
 						Include(
