--- conflicted
+++ resolved
@@ -72,14 +72,8 @@
 		}
 
 		if serviceMeshSpec.ControlPlane.MetricsCollection == "Istio" {
-<<<<<<< HEAD
-			metricsCollection, errMetrics := feature.CreateFeature("mesh-metrics-collection").
-				With(initializer.DSCInitializationSpec).
-				From(initializer.Source).
-=======
 			metricsCollectionErr := feature.CreateFeature("mesh-metrics-collection").
 				For(handler).
->>>>>>> d6168fd6
 				PreConditions(
 					servicemesh.EnsureServiceMeshInstalled,
 				).
@@ -92,20 +86,16 @@
 			}
 		}
 
-<<<<<<< HEAD
-		cfMaps, cfgMapErr := feature.CreateFeature("shared-config-maps").
-			With(initializer.DSCInitializationSpec).
-			From(initializer.Source).
+		cfgMapErr := feature.CreateFeature("shared-config-maps").
+			For(handler).
 			WithResources(servicemesh.ConfigMaps).
 			Load()
 		if cfgMapErr != nil {
 			return cfgMapErr
 		}
-		initializer.Features = append(initializer.Features, cfMaps)
 
-		extAuthz, extAuthzErr := feature.CreateFeature("service-mesh-control-plane-setup-external-authorization").
-			With(initializer.DSCInitializationSpec).
-			From(initializer.Source).
+		extAuthzErr := feature.CreateFeature("service-mesh-control-plane-setup-external-authorization").
+			For(handler).
 			Manifests(
 				path.Join(feature.AuthDir, "auth-smm.tmpl"),
 				path.Join(feature.AuthDir, "base"),
@@ -136,10 +126,7 @@
 		if extAuthzErr != nil {
 			return extAuthzErr
 		}
-		initializer.Features = append(initializer.Features, extAuthz)
 
-=======
->>>>>>> d6168fd6
 		return nil
 	}
 }