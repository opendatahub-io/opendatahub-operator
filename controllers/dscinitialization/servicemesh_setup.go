package dscinitialization

import (
	"path"

	operatorv1 "github.com/openshift/api/operator/v1"
	corev1 "k8s.io/api/core/v1"

	dsciv1 "github.com/opendatahub-io/opendatahub-operator/v2/apis/dscinitialization/v1"
	featurev1 "github.com/opendatahub-io/opendatahub-operator/v2/apis/features/v1"
	"github.com/opendatahub-io/opendatahub-operator/v2/pkg/feature"
	"github.com/opendatahub-io/opendatahub-operator/v2/pkg/feature/servicemesh"
)

const templatesDir = "templates/servicemesh"

func (r *DSCInitializationReconciler) configureServiceMesh(instance *dsciv1.DSCInitialization) error {
	switch instance.Spec.ServiceMesh.ManagementState {
	case operatorv1.Managed:
		origin := featurev1.Origin{
			Type: featurev1.DSCIType,
			Name: instance.Name,
		}
		serviceMeshInitializer := feature.NewFeaturesInitializer(&instance.Spec, configureServiceMeshFeatures(&instance.Spec, origin))
		if err := serviceMeshInitializer.Prepare(); err != nil {
			r.Log.Error(err, "failed configuring service mesh resources")
			r.Recorder.Eventf(instance, corev1.EventTypeWarning, "DSCInitializationReconcileError", "failed configuring service mesh resources")
			return err
		}

		if err := serviceMeshInitializer.Apply(); err != nil {
			r.Log.Error(err, "failed applying service mesh resources")
			r.Recorder.Eventf(instance, corev1.EventTypeWarning, "DSCInitializationReconcileError", "failed applying service mesh resources")
			return err
		}
	case operatorv1.Unmanaged:
		r.Log.Info("ServiceMesh CR is not configured by the operator, we won't do anything")
	case operatorv1.Removed:
		r.Log.Info("existing ServiceMesh CR (owned by operator) will be removed")
		if err := r.removeServiceMesh(instance); err != nil {
			return err
		}
	}

	return nil
}

func (r *DSCInitializationReconciler) removeServiceMesh(instance *dsciv1.DSCInitialization) error {
	// on condition of Managed, do not handle Removed when set to Removed it trigger DSCI reconcile to cleanup
	if instance.Spec.ServiceMesh.ManagementState == operatorv1.Managed {
		origin := featurev1.Origin{
			Type: featurev1.DSCIType,
			Name: instance.Name,
		}
		serviceMeshInitializer := feature.NewFeaturesInitializer(&instance.Spec, configureServiceMeshFeatures(&instance.Spec, origin))
		if err := serviceMeshInitializer.Prepare(); err != nil {
			r.Log.Error(err, "failed configuring service mesh resources")
			r.Recorder.Eventf(instance, corev1.EventTypeWarning, "DSCInitializationReconcileError", "failed configuring service mesh resources")

			return err
		}

		if err := serviceMeshInitializer.Delete(); err != nil {
			r.Log.Error(err, "failed deleting service mesh resources")
			r.Recorder.Eventf(instance, corev1.EventTypeWarning, "DSCInitializationReconcileError", "failed deleting service mesh resources")

			return err
		}
	}

	return nil
}

<<<<<<< HEAD
func configureServiceMeshFeatures(dscispec *dsciv1.DSCInitializationSpec, origin featurev1.Origin) feature.DefinedFeatures {
	return func(s *feature.FeaturesInitializer) error {
		var rootDir = filepath.Join(feature.BaseOutputDir, s.DSCInitializationSpec.ApplicationsNamespace)
		if err := feature.CopyEmbeddedFiles(templatesDir, rootDir); err != nil {
			return err
		}

		serviceMeshSpec := dscispec.ServiceMesh
=======
func configureServiceMeshFeatures(s *feature.FeaturesInitializer) error {
	serviceMeshSpec := s.ServiceMesh

	smcpCreation, errSmcp := feature.CreateFeature("mesh-control-plane-creation").
		For(s.DSCInitializationSpec).
		Manifests(
			path.Join(templatesDir, "base", "create-smcp.tmpl"),
		).
		PreConditions(
			servicemesh.EnsureServiceMeshOperatorInstalled,
			feature.CreateNamespaceIfNotExists(serviceMeshSpec.ControlPlane.Namespace),
		).
		PostConditions(
			feature.WaitForPodsToBeReady(serviceMeshSpec.ControlPlane.Namespace),
		).
		Load()
	if errSmcp != nil {
		return errSmcp
	}
	s.Features = append(s.Features, smcpCreation)
>>>>>>> 0e9c4ed4

		smcpCreation, errSmcp := feature.CreateFeature("mesh-control-plane-creation").
			For(dscispec, origin).
			Manifests(
				path.Join(rootDir, templatesDir, "base", "create-smcp.tmpl"),
			).
			PreConditions(
				servicemesh.EnsureServiceMeshOperatorInstalled,
				feature.CreateNamespaceIfNotExists(serviceMeshSpec.ControlPlane.Namespace),
			).
<<<<<<< HEAD
			PostConditions(
				feature.WaitForPodsToBeReady(serviceMeshSpec.ControlPlane.Namespace),
=======
			Manifests(
				path.Join(templatesDir, "metrics-collection"),
>>>>>>> 0e9c4ed4
			).
			Load()

		if errSmcp != nil {
			return errSmcp
		}
		s.Features = append(s.Features, smcpCreation)

		if serviceMeshSpec.ControlPlane.MetricsCollection == "Istio" {
			metricsCollection, errMetrics := feature.CreateFeature("mesh-metrics-collection").
				For(dscispec, origin).
				Manifests(
					path.Join(rootDir, templatesDir, "metrics-collection"),
				).
				PreConditions(
					servicemesh.EnsureServiceMeshInstalled,
				).
				Load()
			if errMetrics != nil {
				return errMetrics
			}
			s.Features = append(s.Features, metricsCollection)
		}
		return nil
	}
}<|MERGE_RESOLUTION|>--- conflicted
+++ resolved
@@ -71,54 +71,22 @@
 	return nil
 }
 
-<<<<<<< HEAD
 func configureServiceMeshFeatures(dscispec *dsciv1.DSCInitializationSpec, origin featurev1.Origin) feature.DefinedFeatures {
 	return func(s *feature.FeaturesInitializer) error {
-		var rootDir = filepath.Join(feature.BaseOutputDir, s.DSCInitializationSpec.ApplicationsNamespace)
-		if err := feature.CopyEmbeddedFiles(templatesDir, rootDir); err != nil {
-			return err
-		}
 
 		serviceMeshSpec := dscispec.ServiceMesh
-=======
-func configureServiceMeshFeatures(s *feature.FeaturesInitializer) error {
-	serviceMeshSpec := s.ServiceMesh
-
-	smcpCreation, errSmcp := feature.CreateFeature("mesh-control-plane-creation").
-		For(s.DSCInitializationSpec).
-		Manifests(
-			path.Join(templatesDir, "base", "create-smcp.tmpl"),
-		).
-		PreConditions(
-			servicemesh.EnsureServiceMeshOperatorInstalled,
-			feature.CreateNamespaceIfNotExists(serviceMeshSpec.ControlPlane.Namespace),
-		).
-		PostConditions(
-			feature.WaitForPodsToBeReady(serviceMeshSpec.ControlPlane.Namespace),
-		).
-		Load()
-	if errSmcp != nil {
-		return errSmcp
-	}
-	s.Features = append(s.Features, smcpCreation)
->>>>>>> 0e9c4ed4
 
 		smcpCreation, errSmcp := feature.CreateFeature("mesh-control-plane-creation").
 			For(dscispec, origin).
 			Manifests(
-				path.Join(rootDir, templatesDir, "base", "create-smcp.tmpl"),
+				path.Join(templatesDir, "base", "create-smcp.tmpl"),
 			).
 			PreConditions(
 				servicemesh.EnsureServiceMeshOperatorInstalled,
 				feature.CreateNamespaceIfNotExists(serviceMeshSpec.ControlPlane.Namespace),
 			).
-<<<<<<< HEAD
 			PostConditions(
 				feature.WaitForPodsToBeReady(serviceMeshSpec.ControlPlane.Namespace),
-=======
-			Manifests(
-				path.Join(templatesDir, "metrics-collection"),
->>>>>>> 0e9c4ed4
 			).
 			Load()
 
@@ -131,7 +99,7 @@
 			metricsCollection, errMetrics := feature.CreateFeature("mesh-metrics-collection").
 				For(dscispec, origin).
 				Manifests(
-					path.Join(rootDir, templatesDir, "metrics-collection"),
+					path.Join(templatesDir, "metrics-collection"),
 				).
 				PreConditions(
 					servicemesh.EnsureServiceMeshInstalled,
