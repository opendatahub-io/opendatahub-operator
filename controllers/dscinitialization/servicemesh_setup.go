--- conflicted
+++ resolved
@@ -60,50 +60,22 @@
 	return nil
 }
 
-<<<<<<< HEAD
-func configureServiceMeshFeatures(s *feature.FeaturesInitializer) error {
-	serviceMeshSpec := s.ServiceMesh
-
-	smcpCreation, errSmcp := feature.CreateFeature("mesh-control-plane-creation").
-		For(s.DSCInitializationSpec).
-		Manifests(
-			path.Join(feature.ServiceMeshDir, "base", "create-smcp.tmpl"),
-		).
-		PreConditions(
-			servicemesh.EnsureServiceMeshOperatorInstalled,
-			feature.CreateNamespaceIfNotExists(serviceMeshSpec.ControlPlane.Namespace),
-		).
-		PostConditions(
-			feature.WaitForPodsToBeReady(serviceMeshSpec.ControlPlane.Namespace),
-		).
-		Load()
-	if errSmcp != nil {
-		return errSmcp
-	}
-	s.Features = append(s.Features, smcpCreation)
-=======
 func configureServiceMeshFeatures() feature.DefinedFeatures {
 	return func(initializer *feature.FeaturesInitializer) error {
 		serviceMeshSpec := initializer.DSCInitializationSpec.ServiceMesh
->>>>>>> 3558db6f
 
 		smcpCreation, errSmcp := feature.CreateFeature("mesh-control-plane-creation").
 			With(initializer.DSCInitializationSpec).
 			From(initializer.Source).
 			Manifests(
-				path.Join(templatesDir, "base", "create-smcp.tmpl"),
+				path.Join(feature.ServiceMeshDir, "base", "create-smcp.tmpl"),
 			).
 			PreConditions(
 				servicemesh.EnsureServiceMeshOperatorInstalled,
 				feature.CreateNamespaceIfNotExists(serviceMeshSpec.ControlPlane.Namespace),
 			).
-<<<<<<< HEAD
-			Manifests(
-				path.Join(feature.ServiceMeshDir, "metrics-collection"),
-=======
 			PostConditions(
 				feature.WaitForPodsToBeReady(serviceMeshSpec.ControlPlane.Namespace),
->>>>>>> 3558db6f
 			).
 			Load()
 
@@ -116,11 +88,11 @@
 			metricsCollection, errMetrics := feature.CreateFeature("mesh-metrics-collection").
 				With(initializer.DSCInitializationSpec).
 				From(initializer.Source).
-				Manifests(
-					path.Join(templatesDir, "metrics-collection"),
-				).
 				PreConditions(
 					servicemesh.EnsureServiceMeshInstalled,
+				).
+				Manifests(
+					path.Join(feature.ServiceMeshDir, "metrics-collection"),
 				).
 				Load()
 			if errMetrics != nil {
@@ -128,50 +100,48 @@
 			}
 			initializer.Features = append(initializer.Features, metricsCollection)
 		}
+
+		cfMaps, cfgMapErr := feature.CreateFeature("shared-config-maps").
+			With(initializer.DSCInitializationSpec).
+			From(initializer.Source).
+			WithResources(servicemesh.ConfigMaps).
+			Load()
+		if cfgMapErr != nil {
+			return cfgMapErr
+		}
+		initializer.Features = append(initializer.Features, cfMaps)
+
+		extAuthz, extAuthzErr := feature.CreateFeature("service-mesh-control-plane-setup-external-authorization").
+			With(initializer.DSCInitializationSpec).
+			From(initializer.Source).
+			Manifests(
+				path.Join(feature.AuthDir, "auth-smm.tmpl"),
+				path.Join(feature.AuthDir, "base"),
+				path.Join(feature.AuthDir, "mesh-authz-ext-provider.patch.tmpl"),
+			).
+			WithData(servicemesh.ClusterDetails).
+			PreConditions(
+				feature.EnsureCRDIsInstalled("authconfiginitializer.authorino.kuadrant.io"),
+				servicemesh.EnsureServiceMeshInstalled,
+			).
+			PostConditions(
+				feature.WaitForPodsToBeReady(serviceMeshSpec.ControlPlane.Namespace),
+				func(f *feature.Feature) error {
+					// We do not have the control over deployment resource creation.
+					// It is created by Authorino operator using Authorino CR
+					//
+					// To make it part of Service Mesh we have to patch it with injection
+					// enabled instead, otherwise it will not have proxy pod injected.
+					return f.ApplyManifest(path.Join(feature.AuthDir, "deployment.injection.patch.tmpl"))
+				},
+			).
+			OnDelete(servicemesh.RemoveExtensionProvider).
+			Load()
+		if extAuthzErr != nil {
+			return extAuthzErr
+		}
+		initializer.Features = append(initializer.Features, extAuthz)
+
 		return nil
 	}
-<<<<<<< HEAD
-
-	cfMaps, cfgMapErr := feature.CreateFeature("shared-config-maps").
-		For(s.DSCInitializationSpec).
-		WithResources(servicemesh.ConfigMaps).
-		Load()
-	if cfgMapErr != nil {
-		return cfgMapErr
-	}
-	s.Features = append(s.Features, cfMaps)
-
-	extAuthz, extAuthzErr := feature.CreateFeature("service-mesh-control-plane-setup-external-authorization").
-		For(s.DSCInitializationSpec).
-		Manifests(
-			path.Join(feature.AuthDir, "auth-smm.tmpl"),
-			path.Join(feature.AuthDir, "base"),
-			path.Join(feature.AuthDir, "mesh-authz-ext-provider.patch.tmpl"),
-		).
-		WithData(servicemesh.ClusterDetails).
-		PreConditions(
-			feature.EnsureCRDIsInstalled("authconfigs.authorino.kuadrant.io"),
-			servicemesh.EnsureServiceMeshInstalled,
-		).
-		PostConditions(
-			feature.WaitForPodsToBeReady(serviceMeshSpec.ControlPlane.Namespace),
-			func(f *feature.Feature) error {
-				// We do not have the control over deployment resource creation.
-				// It is created by Authorino operator using Authorino CR
-				//
-				// To make it part of Service Mesh we have to patch it with injection
-				// enabled instead, otherwise it will not have proxy pod injected.
-				return f.ApplyManifest(path.Join(feature.AuthDir, "deployment.injection.patch.tmpl"))
-			},
-		).
-		OnDelete(servicemesh.RemoveExtensionProvider).
-		Load()
-	if extAuthzErr != nil {
-		return extAuthzErr
-	}
-	s.Features = append(s.Features, extAuthz)
-
-	return nil
-=======
->>>>>>> 3558db6f
 }