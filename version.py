--- conflicted
+++ resolved
@@ -2,8 +2,4 @@
 """opendatahub operator."""
 
 
-<<<<<<< HEAD
-__version__ = "1.0.11"
-=======
-__version__ = "1.1.0"
->>>>>>> c2584edc
+__version__ = "1.1.0"