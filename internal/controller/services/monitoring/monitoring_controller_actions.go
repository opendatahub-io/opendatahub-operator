--- conflicted
+++ resolved
@@ -80,13 +80,8 @@
 			}
 			// add
 			return updatePrometheusConfig(ctx, true, componentRules[ch.GetName()])
-<<<<<<< HEAD
 		} else {
 			return updatePrometheusConfig(ctx, false, componentRules[ch.GetName()])
-=======
-		default:
-			return fmt.Errorf("unsupported management state %s", ms)
->>>>>>> 9721e5ed
 		}
 	})
 }
