--- conflicted
+++ resolved
@@ -119,11 +119,7 @@
 			reconciler.WithPredicates(
 				predicate.And(
 					predicate.LabelChangedPredicate{},
-<<<<<<< HEAD
 					predicate.Or(component.ForLabel(KueueManagedLabelKey, "true"), component.ForLabel(KueueLegacyManagedLabelKey, "true")),
-=======
-					predicate.Or(component.ForLabel(cluster.KueueManagedLabelKey, "true")),
->>>>>>> da7d3960
 				),
 			),
 		).
