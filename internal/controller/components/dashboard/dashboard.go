--- conflicted
+++ resolved
@@ -52,11 +52,7 @@
 	return nil
 }
 
-<<<<<<< HEAD
-func (s *ComponentHandler) NewCRObject(dsc *dscv1.DataScienceCluster) common.PlatformObject {
-=======
 func (s *componentHandler) NewCRObject(dsc *dscv2.DataScienceCluster) common.PlatformObject {
->>>>>>> eab6d023
 	return &componentApi.Dashboard{
 		TypeMeta: metav1.TypeMeta{
 			Kind:       componentApi.DashboardKind,
@@ -74,11 +70,7 @@
 	}
 }
 
-<<<<<<< HEAD
-func (s *ComponentHandler) IsEnabled(dsc *dscv1.DataScienceCluster) bool {
-=======
 func (s *componentHandler) IsEnabled(dsc *dscv2.DataScienceCluster) bool {
->>>>>>> eab6d023
 	return dsc.Spec.Components.Dashboard.ManagementState == operatorv1.Managed
 }
 
@@ -106,47 +98,14 @@
 	ms := components.NormalizeManagementState(dsc.Spec.Components.Dashboard.ManagementState)
 	s.updateDSCStatusFields(dsc, ms)
 
-<<<<<<< HEAD
-	rr.Conditions.MarkFalse(ReadyConditionType)
-
-	if s.IsEnabled(dsc) && dashboardCRExists {
-		return s.handleEnabledDashboard(dsc, c, rr)
-	}
-
-	return s.handleDisabledDashboard(ms, rr)
-}
-
-func (s *ComponentHandler) getDashboardCR(ctx context.Context, rr *types.ReconciliationRequest) (bool, componentApi.Dashboard, error) {
-	c := componentApi.Dashboard{}
-	c.Name = componentApi.DashboardInstanceName
-
-	if err := rr.Client.Get(ctx, client.ObjectKey{Name: c.Name, Namespace: rr.DSCI.Spec.ApplicationsNamespace}, &c); err != nil {
-		if k8serr.IsNotFound(err) {
-			return false, c, nil
-		}
-		return false, c, fmt.Errorf("failed to get Dashboard CR: %w", err)
-	}
-	return true, c, nil
-}
-
-func (s *ComponentHandler) updateDSCStatusFields(dsc *dscv1.DataScienceCluster, ms operatorv1.ManagementState) {
-	dsc.Status.InstalledComponents[LegacyComponentNameUpstream] = false
-=======
->>>>>>> eab6d023
 	dsc.Status.Components.Dashboard.ManagementState = ms
 	dsc.Status.Components.Dashboard.DashboardCommonStatus = nil
 }
 
-<<<<<<< HEAD
-func (s *ComponentHandler) handleEnabledDashboard(dsc *dscv1.DataScienceCluster, c componentApi.Dashboard, rr *types.ReconciliationRequest) (metav1.ConditionStatus, error) {
-	dsc.Status.InstalledComponents[LegacyComponentNameUpstream] = true
-	dsc.Status.Components.Dashboard.DashboardCommonStatus = c.Status.DashboardCommonStatus.DeepCopy()
-=======
 	rr.Conditions.MarkFalse(ReadyConditionType)
 
 	if s.IsEnabled(dsc) {
 		dsc.Status.Components.Dashboard.DashboardCommonStatus = c.Status.DashboardCommonStatus.DeepCopy()
->>>>>>> eab6d023
 
 	if rc := conditions.FindStatusCondition(c.GetStatus(), status.ConditionTypeReady); rc != nil {
 		rr.Conditions.MarkFrom(ReadyConditionType, *rc)
