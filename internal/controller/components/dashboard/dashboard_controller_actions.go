--- conflicted
+++ resolved
@@ -75,51 +75,8 @@
 	return nil
 }
 
-<<<<<<< HEAD
-func DevFlags(ctx context.Context, rr *odhtypes.ReconciliationRequest) error {
-	dashboard, ok := rr.Instance.(*componentApi.Dashboard)
-	if !ok {
-		return fmt.Errorf("resource instance %v is not a componentApi.Dashboard", rr.Instance)
-	}
-
-	if dashboard.Spec.DevFlags == nil {
-		return nil
-	}
-	// Implement devflags support logic
-	// If dev flags are set, update default manifests path
-	if len(dashboard.Spec.DevFlags.Manifests) != 0 {
-		manifestConfig := dashboard.Spec.DevFlags.Manifests[0]
-		if err := odhdeploy.DownloadManifests(ctx, ComponentName, manifestConfig); err != nil {
-			return err
-		}
-		if manifestConfig.SourcePath != "" {
-			rr.Manifests[0].Path = odhdeploy.DefaultManifestPath
-			rr.Manifests[0].ContextDir = ComponentName
-			rr.Manifests[0].SourcePath = manifestConfig.SourcePath
-		}
-	}
-
-	return nil
-}
-
-func CustomizeResources(_ context.Context, rr *odhtypes.ReconciliationRequest) error {
-	for i := range rr.Resources {
-		if rr.Resources[i].GroupVersionKind() == gvk.OdhDashboardConfig {
-			// mark the resource as not supposed to be managed by the operator
-			resources.SetAnnotation(&rr.Resources[i], annotations.ManagedByODHOperator, "false")
-			break
-		}
-	}
-
-	return nil
-}
-
-func SetKustomizedParams(ctx context.Context, rr *odhtypes.ReconciliationRequest) error {
-	extraParamsMap, err := ComputeKustomizeVariable(ctx, rr.Client, rr.Release.Name, &rr.DSCI.Spec)
-=======
 func setKustomizedParams(ctx context.Context, rr *odhtypes.ReconciliationRequest) error {
 	extraParamsMap, err := computeKustomizeVariable(ctx, rr.Client, rr.Release.Name)
->>>>>>> eab6d023
 	if err != nil {
 		return fmt.Errorf("failed to set variable for url, section-title etc: %w", err)
 	}
