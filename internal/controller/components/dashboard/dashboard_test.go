package dashboard_test

import (
	"encoding/json"
	"testing"

	gt "github.com/onsi/gomega/types"
	operatorv1 "github.com/openshift/api/operator/v1"
	metav1 "k8s.io/apimachinery/pkg/apis/meta/v1"
	"k8s.io/apimachinery/pkg/runtime"

	"github.com/opendatahub-io/opendatahub-operator/v2/api/common"
	componentApi "github.com/opendatahub-io/opendatahub-operator/v2/api/components/v1alpha1"
	dscv1 "github.com/opendatahub-io/opendatahub-operator/v2/api/datasciencecluster/v1"
	dscv2 "github.com/opendatahub-io/opendatahub-operator/v2/api/datasciencecluster/v2"
	"github.com/opendatahub-io/opendatahub-operator/v2/internal/controller/components/dashboard"
	"github.com/opendatahub-io/opendatahub-operator/v2/internal/controller/components/registry"
	"github.com/opendatahub-io/opendatahub-operator/v2/internal/controller/status"
	"github.com/opendatahub-io/opendatahub-operator/v2/pkg/cluster"
	"github.com/opendatahub-io/opendatahub-operator/v2/pkg/cluster/gvk"
	"github.com/opendatahub-io/opendatahub-operator/v2/pkg/controller/conditions"
	"github.com/opendatahub-io/opendatahub-operator/v2/pkg/controller/types"
	"github.com/opendatahub-io/opendatahub-operator/v2/pkg/metadata/annotations"
	"github.com/opendatahub-io/opendatahub-operator/v2/pkg/utils/test/fakeclient"
	"github.com/opendatahub-io/opendatahub-operator/v2/pkg/utils/test/matchers/jq"

	. "github.com/onsi/gomega"
)

// assertDashboardManagedState verifies the expected relationship between ManagementState,
// presence of Dashboard CR, and InstalledComponents status for the Dashboard component.
// When ManagementState is Managed and no Dashboard CR exists, InstalledComponents should be false.
// When ManagementState is Unmanaged/Removed, the component should not be actively managed.
func assertDashboardManagedState(t *testing.T, dsc *dscv2.DataScienceCluster, state operatorv1.ManagementState) {
	t.Helper()
	g := NewWithT(t)

	if state == operatorv1.Managed {
		// For Managed state, component should be enabled but not ready (no Dashboard CR)
		// Note: InstalledComponents will be true when Dashboard CR exists regardless of Ready status
		g.Expect(dsc.Status.Components.Dashboard.ManagementState).Should(Equal(operatorv1.Managed))
	} else {
		// For Unmanaged and Removed states, component should not be actively managed
		g.Expect(dsc.Status.Components.Dashboard.ManagementState).Should(Equal(state))
		g.Expect(dsc.Status.Components.Dashboard.DashboardCommonStatus).Should(BeNil())
	}
}

func TestGetName(t *testing.T) {
	g := NewWithT(t)
	handler := getDashboardHandler()

	name := handler.GetName()
	g.Expect(name).Should(Equal(componentApi.DashboardComponentName))
}

func TestNewCRObject(t *testing.T) {
	handler := getDashboardHandler()

	g := NewWithT(t)
	dsc := createDSCWithDashboard(operatorv1.Managed)

	cr := handler.NewCRObject(dsc)
	g.Expect(cr).ShouldNot(BeNil())
	g.Expect(cr).Should(BeAssignableToTypeOf(&componentApi.Dashboard{}))

	g.Expect(cr).Should(WithTransform(json.Marshal, And(
		jq.Match(`.metadata.name == "%s"`, componentApi.DashboardInstanceName),
		jq.Match(`.kind == "%s"`, componentApi.DashboardKind),
		jq.Match(`.apiVersion == "%s"`, componentApi.GroupVersion),
		jq.Match(`.metadata.annotations["%s"] == "%s"`, annotations.ManagementStateAnnotation, operatorv1.Managed),
	)))
}

func TestIsEnabled(t *testing.T) {
	handler := getDashboardHandler()

	tests := []struct {
		name    string
		state   operatorv1.ManagementState
		matcher gt.GomegaMatcher
	}{
		{
			name:    "should return true when management state is Managed",
			state:   operatorv1.Managed,
			matcher: BeTrue(),
		},
		{
			name:    "should return false when management state is Removed",
			state:   operatorv1.Removed,
			matcher: BeFalse(),
		},
		{
			name:    "should return false when management state is Unmanaged",
			state:   operatorv1.Unmanaged,
			matcher: BeFalse(),
		},
	}

	for _, tt := range tests {
		t.Run(tt.name, func(t *testing.T) {
			g := NewWithT(t)
			dsc := createDSCWithDashboard(tt.state)

			g.Expect(
				handler.IsEnabled(dsc),
			).Should(
				tt.matcher,
			)
		})
	}
}

func TestUpdateDSCStatus(t *testing.T) {
	handler := getDashboardHandler()

	t.Run("enabled component with ready Dashboard CR", func(t *testing.T) {
		testEnabledComponentWithReadyCR(t, handler)
	})

	t.Run("enabled component with not ready Dashboard CR", func(t *testing.T) {
		testEnabledComponentWithNotReadyCR(t, handler)
	})

	t.Run("disabled component", func(t *testing.T) {
		testDisabledComponent(t, handler)
	})

	t.Run("empty management state as Removed", func(t *testing.T) {
		testEmptyManagementState(t, handler)
	})

	t.Run("Dashboard CR not found", func(t *testing.T) {
		testDashboardCRNotFound(t, handler)
	})

	t.Run("Dashboard CR without Ready condition", func(t *testing.T) {
		testDashboardCRWithoutReadyCondition(t, handler)
	})

	t.Run("Dashboard CR with Ready Condition True", func(t *testing.T) {
		testDashboardCRWithReadyConditionTrue(t, handler)
	})

	t.Run("different management states", func(t *testing.T) {
		testDifferentManagementStates(t, handler)
	})

	t.Run("nil Instance", func(t *testing.T) {
		testNilInstance(t, handler)
	})
}

// testEnabledComponentWithReadyCR tests the enabled component with ready Dashboard CR scenario.
func testEnabledComponentWithReadyCR(t *testing.T, handler registry.ComponentHandler) {
	t.Helper()
	testEnabledComponentWithCR(t, handler, true, metav1.ConditionTrue, status.ReadyReason, "Component is ready")
}

// testEnabledComponentWithNotReadyCR tests the enabled component with not ready Dashboard CR scenario.
func testEnabledComponentWithNotReadyCR(t *testing.T, handler registry.ComponentHandler) {
	t.Helper()
	testEnabledComponentWithCR(t, handler, false, metav1.ConditionFalse, status.NotReadyReason, "Component is not ready")
}

// testEnabledComponentWithCR is a helper function that tests the enabled component with a Dashboard CR.
func testEnabledComponentWithCR(t *testing.T, handler registry.ComponentHandler, isReady bool, expectedStatus metav1.ConditionStatus, expectedReason, expectedMessage string) {
	t.Helper()
	g := NewWithT(t)
	ctx := t.Context()

	dsc := createDSCWithDashboard(operatorv1.Managed)
	dashboardInstance := createDashboardCR(isReady)

	// Create a scheme that includes the Dashboard CR and DataScienceCluster
	scheme := runtime.NewScheme()
	err := componentApi.AddToScheme(scheme)
	g.Expect(err).ShouldNot(HaveOccurred())
	err = dscv2.AddToScheme(scheme)
	g.Expect(err).ShouldNot(HaveOccurred())

	cli, err := fakeclient.New(fakeclient.WithObjects(dsc, dashboardInstance), fakeclient.WithScheme(scheme))
	g.Expect(err).ShouldNot(HaveOccurred())

	cs, err := handler.UpdateDSCStatus(ctx, &types.ReconciliationRequest{
		Client:     cli,
		Instance:   dsc,
		Conditions: conditions.NewManager(dsc, dashboard.ReadyConditionType),
	})

	g.Expect(err).ShouldNot(HaveOccurred())
	g.Expect(cs).Should(Equal(expectedStatus))

	g.Expect(dsc).Should(WithTransform(json.Marshal, And(
		jq.Match(`.status.components.dashboard.managementState == "%s"`, operatorv1.Managed),
		jq.Match(`.status.conditions[] | select(.type == "%s") | .status == "%s"`, dashboard.ReadyConditionType, expectedStatus),
		jq.Match(`.status.conditions[] | select(.type == "%s") | .reason == "%s"`, dashboard.ReadyConditionType, expectedReason),
		jq.Match(`.status.conditions[] | select(.type == "%s") | .message == "%s"`, dashboard.ReadyConditionType, expectedMessage)),
	))
}

// testDisabledComponent tests the disabled component scenario.
func testDisabledComponent(t *testing.T, handler registry.ComponentHandler) {
	t.Helper()
	g := NewWithT(t)
	ctx := t.Context()

	dsc := createDSCWithDashboard(operatorv1.Removed)

	cli, err := fakeclient.New(fakeclient.WithObjects(dsc))
	g.Expect(err).ShouldNot(HaveOccurred())

	cs, err := handler.UpdateDSCStatus(ctx, &types.ReconciliationRequest{
		Client:     cli,
		Instance:   dsc,
		Conditions: conditions.NewManager(dsc, dashboard.ReadyConditionType),
	})

	g.Expect(err).ShouldNot(HaveOccurred())
	g.Expect(cs).Should(Equal(metav1.ConditionUnknown))

	g.Expect(dsc).Should(WithTransform(json.Marshal, And(
		jq.Match(`.status.components.dashboard.managementState == "%s"`, operatorv1.Removed),
		jq.Match(`.status.conditions[] | select(.type == "%s") | .status == "%s"`, dashboard.ReadyConditionType, metav1.ConditionFalse),
		jq.Match(`.status.conditions[] | select(.type == "%s") | .reason == "%s"`, dashboard.ReadyConditionType, operatorv1.Removed),
		jq.Match(`.status.conditions[] | select(.type == "%s") | .message | contains("Component ManagementState is set to Removed")`, dashboard.ReadyConditionType)),
	))
}

// testEmptyManagementState tests the empty management state scenario.
func testEmptyManagementState(t *testing.T, handler registry.ComponentHandler) {
	t.Helper()
	g := NewWithT(t)
	ctx := t.Context()

	dsc := createDSCWithDashboard("")

	cli, err := fakeclient.New(fakeclient.WithObjects(dsc))
	g.Expect(err).ShouldNot(HaveOccurred())

	cs, err := handler.UpdateDSCStatus(ctx, &types.ReconciliationRequest{
		Client:     cli,
		Instance:   dsc,
		Conditions: conditions.NewManager(dsc, dashboard.ReadyConditionType),
	})

	g.Expect(err).ShouldNot(HaveOccurred())
	g.Expect(cs).Should(Equal(metav1.ConditionUnknown))

	g.Expect(dsc).Should(WithTransform(json.Marshal, And(
		jq.Match(`.status.components.dashboard.managementState == "%s"`, operatorv1.Removed),
		jq.Match(`.status.conditions[] | select(.type == "%s") | .status == "%s"`, dashboard.ReadyConditionType, metav1.ConditionFalse),
		jq.Match(`.status.conditions[] | select(.type == "%s") | .reason == "%s"`, dashboard.ReadyConditionType, operatorv1.Removed),
		jq.Match(`.status.conditions[] | select(.type == "%s") | .message | contains("Component ManagementState is set to Removed")`, dashboard.ReadyConditionType)),
	))
}

// testDashboardCRNotFound tests the Dashboard CR not found scenario.
func testDashboardCRNotFound(t *testing.T, handler registry.ComponentHandler) {
	t.Helper()
	g := NewWithT(t)
	ctx := t.Context()

	dsc := createDSCWithDashboard(operatorv1.Managed)
	cli, err := fakeclient.New(fakeclient.WithObjects(dsc))
	g.Expect(err).ShouldNot(HaveOccurred())

	cs, err := handler.UpdateDSCStatus(ctx, &types.ReconciliationRequest{
		Client:     cli,
		Instance:   dsc,
		Conditions: conditions.NewManager(dsc, dashboard.ReadyConditionType),
	})

	g.Expect(err).ShouldNot(HaveOccurred())
	g.Expect(cs).Should(Equal(metav1.ConditionFalse))
}

// testDashboardCRWithoutReadyCondition tests the Dashboard CR without Ready condition scenario.
func testDashboardCRWithoutReadyCondition(t *testing.T, handler registry.ComponentHandler) {
	t.Helper()
	g := NewWithT(t)
	ctx := t.Context()

	dsc := createDSCWithDashboard(operatorv1.Managed)
	dashboardInstance := &componentApi.Dashboard{}
	dashboardInstance.SetGroupVersionKind(gvk.Dashboard)
	dashboardInstance.SetName(componentApi.DashboardInstanceName)
	// Dashboard CR is cluster-scoped, so no namespace
	cli, err := fakeclient.New(fakeclient.WithObjects(dsc, dashboardInstance))
	g.Expect(err).ShouldNot(HaveOccurred())

	cs, err := handler.UpdateDSCStatus(ctx, &types.ReconciliationRequest{
		Client:     cli,
		Instance:   dsc,
		Conditions: conditions.NewManager(dsc, dashboard.ReadyConditionType),
	})

	g.Expect(err).ShouldNot(HaveOccurred())
	g.Expect(cs).Should(Equal(metav1.ConditionFalse))
}

<<<<<<< HEAD
// testDashboardCRWithReadyConditionTrue tests Dashboard CR with Ready condition set to True.
func testDashboardCRWithReadyConditionTrue(t *testing.T, handler registry.ComponentHandler) {
	t.Helper()
	g := NewWithT(t)
	ctx := t.Context()
=======
func TestComputeKustomizeVariable(t *testing.T) {
	t.Parallel()     // Enable parallel execution for better performance
	g := NewWithT(t) // Create once outside the loop for better performance

	// Define test constants for better maintainability
	const (
		defaultDomain = "apps.example.com"
		customDomain  = "custom.domain.com"
		managedDomain = "apps.managed.com"
	)

	// Pre-create reusable gateway configs to avoid repeated allocations
	var (
		customGatewayConfig = func() *serviceApi.GatewayConfig {
			gc := &serviceApi.GatewayConfig{}
			gc.SetName(serviceApi.GatewayConfigName)
			gc.Spec.Domain = customDomain
			return gc
		}
		defaultGatewayConfig = func() *serviceApi.GatewayConfig {
			gc := &serviceApi.GatewayConfig{}
			gc.SetName(serviceApi.GatewayConfigName)
			// No custom domain, should use cluster domain
			return gc
		}
	)
>>>>>>> aa2bb0ec

	tests := []struct {
		name              string
		platform          common.Platform
		expectedURL       string
		expectedTitle     string
		gatewayConfigFunc func() *serviceApi.GatewayConfig
		clusterDomain     string
		expectError       bool
	}{
		{
			name:              "OpenDataHub platform with default domain",
			platform:          cluster.OpenDataHub,
			expectedURL:       "https://data-science-gateway." + defaultDomain + "/",
			expectedTitle:     "OpenShift Open Data Hub",
			gatewayConfigFunc: defaultGatewayConfig, // Use default GatewayConfig (no custom domain)
			clusterDomain:     defaultDomain,
		},
		{
			name:              "RHOAI platform with custom domain",
			platform:          cluster.SelfManagedRhoai,
			expectedURL:       "https://data-science-gateway." + customDomain + "/",
			expectedTitle:     "OpenShift Self Managed Services",
			gatewayConfigFunc: customGatewayConfig,
			clusterDomain:     defaultDomain, // Should be ignored due to custom domain
		},
		{
			Type:   status.ConditionTypeReady,
			Status: metav1.ConditionTrue,
			Reason: status.ReadyReason,
		},
	}

	cli, err := fakeclient.New(fakeclient.WithObjects(dsc, dashboardTrue))
	g.Expect(err).ShouldNot(HaveOccurred())

	cs, err := handler.UpdateDSCStatus(ctx, &types.ReconciliationRequest{
		Client:     cli,
		Instance:   dsc,
		Conditions: conditions.NewManager(dsc, dashboard.ReadyConditionType),
	})

	g.Expect(err).ShouldNot(HaveOccurred())
	g.Expect(cs).Should(Equal(metav1.ConditionTrue))
}

// testDifferentManagementStates tests different management states.
func testDifferentManagementStates(t *testing.T, handler registry.ComponentHandler) {
	t.Helper()
	g := NewWithT(t)
	ctx := t.Context()

	managementStates := []operatorv1.ManagementState{
		operatorv1.Managed,
		operatorv1.Removed,
		operatorv1.Unmanaged,
	}

	for _, state := range managementStates {
		t.Run(string(state), func(t *testing.T) {
			dsc := createDSCWithDashboard(state)
			cli, err := fakeclient.New(fakeclient.WithObjects(dsc))
			g.Expect(err).ShouldNot(HaveOccurred())

			cs, err := handler.UpdateDSCStatus(ctx, &types.ReconciliationRequest{
				Client:     cli,
				Instance:   dsc,
				Conditions: conditions.NewManager(dsc, dashboard.ReadyConditionType),
			})

			g.Expect(err).ShouldNot(HaveOccurred())

			if state == operatorv1.Managed {
				g.Expect(cs).Should(Equal(metav1.ConditionFalse))
			} else {
				g.Expect(cs).Should(Equal(metav1.ConditionUnknown))
			}

			// Assert the expected relationship between ManagementState, Dashboard CR presence, and InstalledComponents
			assertDashboardManagedState(t, dsc, state)

			// Assert specific status fields based on management state
			switch state {
			case operatorv1.Unmanaged:
				// For Unmanaged: assert component status indicates not actively managed
				g.Expect(dsc).Should(WithTransform(json.Marshal, And(
					jq.Match(`.status.conditions[] | select(.type == "%s") | .status == "%s"`, dashboard.ReadyConditionType, metav1.ConditionFalse),
					jq.Match(`.status.conditions[] | select(.type == "%s") | .reason == "%s"`, dashboard.ReadyConditionType, operatorv1.Unmanaged),
					jq.Match(`.status.conditions[] | select(.type == "%s") | .severity == "%s"`, dashboard.ReadyConditionType, common.ConditionSeverityInfo),
				)))
			case operatorv1.Removed:
				// For Removed: assert cleanup-related status fields are set
				g.Expect(dsc).Should(WithTransform(json.Marshal, And(
					jq.Match(`.status.conditions[] | select(.type == "%s") | .status == "%s"`, dashboard.ReadyConditionType, metav1.ConditionFalse),
					jq.Match(`.status.conditions[] | select(.type == "%s") | .reason == "%s"`, dashboard.ReadyConditionType, operatorv1.Removed),
					jq.Match(`.status.conditions[] | select(.type == "%s") | .severity == "%s"`, dashboard.ReadyConditionType, common.ConditionSeverityInfo),
				)))
			}
		})
	}
}

// testNilInstance tests the nil instance scenario.
func testNilInstance(t *testing.T, handler registry.ComponentHandler) {
	t.Helper()
	g := NewWithT(t)
	ctx := t.Context()

	cli, err := fakeclient.New()
	g.Expect(err).ShouldNot(HaveOccurred())
	cs, err := handler.UpdateDSCStatus(ctx, &types.ReconciliationRequest{
		Client:     cli,
		Instance:   nil,
		Conditions: conditions.NewManager(&dscv1.DataScienceCluster{}, dashboard.ReadyConditionType),
	})

	g.Expect(err).Should(HaveOccurred())
	g.Expect(err.Error()).Should(ContainSubstring("failed to convert to DataScienceCluster"))
	g.Expect(cs).Should(Equal(metav1.ConditionUnknown))
}

func TestComputeKustomizeVariableError(t *testing.T) {
	t.Parallel() // Enable parallel execution for better performance
	g := NewWithT(t)
	ctx := t.Context()

	// Create a client with no objects to simulate GatewayConfig not found
	cli, err := fakeclient.New()
	g.Expect(err).ShouldNot(HaveOccurred())

	// Test error handling with better error message validation
	_, err = computeKustomizeVariable(ctx, cli, cluster.OpenDataHub)
	g.Expect(err).Should(HaveOccurred(), "Should fail when cluster domain cannot be determined")
	g.Expect(err.Error()).Should(ContainSubstring("error getting gateway domain"), "Error should contain expected message")
}

func createDSCWithDashboard(managementState operatorv1.ManagementState) *dscv2.DataScienceCluster {
	dsc := dscv2.DataScienceCluster{}
	dsc.SetGroupVersionKind(gvk.DataScienceCluster)
	dsc.SetName("test-dsc")

	dsc.Spec.Components.Dashboard.ManagementState = managementState

	return &dsc
}

func createDashboardCR(ready bool) *componentApi.Dashboard {
	c := componentApi.Dashboard{}
	c.SetGroupVersionKind(gvk.Dashboard)
	c.SetName(componentApi.DashboardInstanceName)
	// Dashboard CR is cluster-scoped, so no namespace

	if ready {
		c.Status.Conditions = []common.Condition{{
			Type:    status.ConditionTypeReady,
			Status:  metav1.ConditionTrue,
			Reason:  status.ReadyReason,
			Message: "Component is ready",
		}}
	} else {
		c.Status.Conditions = []common.Condition{{
			Type:    status.ConditionTypeReady,
			Status:  metav1.ConditionFalse,
			Reason:  status.NotReadyReason,
			Message: "Component is not ready",
		}}
	}

	return &c
}<|MERGE_RESOLUTION|>--- conflicted
+++ resolved
@@ -299,13 +299,6 @@
 	g.Expect(cs).Should(Equal(metav1.ConditionFalse))
 }
 
-<<<<<<< HEAD
-// testDashboardCRWithReadyConditionTrue tests Dashboard CR with Ready condition set to True.
-func testDashboardCRWithReadyConditionTrue(t *testing.T, handler registry.ComponentHandler) {
-	t.Helper()
-	g := NewWithT(t)
-	ctx := t.Context()
-=======
 func TestComputeKustomizeVariable(t *testing.T) {
 	t.Parallel()     // Enable parallel execution for better performance
 	g := NewWithT(t) // Create once outside the loop for better performance
@@ -332,7 +325,6 @@
 			return gc
 		}
 	)
->>>>>>> aa2bb0ec
 
 	tests := []struct {
 		name              string
