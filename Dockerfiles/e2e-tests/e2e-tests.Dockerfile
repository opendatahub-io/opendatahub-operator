--- conflicted
+++ resolved
@@ -21,13 +21,6 @@
 COPY pkg/ pkg/
 COPY tests/ tests/
 
-<<<<<<< HEAD
-# install gotestsum and build test2json
-RUN go install gotest.tools/gotestsum@latest \
- && go build -o /opt/app-root/src/test2json cmd/test2json
-
-=======
->>>>>>> d45d8a22
 # build the e2e test binary + pre-compile the e2e tests
 RUN CGO_ENABLED=${CGO_ENABLED} GOOS=linux GOARCH=${TARGETARCH} go test -c ./tests/e2e/ -o e2e-tests
 
