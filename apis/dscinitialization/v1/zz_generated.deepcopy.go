//go:build !ignore_autogenerated
// +build !ignore_autogenerated

/*
Copyright 2023.

Licensed under the Apache License, Version 2.0 (the "License");
you may not use this file except in compliance with the License.
You may obtain a copy of the License at

    http://www.apache.org/licenses/LICENSE-2.0

Unless required by applicable law or agreed to in writing, software
distributed under the License is distributed on an "AS IS" BASIS,
WITHOUT WARRANTIES OR CONDITIONS OF ANY KIND, either express or implied.
See the License for the specific language governing permissions and
limitations under the License.
*/

// Code generated by controller-gen. DO NOT EDIT.

package v1

import (
	conditionsv1 "github.com/openshift/custom-resource-status/conditions/v1"
	corev1 "k8s.io/api/core/v1"
	runtime "k8s.io/apimachinery/pkg/runtime"
)

// DeepCopyInto is an autogenerated deepcopy function, copying the receiver, writing into out. in must be non-nil.
func (in *DSCInitialization) DeepCopyInto(out *DSCInitialization) {
	*out = *in
	out.TypeMeta = in.TypeMeta
	in.ObjectMeta.DeepCopyInto(&out.ObjectMeta)
	in.Spec.DeepCopyInto(&out.Spec)
	in.Status.DeepCopyInto(&out.Status)
}

// DeepCopy is an autogenerated deepcopy function, copying the receiver, creating a new DSCInitialization.
func (in *DSCInitialization) DeepCopy() *DSCInitialization {
	if in == nil {
		return nil
	}
	out := new(DSCInitialization)
	in.DeepCopyInto(out)
	return out
}

// DeepCopyObject is an autogenerated deepcopy function, copying the receiver, creating a new runtime.Object.
func (in *DSCInitialization) DeepCopyObject() runtime.Object {
	if c := in.DeepCopy(); c != nil {
		return c
	}
	return nil
}

// DeepCopyInto is an autogenerated deepcopy function, copying the receiver, writing into out. in must be non-nil.
func (in *DSCInitializationList) DeepCopyInto(out *DSCInitializationList) {
	*out = *in
	out.TypeMeta = in.TypeMeta
	in.ListMeta.DeepCopyInto(&out.ListMeta)
	if in.Items != nil {
		in, out := &in.Items, &out.Items
		*out = make([]DSCInitialization, len(*in))
		for i := range *in {
			(*in)[i].DeepCopyInto(&(*out)[i])
		}
	}
}

// DeepCopy is an autogenerated deepcopy function, copying the receiver, creating a new DSCInitializationList.
func (in *DSCInitializationList) DeepCopy() *DSCInitializationList {
	if in == nil {
		return nil
	}
	out := new(DSCInitializationList)
	in.DeepCopyInto(out)
	return out
}

// DeepCopyObject is an autogenerated deepcopy function, copying the receiver, creating a new runtime.Object.
func (in *DSCInitializationList) DeepCopyObject() runtime.Object {
	if c := in.DeepCopy(); c != nil {
		return c
	}
	return nil
}

// DeepCopyInto is an autogenerated deepcopy function, copying the receiver, writing into out. in must be non-nil.
func (in *DSCInitializationSpec) DeepCopyInto(out *DSCInitializationSpec) {
	*out = *in
	out.Monitoring = in.Monitoring
<<<<<<< HEAD
	in.ServiceMesh.DeepCopyInto(&out.ServiceMesh)
=======
	out.ServiceMesh = in.ServiceMesh
	out.TrustedCABundle = in.TrustedCABundle
>>>>>>> d998839a
	if in.DevFlags != nil {
		in, out := &in.DevFlags, &out.DevFlags
		*out = new(DevFlags)
		**out = **in
	}
}

// DeepCopy is an autogenerated deepcopy function, copying the receiver, creating a new DSCInitializationSpec.
func (in *DSCInitializationSpec) DeepCopy() *DSCInitializationSpec {
	if in == nil {
		return nil
	}
	out := new(DSCInitializationSpec)
	in.DeepCopyInto(out)
	return out
}

// DeepCopyInto is an autogenerated deepcopy function, copying the receiver, writing into out. in must be non-nil.
func (in *DSCInitializationStatus) DeepCopyInto(out *DSCInitializationStatus) {
	*out = *in
	if in.Conditions != nil {
		in, out := &in.Conditions, &out.Conditions
		*out = make([]conditionsv1.Condition, len(*in))
		for i := range *in {
			(*in)[i].DeepCopyInto(&(*out)[i])
		}
	}
	if in.RelatedObjects != nil {
		in, out := &in.RelatedObjects, &out.RelatedObjects
		*out = make([]corev1.ObjectReference, len(*in))
		copy(*out, *in)
	}
}

// DeepCopy is an autogenerated deepcopy function, copying the receiver, creating a new DSCInitializationStatus.
func (in *DSCInitializationStatus) DeepCopy() *DSCInitializationStatus {
	if in == nil {
		return nil
	}
	out := new(DSCInitializationStatus)
	in.DeepCopyInto(out)
	return out
}

// DeepCopyInto is an autogenerated deepcopy function, copying the receiver, writing into out. in must be non-nil.
func (in *DevFlags) DeepCopyInto(out *DevFlags) {
	*out = *in
}

// DeepCopy is an autogenerated deepcopy function, copying the receiver, creating a new DevFlags.
func (in *DevFlags) DeepCopy() *DevFlags {
	if in == nil {
		return nil
	}
	out := new(DevFlags)
	in.DeepCopyInto(out)
	return out
}

// DeepCopyInto is an autogenerated deepcopy function, copying the receiver, writing into out. in must be non-nil.
func (in *Monitoring) DeepCopyInto(out *Monitoring) {
	*out = *in
}

// DeepCopy is an autogenerated deepcopy function, copying the receiver, creating a new Monitoring.
func (in *Monitoring) DeepCopy() *Monitoring {
	if in == nil {
		return nil
	}
	out := new(Monitoring)
	in.DeepCopyInto(out)
	return out
}

// DeepCopyInto is an autogenerated deepcopy function, copying the receiver, writing into out. in must be non-nil.
func (in *TrustedCABundleSpec) DeepCopyInto(out *TrustedCABundleSpec) {
	*out = *in
}

// DeepCopy is an autogenerated deepcopy function, copying the receiver, creating a new TrustedCABundleSpec.
func (in *TrustedCABundleSpec) DeepCopy() *TrustedCABundleSpec {
	if in == nil {
		return nil
	}
	out := new(TrustedCABundleSpec)
	in.DeepCopyInto(out)
	return out
}<|MERGE_RESOLUTION|>--- conflicted
+++ resolved
@@ -90,12 +90,8 @@
 func (in *DSCInitializationSpec) DeepCopyInto(out *DSCInitializationSpec) {
 	*out = *in
 	out.Monitoring = in.Monitoring
-<<<<<<< HEAD
 	in.ServiceMesh.DeepCopyInto(&out.ServiceMesh)
-=======
-	out.ServiceMesh = in.ServiceMesh
 	out.TrustedCABundle = in.TrustedCABundle
->>>>>>> d998839a
 	if in.DevFlags != nil {
 		in, out := &in.DevFlags, &out.DevFlags
 		*out = new(DevFlags)
