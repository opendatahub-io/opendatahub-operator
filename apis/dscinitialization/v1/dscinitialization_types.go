--- conflicted
+++ resolved
@@ -37,21 +37,12 @@
 	// +operator-sdk:csv:customresourcedefinitions:type=spec,order=2
 	// +optional
 	Monitoring Monitoring `json:"monitoring,omitempty"`
-<<<<<<< HEAD
-	// Enable Service Mesh for Data Science Clusters
-	// +operator-sdk:csv:customresourcedefinitions:type=spec,order=3
-	// +optional
-	ServiceMesh ServiceMeshSpec `json:"serviceMesh,omitempty"`
-=======
 	// Configures Service Mesh as networking layer for Data Science Clusters components.
 	// The Service Mesh is a mandatory prerequisite for single model serving (KServe) and
 	// you should review this configuration if you are planning to use KServe.
-	// For other components, it enhances user experience; e.g. it provides unified
-	// authentication giving a Single Sign On experience.
 	// +operator-sdk:csv:customresourcedefinitions:type=spec,order=3
 	// +optional
 	ServiceMesh infrav1.ServiceMeshSpec `json:"serviceMesh,omitempty"`
->>>>>>> 91fe6f2b
 	// Internal development useful field to test customizations.
 	// This is not recommended to be used in production environment.
 	// +operator-sdk:csv:customresourcedefinitions:type=spec,order=4
