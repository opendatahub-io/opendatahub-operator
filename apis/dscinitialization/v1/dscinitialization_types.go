/*
Copyright 2023.

Licensed under the Apache License, Version 2.0 (the "License");
you may not use this file except in compliance with the License.
You may obtain a copy of the License at

    http://www.apache.org/licenses/LICENSE-2.0

Unless required by applicable law or agreed to in writing, software
distributed under the License is distributed on an "AS IS" BASIS,
WITHOUT WARRANTIES OR CONDITIONS OF ANY KIND, either express or implied.
See the License for the specific language governing permissions and
limitations under the License.
*/

package v1

import (
	serviceApi "github.com/opendatahub-io/opendatahub-operator/v2/apis/services/v1alpha1"
	operatorv1 "github.com/openshift/api/operator/v1"
	conditionsv1 "github.com/openshift/custom-resource-status/conditions/v1"
	corev1 "k8s.io/api/core/v1"
	metav1 "k8s.io/apimachinery/pkg/apis/meta/v1"

	infrav1 "github.com/opendatahub-io/opendatahub-operator/v2/apis/infrastructure/v1"
	"github.com/opendatahub-io/opendatahub-operator/v2/pkg/cluster"
)

// +operator-sdk:csv:customresourcedefinitions:order=1

// DSCInitializationSpec defines the desired state of DSCInitialization.
type DSCInitializationSpec struct {
	// Namespace for applications to be installed, non-configurable, default to "opendatahub"
	// +kubebuilder:default:=opendatahub
	// +kubebuilder:validation:XValidation:rule="self == oldSelf",message="ApplicationsNamespace is immutable"
	// +operator-sdk:csv:customresourcedefinitions:type=spec,order=1
	// +kubebuilder:validation:Pattern="^([a-z0-9]([-a-z0-9]*[a-z0-9])?)?$"
	// +kubebuilder:validation:MaxLength=63
	ApplicationsNamespace string `json:"applicationsNamespace"`
	// Enable monitoring on specified namespace
	// +operator-sdk:csv:customresourcedefinitions:type=spec,order=2
	// +optional
	Monitoring serviceApi.DSCMonitoring `json:"monitoring,omitempty"`
	// Configures Service Mesh as networking layer for Data Science Clusters components.
	// The Service Mesh is a mandatory prerequisite for single model serving (KServe) and
	// you should review this configuration if you are planning to use KServe.
	// For other components, it enhances user experience; e.g. it provides unified
	// authentication giving a Single Sign On experience.
	// +operator-sdk:csv:customresourcedefinitions:type=spec,order=3
	// +optional
	ServiceMesh *infrav1.ServiceMeshSpec `json:"serviceMesh,omitempty"`
	// When set to `Managed`, adds odh-trusted-ca-bundle Configmap to all namespaces that includes
	// cluster-wide Trusted CA Bundle in .data["ca-bundle.crt"].
	// Additionally, this fields allows admins to add custom CA bundles to the configmap using the .CustomCABundle field.
	// +operator-sdk:csv:customresourcedefinitions:type=spec,order=4
	// +optional
	TrustedCABundle *TrustedCABundleSpec `json:"trustedCABundle,omitempty"`
	// Internal development useful field to test customizations.
	// This is not recommended to be used in production environment.
	// +operator-sdk:csv:customresourcedefinitions:type=spec,order=5
	// +optional
	DevFlags *DevFlags `json:"devFlags,omitempty"`
}

<<<<<<< HEAD
=======
type Monitoring struct {
	// Set to one of the following values:
	// - "Managed" : the operator is actively managing the component and trying to keep it active.
	//               It will only upgrade the component if it is safe to do so.
	// - "Removed" : the operator is actively managing the component and will not install it,
	//               or if it is installed, the operator will try to remove it.
	// +kubebuilder:validation:Enum=Managed;Removed
	ManagementState operatorv1.ManagementState `json:"managementState,omitempty"`
	// Namespace for monitoring if it is enabled
	// +kubebuilder:default=opendatahub
	// +kubebuilder:validation:Pattern="^([a-z0-9]([-a-z0-9]*[a-z0-9])?)?$"
	// +kubebuilder:validation:MaxLength=63
	Namespace string `json:"namespace,omitempty"`
}

>>>>>>> 0385779f
// DevFlags defines list of fields that can be used by developers to test customizations. This is not recommended
// to be used in production environment.
type DevFlags struct {
	// Custom manifests uri for odh-manifests
	// +optional
	ManifestsUri string `json:"manifestsUri,omitempty"`
	// ## DEPRECATED ##: Ignored, use LogLevel instead
	// +kubebuilder:validation:Enum=devel;development;prod;production;default
	// +kubebuilder:default="production"
	LogMode string `json:"logmode,omitempty"`
	// Override Zap log level. Can be "debug", "info", "error" or a number (more verbose).
	// +optional
	LogLevel string `json:"logLevel,omitempty"`
}

type TrustedCABundleSpec struct {
	// managementState indicates whether and how the operator should manage customized CA bundle
	// +kubebuilder:validation:Enum=Managed;Removed;Unmanaged
	// +kubebuilder:default=Removed
	ManagementState operatorv1.ManagementState `json:"managementState"`
	// A custom CA bundle that will be available for  all  components in the
	// Data Science Cluster(DSC). This bundle will be stored in odh-trusted-ca-bundle
	// ConfigMap .data.odh-ca-bundle.crt .
	// +kubebuilder:default=""
	CustomCABundle string `json:"customCABundle"`
}

// DSCInitializationStatus defines the observed state of DSCInitialization.
type DSCInitializationStatus struct {
	// Phase describes the Phase of DSCInitializationStatus
	// This is used by OLM UI to provide status information to the user
	Phase string `json:"phase,omitempty"`

	// Conditions describes the state of the DSCInitializationStatus resource
	// +operator-sdk:csv:customresourcedefinitions:type=status
	// +optional
	Conditions []conditionsv1.Condition `json:"conditions,omitempty"`

	// RelatedObjects is a list of objects created and maintained by this operator.
	// Object references will be added to this list after they have been created AND found in the cluster
	// +optional
	RelatedObjects []corev1.ObjectReference `json:"relatedObjects,omitempty"`
	ErrorMessage   string                   `json:"errorMessage,omitempty"`

	// Version and release type
	Release cluster.Release `json:"release,omitempty"`
}

//+kubebuilder:object:root=true
//+kubebuilder:resource:scope=Cluster,shortName=dsci
//+kubebuilder:subresource:status
//+kubebuilder:printcolumn:name="Age",type=date,JSONPath=.metadata.creationTimestamp
//+kubebuilder:printcolumn:name="Phase",type=string,JSONPath=.status.phase,description="Current Phase"
//+kubebuilder:printcolumn:name="Created At",type=string,JSONPath=.metadata.creationTimestamp
//+operator-sdk:csv:customresourcedefinitions:displayName="DSC Initialization"

// DSCInitialization is the Schema for the dscinitializations API.
type DSCInitialization struct {
	metav1.TypeMeta   `json:",inline"`
	metav1.ObjectMeta `json:"metadata,omitempty"`

	Spec   DSCInitializationSpec   `json:"spec,omitempty"`
	Status DSCInitializationStatus `json:"status,omitempty"`
}

//+kubebuilder:object:root=true

// DSCInitializationList contains a list of DSCInitialization.
type DSCInitializationList struct {
	metav1.TypeMeta `json:",inline"`
	metav1.ListMeta `json:"metadata,omitempty"`
	Items           []DSCInitialization `json:"items"`
}

func init() {
	SchemeBuilder.Register(
		&DSCInitialization{},
		&DSCInitializationList{},
	)
}<|MERGE_RESOLUTION|>--- conflicted
+++ resolved
@@ -63,24 +63,6 @@
 	DevFlags *DevFlags `json:"devFlags,omitempty"`
 }
 
-<<<<<<< HEAD
-=======
-type Monitoring struct {
-	// Set to one of the following values:
-	// - "Managed" : the operator is actively managing the component and trying to keep it active.
-	//               It will only upgrade the component if it is safe to do so.
-	// - "Removed" : the operator is actively managing the component and will not install it,
-	//               or if it is installed, the operator will try to remove it.
-	// +kubebuilder:validation:Enum=Managed;Removed
-	ManagementState operatorv1.ManagementState `json:"managementState,omitempty"`
-	// Namespace for monitoring if it is enabled
-	// +kubebuilder:default=opendatahub
-	// +kubebuilder:validation:Pattern="^([a-z0-9]([-a-z0-9]*[a-z0-9])?)?$"
-	// +kubebuilder:validation:MaxLength=63
-	Namespace string `json:"namespace,omitempty"`
-}
-
->>>>>>> 0385779f
 // DevFlags defines list of fields that can be used by developers to test customizations. This is not recommended
 // to be used in production environment.
 type DevFlags struct {
