--- conflicted
+++ resolved
@@ -36,20 +36,6 @@
 	}
 }
 
-<<<<<<< HEAD
-type OwnerType string
-
-const (
-	ConditionPhaseFeatureCreated             = "FeatureCreated"
-	ConditionPhasePreConditions              = "FeaturePreConditions"
-	ConditionPhaseResourceCreation           = "ResourceCreation"
-	ConditionPhaseLoadTemplateData           = "LoadTemplateData"
-	ConditionPhaseProcessTemplates           = "ProcessTemplates"
-	ConditionPhaseApplyManifests             = "ApplyManifests"
-	ConditionPhasePostConditions             = "FeaturePostConditions"
-	ComponentType                  OwnerType = "Component"
-	DSCIType                       OwnerType = "DSCI"
-=======
 type FeaturePhase string
 type OwnerType string
 
@@ -63,7 +49,6 @@
 	PostConditions   FeaturePhase = "FeaturePostConditions"
 	ComponentType    OwnerType    = "Component"
 	DSCIType         OwnerType    = "DSCI"
->>>>>>> d6168fd6
 )
 
 func (s *FeatureTracker) ToOwnerReference() metav1.OwnerReference {
@@ -75,24 +60,15 @@
 	}
 }
 
-<<<<<<< HEAD
-// Origin describes the type of object that created the related Feature to this FeatureTracker.
-type Origin struct {
-=======
 // Source describes the type of object that created the related Feature to this FeatureTracker.
 type Source struct {
->>>>>>> d6168fd6
 	Type OwnerType `json:"type,omitempty"`
 	Name string    `json:"name,omitempty"`
 }
 
 // FeatureTrackerSpec defines the desired state of FeatureTracker.
 type FeatureTrackerSpec struct {
-<<<<<<< HEAD
-	Origin       Origin `json:"origin,omitempty"`
-=======
 	Source       Source `json:"source,omitempty"`
->>>>>>> d6168fd6
 	AppNamespace string `json:"appNamespace,omitempty"`
 }
 
