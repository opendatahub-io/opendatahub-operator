--- conflicted
+++ resolved
@@ -1164,7 +1164,6 @@
 _Appears in:_
 - [TrainingOperatorList](#trainingoperatorlist)
 
-<<<<<<< HEAD
 | Field | Description | Default | Validation |
 | --- | --- | --- | --- |
 | `apiVersion` _string_ | `components.platform.opendatahub.io/v1alpha1` | | |
@@ -1174,10 +1173,6 @@
 | `metadata` _[ObjectMeta](https://kubernetes.io/docs/reference/generated/kubernetes-api/v1.25/#objectmeta-v1-meta)_ | Refer to Kubernetes API documentation for fields of `metadata`. |  |  |
 | `spec` _[TrainingOperatorSpec](#trainingoperatorspec)_ |  |  |  |
 | `status` _[TrainingOperatorStatus](#trainingoperatorstatus)_ |  |  |  |
-=======
-Package datasciencepipelines provides utility functions to config Data Science Pipelines:
-Pipeline solution for end to end MLOps workflows that support the Kubeflow Pipelines SDK and Argo Workflows.
->>>>>>> 0385779f
 
 
 #### TrainingOperatorCommonSpec
@@ -1246,17 +1241,10 @@
 
 | Field | Description | Default | Validation |
 | --- | --- | --- | --- |
-<<<<<<< HEAD
 | `phase` _string_ |  |  |  |
 | `conditions` _[Condition](https://kubernetes.io/docs/reference/generated/kubernetes-api/v1.25/#condition-v1-meta) array_ |  |  |  |
 | `observedGeneration` _integer_ |  |  |  |
 
-=======
-| `Component` _[Component](#component)_ |  |  |  |
-| `serving` _[ServingSpec](#servingspec)_ | Serving configures the KNative-Serving stack used for model serving. A Service<br />Mesh (Istio) is prerequisite, since it is used as networking layer. |  |  |
-| `defaultDeploymentMode` _[DefaultDeploymentMode](#defaultdeploymentmode)_ | Configures the default deployment mode for Kserve. This can be set to 'Serverless' or 'RawDeployment'.<br />The value specified in this field will be used to set the default deployment mode in the 'inferenceservice-config' configmap for Kserve.<br />This field is optional. If no default deployment mode is specified, Kserve will use Serverless mode. |  | Enum: [Serverless RawDeployment] <br />Pattern: `^(Serverless\|RawDeployment)$` <br /> |
-| `nim` _[NimSpec](#nimspec)_ | Configures and enables NVIDIA NIM integration |  |  |
->>>>>>> 0385779f
 
 #### TrustyAI
 
@@ -1671,20 +1659,6 @@
 | `certificate` _[CertificateSpec](#certificatespec)_ | Certificate specifies configuration of the TLS certificate securing communication<br />for the gateway. |  |  |
 
 
-#### NimSpec
-
-
-
-nimSpec enables NVIDIA NIM integration
-
-
-
-_Appears in:_
-- [Kserve](#kserve)
-
-| Field | Description | Default | Validation |
-| --- | --- | --- | --- |
-| `managementState` _[ManagementState](#managementstate)_ |  | Managed | Enum: [Managed Removed] <br /> |
 
 
 #### ServiceMeshSpec
@@ -1779,11 +1753,7 @@
 | Field | Description | Default | Validation |
 | --- | --- | --- | --- |
 | `applicationsNamespace` _string_ | Namespace for applications to be installed, non-configurable, default to "opendatahub" | opendatahub | MaxLength: 63 <br />Pattern: `^([a-z0-9]([-a-z0-9]*[a-z0-9])?)?$` <br /> |
-<<<<<<< HEAD
 | `monitoring` _[DSCMonitoring](#dscmonitoring)_ | Enable monitoring on specified namespace |  |  |
-=======
-| `monitoring` _[Monitoring](#monitoring)_ | Enable monitoring on specified namespace |  |  |
->>>>>>> 0385779f
 | `serviceMesh` _[ServiceMeshSpec](#servicemeshspec)_ | Configures Service Mesh as networking layer for Data Science Clusters components.<br />The Service Mesh is a mandatory prerequisite for single model serving (KServe) and<br />you should review this configuration if you are planning to use KServe.<br />For other components, it enhances user experience; e.g. it provides unified<br />authentication giving a Single Sign On experience. |  |  |
 | `trustedCABundle` _[TrustedCABundleSpec](#trustedcabundlespec)_ | When set to `Managed`, adds odh-trusted-ca-bundle Configmap to all namespaces that includes<br />cluster-wide Trusted CA Bundle in .data["ca-bundle.crt"].<br />Additionally, this fields allows admins to add custom CA bundles to the configmap using the .CustomCABundle field. |  |  |
 | `devFlags` _[DevFlags](#devflags)_ | Internal development useful field to test customizations.<br />This is not recommended to be used in production environment. |  |  |
@@ -1841,13 +1811,8 @@
 
 | Field | Description | Default | Validation |
 | --- | --- | --- | --- |
-<<<<<<< HEAD
 | `managementState` _[ManagementState](#managementstate)_ | managementState indicates whether and how the operator should manage customized CA bundle | Removed | Enum: [Managed Removed Unmanaged] <br /> |
 | `customCABundle` _string_ | A custom CA bundle that will be available for  all  components in the<br />Data Science Cluster(DSC). This bundle will be stored in odh-trusted-ca-bundle<br />ConfigMap .data.odh-ca-bundle.crt . |  |  |
-=======
-| `managementState` _[ManagementState](#managementstate)_ | Set to one of the following values:<br />- "Managed" : the operator is actively managing the component and trying to keep it active.<br />              It will only upgrade the component if it is safe to do so.<br />- "Removed" : the operator is actively managing the component and will not install it,<br />              or if it is installed, the operator will try to remove it. |  | Enum: [Managed Removed] <br /> |
-| `namespace` _string_ | Namespace for monitoring if it is enabled | opendatahub | MaxLength: 63 <br />Pattern: `^([a-z0-9]([-a-z0-9]*[a-z0-9])?)?$` <br /> |
->>>>>>> 0385779f
 
 
 
