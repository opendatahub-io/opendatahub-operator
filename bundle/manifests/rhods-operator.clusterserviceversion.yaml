--- conflicted
+++ resolved
@@ -112,11 +112,7 @@
     categories: AI/Machine Learning, Big Data
     certified: "False"
     containerImage: REPLACE_IMAGE:latest
-<<<<<<< HEAD
     createdAt: "2025-06-13T12:11:43Z"
-=======
-    createdAt: "2025-06-11T09:08:22Z"
->>>>>>> f3855bd0
     description: Operator for deployment and management of Red Hat OpenShift AI
     features.operators.openshift.io/cnf: "false"
     features.operators.openshift.io/cni: "false"
