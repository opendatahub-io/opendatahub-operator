apiVersion: operators.coreos.com/v1alpha1
kind: ClusterServiceVersion
metadata:
  annotations:
    alm-examples: |-
      [
        {
          "apiVersion": "datasciencecluster.opendatahub.io/v2",
          "kind": "DataScienceCluster",
          "metadata": {
            "labels": {
              "app.kubernetes.io/name": "datasciencecluster"
            },
            "name": "default-dsc"
          },
          "spec": {
            "components": {
              "aipipelines": {
                "managementState": "Managed"
              },
              "dashboard": {
                "managementState": "Managed"
              },
              "feastoperator": {
                "managementState": "Removed"
              },
              "kserve": {
                "managementState": "Managed",
                "nim": {
                  "managementState": "Managed"
                },
                "serving": {
                  "ingressGateway": {
                    "certificate": {
                      "type": "OpenshiftDefaultIngress"
                    }
                  },
                  "managementState": "Managed",
                  "name": "knative-serving"
                }
              },
              "kueue": {
                "managementState": "Managed"
              },
              "llamastackoperator": {
                "managementState": "Removed"
              },
              "modelregistry": {
                "managementState": "Managed",
                "registriesNamespace": "rhoai-model-registries"
              },
              "ray": {
                "managementState": "Managed"
              },
              "trainingoperator": {
                "managementState": "Managed"
              },
              "trustyai": {
                "managementState": "Managed"
              },
              "workbenches": {
                "managementState": "Managed"
              }
            }
          }
        },
        {
          "apiVersion": "dscinitialization.opendatahub.io/v2",
          "kind": "DSCInitialization",
          "metadata": {
            "labels": {
              "app.kubernetes.io/name": "dscinitialization"
            },
            "name": "default-dsci"
          },
          "spec": {
            "applicationsNamespace": "redhat-ods-applications",
            "monitoring": {
              "managementState": "Managed",
              "metrics": {},
              "namespace": "redhat-ods-monitoring"
            },
            "serviceMesh": {
              "controlPlane": {
                "metricsCollection": "Istio",
                "name": "data-science-smcp",
                "namespace": "istio-system"
              },
              "managementState": "Managed"
            },
            "trustedCABundle": {
              "customCABundle": "",
              "managementState": "Managed"
            }
          }
        }
      ]
    capabilities: Full Lifecycle
    categories: AI/Machine Learning, Big Data
    certified: "False"
    containerImage: REPLACE_IMAGE:latest
<<<<<<< HEAD
    createdAt: "2025-10-14T14:41:49Z"
=======
    createdAt: "2025-10-14T16:54:55Z"
>>>>>>> 5e758001
    description: Operator for deployment and management of Red Hat OpenShift AI
    features.operators.openshift.io/cnf: "false"
    features.operators.openshift.io/cni: "false"
    features.operators.openshift.io/csi: "false"
    features.operators.openshift.io/disconnected: "true"
    features.operators.openshift.io/fips-compliant: "false"
    features.operators.openshift.io/proxy-aware: "false"
    features.operators.openshift.io/tls-profiles: "false"
    features.operators.openshift.io/token-auth-aws: "false"
    features.operators.openshift.io/token-auth-azure: "false"
    features.operators.openshift.io/token-auth-gcp: "false"
    olm.skipRange: '>=1.0.0 <2.0.0'
    operatorframework.io/initialization-resource: |-
      {
        "apiVersion": "datasciencecluster.opendatahub.io/v2",
        "kind": "DataScienceCluster",
        "metadata": {
          "name": "default-dsc",
          "labels": {
            "app.kubernetes.io/name": "datasciencecluster"
          }
        },
        "spec": {
          "components": {
            "dashboard": {
              "managementState": "Managed"
            },
            "datasciencepipelines": {
              "managementState": "Managed"
            },
            "feastoperator": {
              "managementState": "Removed"
            },
            "kserve": {
              "managementState": "Managed",
              "serving": {
                "ingressGateway": {
                  "certificate": {
                    "type": "OpenshiftDefaultIngress"
                  }
                },
                "managementState": "Managed",
                "name": "knative-serving"
              }
            },
            "llamastackoperator": {
                "managementState": "Removed"
            },
            "kueue": {
              "managementState": "Managed"
            },
            "modelregistry": {
              "managementState": "Managed",
              "registriesNamespace": "rhoai-model-registries"
            },
            "ray": {
              "managementState": "Managed"
            },
            "workbenches": {
              "managementState": "Managed"
            },
            "trainingoperator": {
              "managementState": "Managed"
            },
            "trustyai": {
              "managementState": "Managed"
            }
          }
        }
      }
    operatorframework.io/suggested-namespace: redhat-ods-operator
    operators.openshift.io/infrastructure-features: '["disconnected"]'
    operators.operatorframework.io/builder: operator-sdk-v1.39.2
    operators.operatorframework.io/internal-objects: |-
      ["featuretrackers.features.opendatahub.io",
      "dashboards.components.platform.opendatahub.io", "datasciencepipelines.components.platform.opendatahub.io",
      "kserves.components.platform.opendatahub.io", "kueues.components.platform.opendatahub.io",
      "modelregistries.components.platform.opendatahub.io", "rays.components.platform.opendatahub.io",
      "trainingoperators.components.platform.opendatahub.io", "trustyais.components.platform.opendatahub.io",
      "workbenches.components.platform.opendatahub.io", "monitorings.services.platform.opendatahub.io",
      "modelcontrollers.components.platform.opendatahub.io", "feastoperators.components.platform.opendatahub.io",
      "llamastackoperators.components.platform.opendatahub.io"]
    operators.operatorframework.io/project_layout: go.kubebuilder.io/v4
    repository: https://github.com/red-hat-data-services/rhods-operator
    support: Red Hat OpenShift AI
  name: rhods-operator.v3.0.0
  namespace: placeholder
spec:
  apiservicedefinitions: {}
  customresourcedefinitions:
    owned:
    - description: Auth is the Schema for the auths API
      displayName: Auth
      kind: Auth
      name: auths.services.platform.opendatahub.io
      version: v1alpha1
    - description: Dashboard is the Schema for the dashboards API
      displayName: Dashboard
      kind: Dashboard
      name: dashboards.components.platform.opendatahub.io
      version: v1alpha1
    - description: DataScienceCluster is the Schema for the datascienceclusters API.
      displayName: Data Science Cluster
      kind: DataScienceCluster
      name: datascienceclusters.datasciencecluster.opendatahub.io
      version: v1
    - description: DataScienceCluster is the Schema for the datascienceclusters API.
      displayName: Data Science Cluster
      kind: DataScienceCluster
      name: datascienceclusters.datasciencecluster.opendatahub.io
      version: v2
    - description: DataSciencePipelines is the Schema for the datasciencepipelines
        API
      displayName: Data Science Pipelines
      kind: DataSciencePipelines
      name: datasciencepipelines.components.platform.opendatahub.io
      version: v1alpha1
    - description: DSCInitialization is the Schema for the dscinitializations API.
      displayName: DSCInitialization
      kind: DSCInitialization
      name: dscinitializations.dscinitialization.opendatahub.io
      version: v1
    - description: DSCInitialization is the Schema for the dscinitializations API.
      displayName: DSCInitialization
      kind: DSCInitialization
      name: dscinitializations.dscinitialization.opendatahub.io
      version: v2
    - description: FeastOperator is the Schema for the FeastOperator API
      displayName: Feast Operator
      kind: FeastOperator
      name: feastoperators.components.platform.opendatahub.io
      version: v1alpha1
    - kind: FeatureTracker
      name: featuretrackers.features.opendatahub.io
      version: v1
    - description: GatewayConfig is the Schema for the gatewayconfigs API
      displayName: Gateway Config
      kind: GatewayConfig
      name: gatewayconfigs.services.platform.opendatahub.io
      version: v1alpha1
    - description: HardwareProfile is the Schema for the hardwareprofiles API.
      displayName: Hardware Profile
      kind: HardwareProfile
      name: hardwareprofiles.infrastructure.opendatahub.io
      version: v1
    - description: HardwareProfile is the Schema for the hardwareprofiles API.
      displayName: Hardware Profile
      kind: HardwareProfile
      name: hardwareprofiles.infrastructure.opendatahub.io
      version: v1alpha1
    - description: Kserve is the Schema for the kserves API
      displayName: Kserve
      kind: Kserve
      name: kserves.components.platform.opendatahub.io
      version: v1alpha1
    - description: Kueue is the Schema for the kueues API
      displayName: Kueue
      kind: Kueue
      name: kueues.components.platform.opendatahub.io
      version: v1alpha1
    - description: LlamaStackOperator is the Schema for the LlamaStackOperator API
      displayName: Llama Stack Operator
      kind: LlamaStackOperator
      name: llamastackoperators.components.platform.opendatahub.io
      version: v1alpha1
    - kind: ModelController
      name: modelcontrollers.components.platform.opendatahub.io
      version: v1alpha1
    - description: ModelRegistry is the Schema for the modelregistries API
      displayName: Model Registry
      kind: ModelRegistry
      name: modelregistries.components.platform.opendatahub.io
      version: v1alpha1
    - description: Monitoring is the Schema for the monitorings API
      displayName: Monitoring
      kind: Monitoring
      name: monitorings.services.platform.opendatahub.io
      version: v1alpha1
    - description: Ray is the Schema for the rays API
      displayName: Ray
      kind: Ray
      name: rays.components.platform.opendatahub.io
      version: v1alpha1
    - description: TrainingOperator is the Schema for the trainingoperators API
      displayName: Training Operator
      kind: TrainingOperator
      name: trainingoperators.components.platform.opendatahub.io
      version: v1alpha1
    - description: TrustyAI is the Schema for the trustyais API
      displayName: Trusty AI
      kind: TrustyAI
      name: trustyais.components.platform.opendatahub.io
      version: v1alpha1
    - description: Workbenches is the Schema for the workbenches API
      displayName: Workbenches
      kind: Workbenches
      name: workbenches.components.platform.opendatahub.io
      version: v1alpha1
  description: |-
    Red Hat OpenShift AI is a complete platform for the entire lifecycle of your AI/ML projects.

    When using Red Hat OpenShift AI, your users will find all the tools they would expect from a modern AI/ML platform in an interface that is intuitive, requires no local install, and is backed by the power of your OpenShift cluster.

    Your Data Scientists will feel right at home with quick and simple access to the Notebook interface they are used to. They can leverage the default Notebook Images (Including PyTorch, tensorflow, and CUDA), or add custom ones. Your MLOps engineers will be able to leverage Data Science Pipelines to easily parallelize and/or schedule the required workloads. They can then quickly serve, monitor, and update the created AI/ML models. They can do that by either using the provided out-of-the-box OpenVino Server Model Runtime or by adding their own custom serving runtime instead. These activities are tied together with the concept of Data Science Projects, simplifying both organization and collaboration.

    But beyond the individual features, one of the key aspects of this platform is its flexibility. Not only can you augment it with your own Customer Workbench Image and Custom Model Serving Runtime Images, but you will also have a consistent experience across any infrastructure footprint. Be it in the public cloud, private cloud, on-premises, and even in disconnected clusters. Red Hat OpenShift AI can be installed on any supported OpenShift. It can scale out or in depending on the size of your team and its computing requirements.

    Finally, thanks to the operator-driven deployment and updates, the administrative load of the platform is very light, leaving everyone more time to focus on the work that makes a difference.

    ### Components
    * Dashboard
    * Curated Workbench Images (including CUDA, PyTorch, TensorFlow, code-server, TrustyAI)
    * Ability to add Custom Images
    * Ability to leverage accelerators (such as NVIDIA GPU)
    * Data Science Pipelines (including Elyra notebook interface)
    * Model Serving using ModelMesh and Kserve.
    * Ability to use other runtimes for serving
    * Model Monitoring
    * Distributed workloads (KubeRay, Kueue, Training Operator)
    * XAI explanations of predictive models (TrustyAI)
    * Index and manage models, versions, and artifacts metadata (Model Registry)
    * Feast - Feature Store is the fastest path to manage existing infrastructure to productionize analytic data for model training and online inference.
    * Llama Stack - Unified open-source APIs for inference, RAG, agents, safety, evals & telemetry
  displayName: Red Hat OpenShift AI
  icon:
  - base64data: PD94bWwgdmVyc2lvbj0iMS4wIiBlbmNvZGluZz0idXRmLTgiPz4KPCEtLSBHZW5lcmF0b3I6IEFkb2JlIElsbHVzdHJhdG9yIDI3LjQuMSwgU1ZHIEV4cG9ydCBQbHVnLUluIC4gU1ZHIFZlcnNpb246IDYuMDAgQnVpbGQgMCkgIC0tPgo8c3ZnIHZlcnNpb249IjEuMSIgaWQ9IkxvZ29zIiB4bWxucz0iaHR0cDovL3d3dy53My5vcmcvMjAwMC9zdmciIHhtbG5zOnhsaW5rPSJodHRwOi8vd3d3LnczLm9yZy8xOTk5L3hsaW5rIiB4PSIwcHgiIHk9IjBweCIKCSB2aWV3Qm94PSIwIDAgODM1LjkgMjQ0IiBzdHlsZT0iZW5hYmxlLWJhY2tncm91bmQ6bmV3IDAgMCA4MzUuOSAyNDQ7IiB4bWw6c3BhY2U9InByZXNlcnZlIj4KPHN0eWxlIHR5cGU9InRleHQvY3NzIj4KCS5zdDB7ZmlsbDojRkZGRkZGO30KCS5zdDF7ZmlsbDojRUUwMDAwO30KPC9zdHlsZT4KPGc+Cgk8Zz4KCQk8cGF0aCBkPSJNMzAxLjMsMTgzLjFjMCw1LjItMSwxMC4xLTMsMTQuN2MtMiw0LjYtNC43LDguNi04LjEsMTJjLTMuNCwzLjQtNy40LDYtMTIuMSw4Yy00LjYsMS45LTkuNiwyLjktMTQuOSwyLjkKCQkJYy01LjMsMC0xMC4yLTEtMTQuOS0yLjljLTQuNi0xLjktOC43LTQuNi0xMi04Yy0zLjQtMy40LTYtNy4zLTgtMTJjLTItNC42LTMtOS41LTMtMTQuN2MwLTUuMiwxLTEwLjEsMy0xNC43YzItNC42LDQuNi04LjYsOC0xMgoJCQljMy40LTMuNCw3LjQtNiwxMi04YzQuNi0xLjksOS42LTIuOSwxNC45LTIuOWM1LjMsMCwxMC4yLDEsMTQuOSwyLjljNC42LDEuOSw4LjcsNC42LDEyLjEsOGMzLjQsMy40LDYuMSw3LjQsOC4xLDEyCgkJCUMzMDAuNCwxNzMsMzAxLjMsMTc3LjksMzAxLjMsMTgzLjF6IE0yOTAuMiwxODMuMWMwLTMuOS0wLjctNy41LTIuMS0xMC45Yy0xLjQtMy40LTMuMy02LjMtNS43LTguN2MtMi40LTIuNS01LjItNC40LTguNS01LjgKCQkJYy0zLjMtMS40LTYuOC0yLjEtMTAuNi0yLjFzLTcuMiwwLjctMTAuNSwyLjFjLTMuMywxLjQtNi4xLDMuMy04LjUsNS44Yy0yLjQsMi41LTQuMyw1LjQtNS43LDguN2MtMS40LDMuNC0yLjEsNy0yLjEsMTAuOQoJCQljMCwzLjksMC43LDcuNSwyLjEsMTAuOWMxLjQsMy40LDMuMyw2LjMsNS43LDguN2MyLjQsMi40LDUuMiw0LjQsOC41LDUuOGMzLjMsMS40LDYuOCwyLjEsMTAuNSwyLjFzNy4zLTAuNywxMC42LTIuMQoJCQljMy4zLTEuNCw2LjEtMy4zLDguNS01LjhjMi40LTIuNCw0LjMtNS4zLDUuNy04LjdDMjg5LjUsMTkwLjYsMjkwLjIsMTg3LDI5MC4yLDE4My4xeiIvPgoJCTxwYXRoIGQ9Ik0zMTEuNiwyNDEuMXYtNzQuNWgxMC4zdjVjMi4yLTEuOSw0LjctMy4zLDcuNS00LjNjMi44LTEsNS43LTEuNSw4LjctMS41YzMuNywwLDcuMiwwLjcsMTAuNSwyLjEKCQkJYzMuMywxLjQsNi4xLDMuNCw4LjUsNS44YzIuNCwyLjUsNC4zLDUuNCw1LjcsOC43YzEuNCwzLjMsMi4xLDYuOSwyLjEsMTAuNmMwLDMuOC0wLjcsNy40LTIuMSwxMC43Yy0xLjQsMy4zLTMuMyw2LjItNS43LDguNwoJCQljLTIuNCwyLjUtNS4zLDQuNC04LjYsNS44Yy0zLjMsMS40LTYuOSwyLjEtMTAuNywyLjFjLTMsMC01LjgtMC41LTguNS0xLjRjLTIuNy0wLjktNS4xLTIuMi03LjMtMy44djI1LjlIMzExLjZ6IE0zMzYuNywxNzQuOAoJCQljLTMuMSwwLTUuOCwwLjYtOC4zLDEuN2MtMi41LDEuMS00LjYsMi42LTYuMyw0LjZ2MjQuMWMxLjcsMS45LDMuOCwzLjQsNi4zLDQuNWMyLjYsMS4xLDUuMywxLjcsOC4zLDEuN2M1LjEsMCw5LjQtMS44LDEyLjgtNS4zCgkJCWMzLjQtMy41LDUuMS03LjgsNS4xLTEyLjljMC01LjItMS44LTkuNi01LjMtMTMuMUMzNDUuOSwxNzYuNiwzNDEuNywxNzQuOCwzMzYuNywxNzQuOHoiLz4KCQk8cGF0aCBkPSJNMzcyLjQsMTkzYzAtMy43LDAuNy03LjMsMi0xMC42YzEuNC0zLjMsMy4yLTYuMiw1LjYtOC43YzIuNC0yLjUsNS4yLTQuNCw4LjQtNS44YzMuMi0xLjQsNi43LTIuMSwxMC41LTIuMQoJCQljMy42LDAsNywwLjcsMTAuMSwyLjFjMy4yLDEuNCw1LjksMy40LDguMSw1LjhjMi4zLDIuNSw0LDUuNCw1LjQsOC44YzEuMywzLjQsMiw3LDIsMTAuOXYzaC00MS44YzAuNyw0LjQsMi43LDgsNiwxMC45CgkJCWMzLjMsMi45LDcuMyw0LjMsMTEuOSw0LjNjMi42LDAsNS0wLjQsNy40LTEuMmMyLjQtMC44LDQuNC0yLDYtMy40bDYuNyw2LjZjLTMuMSwyLjQtNi4zLDQuMi05LjYsNS4zYy0zLjMsMS4xLTYuOSwxLjctMTAuOSwxLjcKCQkJYy0zLjksMC03LjUtMC43LTEwLjktMi4xYy0zLjQtMS40LTYuMy0zLjMtOC44LTUuOGMtMi41LTIuNC00LjUtNS4zLTUuOS04LjdDMzczLjEsMjAwLjUsMzcyLjQsMTk2LjksMzcyLjQsMTkzeiBNMzk4LjcsMTc0LjUKCQkJYy00LDAtNy41LDEuMy0xMC40LDRjLTIuOSwyLjYtNC44LDYtNS41LDEwLjJoMzEuNGMtMC43LTQtMi41LTcuNC01LjQtMTAuMUM0MDUuOSwxNzUuOSw0MDIuNSwxNzQuNSwzOTguNywxNzQuNXoiLz4KCQk8cGF0aCBkPSJNNDM0LjMsMjE5LjV2LTUyLjloMTAuNHY1LjNjMi4xLTIuMSw0LjUtMy43LDcuMS00LjdjMi43LTEuMSw1LjYtMS42LDguOC0xLjZjNiwwLDExLDEuOSwxNC44LDUuOAoJCQljMy44LDMuOSw1LjgsOC44LDUuOCwxNC45djMzLjNoLTEwLjNWMTg4YzAtNC4xLTEuMi03LjMtMy41LTkuOGMtMi40LTIuNC01LjYtMy42LTkuNy0zLjZjLTIuOCwwLTUuMywwLjYtNy41LDEuOAoJCQljLTIuMiwxLjItNC4xLDIuOS01LjUsNS4xdjM4LjFINDM0LjN6Ii8+CgkJPHBhdGggZD0iTTQ4OCwyMDcuNWw2LjctNy43YzMuOSwzLjgsNy45LDYuNywxMiw4LjZjNC4xLDEuOSw4LjUsMi45LDEzLjEsMi45YzUuMywwLDkuNS0xLjEsMTIuOC0zLjRjMy4zLTIuMyw0LjktNS4yLDQuOS04LjcKCQkJYzAtMy4yLTEuMS01LjctMy4zLTcuNGMtMi4yLTEuOC02LTMuMS0xMS40LTRsLTEyLjItMmMtNi43LTEuMS0xMS43LTMuMy0xNS02LjRjLTMuMy0zLjItNC45LTcuMy00LjktMTIuNQoJCQljMC02LjIsMi40LTExLjMsNy4zLTE1LjFjNC45LTMuOCwxMS40LTUuOCwxOS41LTUuOGM1LjEsMCwxMC4zLDAuOCwxNS40LDIuNWM1LjEsMS43LDkuOCw0LjEsMTMuOSw3LjNsLTYsOC4zCgkJCWMtNC0zLTcuOS01LjItMTEuOS02LjdjLTQtMS41LTgtMi4yLTExLjktMi4yYy00LjcsMC04LjUsMS0xMS40LDNjLTIuOSwyLTQuNCw0LjYtNC40LDcuOGMwLDIuOSwxLDUuMiwzLDYuOAoJCQljMiwxLjYsNS4zLDIuOCwxMCwzLjVsMTEuOCwxLjljNy43LDEuMiwxMy4zLDMuNSwxNyw2LjhjMy42LDMuMyw1LjQsNy43LDUuNCwxMy40YzAsMy4zLTAuNyw2LjQtMi4xLDkuMQoJCQljLTEuNCwyLjctMy4zLDUuMS01LjksNy4xYy0yLjUsMi01LjYsMy41LTkuMiw0LjZjLTMuNiwxLjEtNy42LDEuNi0xMS45LDEuNmMtNS44LDAtMTEuNC0xLjEtMTYuOC0zLjQKCQkJQzQ5NywyMTQuOSw0OTIuMiwyMTEuNiw0ODgsMjA3LjV6Ii8+CgkJPHBhdGggZD0iTTU2Ny40LDE0NC41djc1LjFINTU3di03Mi44TDU2Ny40LDE0NC41eiBNNTU3LDIxOS41di01Mi45aDEwLjR2NS4zYzIuMS0yLjEsNC41LTMuNyw3LjEtNC43YzIuNy0xLjEsNS42LTEuNiw4LjgtMS42CgkJCWM2LDAsMTEsMS45LDE0LjgsNS44YzMuOCwzLjksNS44LDguOCw1LjgsMTQuOXYzMy4zaC0xMC4zVjE4OGMwLTQuMS0xLjItNy4zLTMuNS05LjhjLTIuNC0yLjQtNS42LTMuNi05LjctMy42CgkJCWMtMi44LDAtNS4zLDAuNi03LjUsMS44Yy0yLjIsMS4yLTQuMSwyLjktNS41LDUuMXYzOC4xSDU1N3oiLz4KCQk8cGF0aCBkPSJNNjIxLjEsMTU4LjFjLTEuNywwLTMuMi0wLjYtNC41LTEuOWMtMS4zLTEuMy0xLjktMi44LTEuOS00LjVjMC0xLjcsMC42LTMuMiwxLjktNC41YzEuMy0xLjMsMi44LTEuOSw0LjUtMS45CgkJCWMxLjcsMCwzLjIsMC42LDQuNSwxLjljMS4yLDEuMywxLjksMi44LDEuOSw0LjVjMCwxLjctMC42LDMuMi0xLjksNC41QzYyNC40LDE1Ny40LDYyMi45LDE1OC4xLDYyMS4xLDE1OC4xeiBNNjI2LjMsMTY2LjZ2NTIuOQoJCQloLTEwLjR2LTUyLjlINjI2LjN6Ii8+CgkJPHBhdGggZD0iTTYzNC4xLDE2Ni42aDEyLjN2LThjMC01LjMsMS41LTkuNSw0LjYtMTIuNWMzLTMsNy41LTQuNSwxMy40LTQuNWMxLjMsMCwyLjYsMC4xLDMuOSwwLjNjMS4zLDAuMiwyLjUsMC40LDMuNiwwLjd2OQoJCQljLTEuMi0wLjMtMi4zLTAuNi0zLjItMC43Yy0xLTAuMS0yLjEtMC4yLTMuMy0wLjJjLTIuOSwwLTUuMSwwLjctNi41LDJjLTEuNCwxLjMtMi4xLDMuNC0yLjEsNi4ydjcuOGgxNS4ydjguN2gtMTUuMnY0NC4yaC0xMC4zCgkJCXYtNDQuMmgtMTIuM1YxNjYuNnoiLz4KCQk8cGF0aCBkPSJNNjg3LjcsMjA2LjR2LTMxLjFoLTExLjJ2LTguN2gxMS4ydi0xMy41bDEwLjMtMi41djE2aDE1LjZ2OC43SDY5OFYyMDRjMCwyLjcsMC42LDQuNiwxLjgsNS43YzEuMiwxLjEsMy4yLDEuNyw2LDEuNwoJCQljMS41LDAsMi44LTAuMSw0LTAuM2MxLjEtMC4yLDIuMy0wLjUsMy42LTF2OC43Yy0xLjUsMC41LTMuMSwwLjktNC45LDEuMWMtMS44LDAuMy0zLjUsMC40LTUsMC40Yy01LjEsMC05LTEuMi0xMS44LTMuNgoJCQlTNjg3LjcsMjExLDY4Ny43LDIwNi40eiIvPgoJCTxwYXRoIGQ9Ik03MzcsMjE5LjVsMzAuMi03Mi44aDEyLjhsMjkuNyw3Mi44aC0xMS45bC04LjQtMjEuM2gtMzIuNmwtOC41LDIxLjNINzM3eiBNNzYwLjUsMTg5LjJoMjUuNGwtMTIuNy0zMS45TDc2MC41LDE4OS4yeiIvPgoJCTxwYXRoIGQ9Ik04MTcuMiwyMTkuNXYtNzIuOGgxMC45djcyLjhIODE3LjJ6Ii8+Cgk8L2c+Cgk8Zz4KCQk8Zz4KCQkJPHBhdGggY2xhc3M9InN0MSIgZD0iTTEyOSw4NWMxMi41LDAsMzAuNi0yLjYsMzAuNi0xNy41YzAtMS4yLDAtMi4zLTAuMy0zLjRsLTcuNC0zMi40Yy0xLjctNy4xLTMuMi0xMC4zLTE1LjctMTYuNgoJCQkJQzEyNi40LDEwLjIsMTA1LjMsMiw5OSwyYy01LjgsMC03LjUsNy41LTE0LjQsNy41Yy02LjcsMC0xMS42LTUuNi0xNy45LTUuNmMtNiwwLTkuOSw0LjEtMTIuOSwxMi41YzAsMC04LjQsMjMuNy05LjUsMjcuMgoJCQkJQzQ0LDQ0LjMsNDQsNDUsNDQsNDUuNUM0NCw1NC44LDgwLjMsODUsMTI5LDg1IE0xNjEuNSw3My42YzEuNyw4LjIsMS43LDkuMSwxLjcsMTAuMWMwLDE0LTE1LjcsMjEuOC0zNi40LDIxLjgKCQkJCUM4MCwxMDUuNSwzOS4xLDc4LjEsMzkuMSw2MGMwLTIuOCwwLjYtNS40LDEuNS03LjNDMjMuOCw1My41LDIsNTYuNSwyLDc1LjdDMiwxMDcuMiw3Ni42LDE0NiwxMzUuNywxNDYKCQkJCWM0NS4zLDAsNTYuNy0yMC41LDU2LjctMzYuNkMxOTIuMyw5Ni42LDE4MS40LDgyLjIsMTYxLjUsNzMuNiIvPgoJCQk8cGF0aCBkPSJNMTYxLjUsNzMuNmMxLjcsOC4yLDEuNyw5LjEsMS43LDEwLjFjMCwxNC0xNS43LDIxLjgtMzYuNCwyMS44QzgwLDEwNS41LDM5LjEsNzguMSwzOS4xLDYwYzAtMi44LDAuNi01LjQsMS41LTcuMwoJCQkJbDMuNy05LjFDNDQsNDQuMyw0NCw0NSw0NCw0NS41QzQ0LDU0LjgsODAuMyw4NSwxMjksODVjMTIuNSwwLDMwLjYtMi42LDMwLjYtMTcuNWMwLTEuMiwwLTIuMy0wLjMtMy40TDE2MS41LDczLjZ6Ii8+CgkJPC9nPgoJCTxwYXRoIGQ9Ik01ODEuMiw5NC4zYzAsMTEuOSw3LjIsMTcuNywyMC4yLDE3LjdjMy4yLDAsOC42LTAuNywxMS45LTEuN1Y5Ni41Yy0yLjgsMC44LTQuOSwxLjItNy43LDEuMmMtNS40LDAtNy40LTEuNy03LjQtNi43CgkJCVY2OS44aDE1LjZWNTUuNmgtMTUuNnYtMThsLTE3LDMuN3YxNC4zSDU3MHYxNC4yaDExLjNWOTQuM3ogTTUyOC4zLDk0LjZjMC0zLjcsMy43LTUuNSw5LjMtNS41YzMuNywwLDcsMC41LDEwLjEsMS4zdjcuMgoJCQljLTMuMiwxLjgtNi44LDIuNi0xMC42LDIuNkM1MzEuNiwxMDAuMiw1MjguMyw5OC4xLDUyOC4zLDk0LjYgTTUzMy41LDExMi4yYzYsMCwxMC44LTEuMywxNS40LTQuM3YzLjRoMTYuOFY3NS42CgkJCWMwLTEzLjYtOS4xLTIxLTI0LjQtMjFjLTguNSwwLTE2LjksMi0yNiw2LjFsNi4xLDEyLjVjNi41LTIuNywxMi00LjQsMTYuOC00LjRjNywwLDEwLjYsMi43LDEwLjYsOC4zdjIuNwoJCQljLTQtMS4xLTguMi0xLjYtMTIuNi0xLjZjLTE0LjMsMC0yMi45LDYtMjIuOSwxNi43QzUxMy4zLDEwNC43LDUyMS4xLDExMi4yLDUzMy41LDExMi4yIE00NDEuMSwxMTEuMmgxOC4xVjgyLjRoMzAuM3YyOC44aDE4LjEKCQkJVjM3LjZoLTE4LjF2MjguM2gtMzAuM1YzNy42aC0xOC4xVjExMS4yeiBNMzcyLjEsODMuNGMwLTgsNi4zLTE0LjEsMTQuNi0xNC4xYzQuNiwwLDguOCwxLjYsMTEuOCw0LjNWOTNjLTMsMi45LTcsNC40LTExLjgsNC40CgkJCUMzNzguNSw5Ny41LDM3Mi4xLDkxLjQsMzcyLjEsODMuNCBNMzk4LjcsMTExLjJoMTYuOFYzMy45bC0xNywzLjd2MjAuOWMtNC4yLTIuNC05LTMuNy0xNC4yLTMuN2MtMTYuMiwwLTI4LjksMTIuNS0yOC45LDI4LjUKCQkJYzAsMTYsMTIuNSwyOC42LDI4LjQsMjguNmM1LjUsMCwxMC42LTEuNywxNC45LTQuOFYxMTEuMnogTTMyMS41LDY4LjVjNS40LDAsOS45LDMuNSwxMS43LDguOEgzMTAKCQkJQzMxMS43LDcxLjgsMzE1LjksNjguNSwzMjEuNSw2OC41IE0yOTIuOCw4My41YzAsMTYuMiwxMy4zLDI4LjgsMzAuMywyOC44YzkuNCwwLDE2LjItMi41LDIzLjItOC40bC0xMS4zLTEwCgkJCWMtMi42LDIuNy02LjUsNC4yLTExLjEsNC4yYy02LjMsMC0xMS41LTMuNS0xMy43LTguOGgzOS42Vjg1YzAtMTcuNy0xMS45LTMwLjQtMjguMS0zMC40QzMwNS42LDU0LjcsMjkyLjgsNjcuMywyOTIuOCw4My41CgkJCSBNMjYzLjUsNTMuMWM2LDAsOS40LDMuOCw5LjQsOC4zcy0zLjQsOC4zLTkuNCw4LjNoLTE3LjlWNTMuMUgyNjMuNXogTTIyNy41LDExMS4yaDE4LjFWODQuNGgxMy44bDEzLjksMjYuOGgyMC4ybC0xNi4yLTI5LjQKCQkJYzguNy0zLjgsMTMuOS0xMS43LDEzLjktMjAuN2MwLTEzLjMtMTAuNC0yMy41LTI2LTIzLjVoLTM3LjdWMTExLjJ6Ii8+Cgk8L2c+CjwvZz4KPC9zdmc+Cg==
    mediatype: image/svg+xml
  install:
    spec:
      clusterPermissions:
      - rules:
        - apiGroups:
          - ""
          resources:
          - clusterversions
          - nodes
          - rhmis
          verbs:
          - get
          - list
          - watch
        - apiGroups:
          - ""
          resources:
          - configmaps
          - events
          - namespaces
          - secrets
          - secrets/finalizers
          - serviceaccounts
          - services/finalizers
          verbs:
          - create
          - delete
          - get
          - list
          - patch
          - update
          - watch
        - apiGroups:
          - ""
          resources:
          - configmaps/status
          verbs:
          - delete
          - get
          - patch
          - update
        - apiGroups:
          - ""
          resources:
          - deployments
          - persistentvolumeclaims
          - persistentvolumes
          - pods
          - pods/exec
          - pods/log
          verbs:
          - '*'
        - apiGroups:
          - ""
          resources:
          - endpoints
          verbs:
          - create
          - delete
          - get
          - list
          - update
          - watch
        - apiGroups:
          - ""
          resources:
          - namespaces/finalizers
          verbs:
          - delete
          - get
          - list
          - patch
          - update
          - watch
        - apiGroups:
          - ""
          resources:
          - services
          verbs:
          - '*'
        - apiGroups:
          - '*'
          resources:
          - deployments
          - replicasets
          - services
          verbs:
          - '*'
        - apiGroups:
          - '*'
          resources:
          - statefulsets
          verbs:
          - create
          - delete
          - get
          - list
          - patch
          - update
          - watch
        - apiGroups:
          - admissionregistration.k8s.io
          resources:
          - mutatingwebhookconfigurations
          - validatingadmissionpolicies
          - validatingadmissionpolicybindings
          - validatingwebhookconfigurations
          verbs:
          - create
          - delete
          - get
          - list
          - patch
          - update
          - watch
        - apiGroups:
          - apiextensions.k8s.io
          resources:
          - customresourcedefinitions
          verbs:
          - create
          - delete
          - get
          - list
          - patch
          - update
          - watch
        - apiGroups:
          - apiregistration.k8s.io
          resources:
          - apiservices
          verbs:
          - create
          - delete
          - get
          - list
          - patch
          - update
          - watch
        - apiGroups:
          - apps
          resources:
          - deployments
          - deployments/finalizers
          - replicasets
          - statefulsets
          verbs:
          - '*'
        - apiGroups:
          - argoproj.io
          resources:
          - workflows
          verbs:
          - '*'
        - apiGroups:
          - authentication.k8s.io
          resources:
          - tokenreviews
          verbs:
          - create
          - get
        - apiGroups:
          - authorino.kuadrant.io
          resources:
          - authconfigs
          verbs:
          - '*'
        - apiGroups:
          - authorization.k8s.io
          resources:
          - subjectaccessreviews
          verbs:
          - create
          - get
        - apiGroups:
          - autoscaling
          resources:
          - horizontalpodautoscalers
          verbs:
          - create
          - delete
          - get
          - list
          - patch
          - update
          - watch
        - apiGroups:
          - autoscaling.openshift.io
          - machine.openshift.io
          resources:
          - machineautoscalers
          - machinesets
          verbs:
          - delete
          - get
          - list
          - patch
        - apiGroups:
          - batch
          resources:
          - cronjobs
          - jobs/status
          verbs:
          - create
          - delete
          - get
          - list
          - patch
          - update
          - watch
        - apiGroups:
          - batch
          resources:
          - jobs
          verbs:
          - '*'
        - apiGroups:
          - build.openshift.io
          resources:
          - buildconfigs
          verbs:
          - create
          - delete
          - get
          - list
          - patch
          - update
          - watch
        - apiGroups:
          - build.openshift.io
          resources:
          - buildconfigs/instantiate
          - builds
          verbs:
          - create
          - delete
          - get
          - list
          - patch
          - watch
        - apiGroups:
          - cert-manager.io
          resources:
          - certificates
          - issuers
          verbs:
          - create
          - patch
        - apiGroups:
          - components.platform.opendatahub.io
          resources:
          - codeflares
          verbs:
          - get
          - list
          - watch
        - apiGroups:
          - components.platform.opendatahub.io
          resources:
          - codeflares/status
          verbs:
          - get
        - apiGroups:
          - components.platform.opendatahub.io
          resources:
          - dashboards
          - datasciencepipelines
          - feastoperators
          - kserves
          - kueues
          - llamastackoperators
          - modelcontrollers
          - modelmeshservings
          - modelregistries
          - rays
          - trainingoperators
          - trustyais
          - workbenches
          verbs:
          - create
          - delete
          - get
          - list
          - patch
          - update
          - watch
        - apiGroups:
          - components.platform.opendatahub.io
          resources:
          - dashboards/finalizers
          verbs:
          - create
          - get
          - list
          - patch
          - update
          - use
          - watch
        - apiGroups:
          - components.platform.opendatahub.io
          resources:
          - dashboards/status
          - datasciencepipelines/status
          - feastoperators/status
          - kserves/status
          - kueues/status
          - llamastackoperators/status
          - modelcontrollers/status
          - modelmeshservings/status
          - modelregistries/status
          - rays/status
          - trainingoperators/status
          - trustyais/status
          - workbenches/status
          verbs:
          - get
          - patch
          - update
        - apiGroups:
          - components.platform.opendatahub.io
          resources:
          - datasciencepipelines/finalizers
          - feastoperators/finalizers
          - kserves/finalizers
          - kueues/finalizers
          - llamastackoperators/finalizers
          - modelcontrollers/finalizers
          - modelmeshservings/finalizers
          - modelregistries/finalizers
          - rays/finalizers
          - trainingoperators/finalizers
          - trustyais/finalizers
          - workbenches/finalizers
          verbs:
          - update
        - apiGroups:
          - config.openshift.io
          resources:
          - authentications
          - clusterversions
          verbs:
          - get
          - list
          - watch
        - apiGroups:
          - config.openshift.io
          resources:
          - ingresses
          verbs:
          - get
        - apiGroups:
          - console.openshift.io
          resources:
          - consolelinks
          - odhquickstarts
          verbs:
          - create
          - delete
          - get
          - list
          - patch
          - update
          - watch
        - apiGroups:
          - controller-runtime.sigs.k8s.io
          resources:
          - controllermanagerconfigs
          verbs:
          - create
          - delete
          - get
          - patch
        - apiGroups:
          - coordination.k8s.io
          resources:
          - leases
          verbs:
          - create
          - delete
          - get
          - list
          - patch
          - update
          - watch
        - apiGroups:
          - dashboard.opendatahub.io
          resources:
          - acceleratorprofiles
          - odhapplications
          - odhdocuments
          verbs:
          - create
          - delete
          - get
          - list
          - patch
          - update
          - watch
        - apiGroups:
          - dashboard.opendatahub.io
          resources:
          - hardwareprofiles
          verbs:
          - get
          - list
          - update
          - watch
        - apiGroups:
          - datasciencecluster.opendatahub.io
          resources:
          - datascienceclusters
          verbs:
          - create
          - delete
          - deletecollection
          - get
          - list
          - patch
          - update
          - watch
        - apiGroups:
          - datasciencecluster.opendatahub.io
          resources:
          - datascienceclusters/finalizers
          verbs:
          - patch
          - update
        - apiGroups:
          - datasciencecluster.opendatahub.io
          resources:
          - datascienceclusters/status
          verbs:
          - get
          - patch
          - update
        - apiGroups:
          - datasciencepipelinesapplications.opendatahub.io
          resources:
          - datasciencepipelinesapplications
          verbs:
          - create
          - delete
          - get
          - list
          - patch
          - update
          - watch
        - apiGroups:
          - datasciencepipelinesapplications.opendatahub.io
          resources:
          - datasciencepipelinesapplications/finalizers
          - datasciencepipelinesapplications/status
          verbs:
          - get
          - patch
          - update
        - apiGroups:
          - dscinitialization.opendatahub.io
          resources:
          - dscinitializations
          verbs:
          - create
          - delete
          - deletecollection
          - get
          - list
          - patch
          - update
          - watch
        - apiGroups:
          - dscinitialization.opendatahub.io
          resources:
          - dscinitializations/finalizers
          - dscinitializations/status
          verbs:
          - delete
          - get
          - patch
          - update
        - apiGroups:
          - events.k8s.io
          resources:
          - events
          verbs:
          - delete
          - get
          - list
          - patch
          - watch
        - apiGroups:
          - extensions
          resources:
          - deployments
          - replicasets
          verbs:
          - '*'
        - apiGroups:
          - extensions
          resources:
          - ingresses
          verbs:
          - delete
          - get
          - list
          - patch
          - watch
        - apiGroups:
          - features.opendatahub.io
          resources:
          - featuretrackers
          verbs:
          - create
          - delete
          - get
          - list
          - patch
          - update
          - watch
        - apiGroups:
          - features.opendatahub.io
          resources:
          - featuretrackers/finalizers
          verbs:
          - get
          - patch
          - update
        - apiGroups:
          - features.opendatahub.io
          resources:
          - featuretrackers/status
          verbs:
          - delete
          - get
          - patch
          - update
        - apiGroups:
          - gateway.networking.k8s.io
          resources:
          - gatewayclasses
          - gateways
          - httproutes
          verbs:
          - create
          - delete
          - get
          - list
          - patch
          - update
          - watch
        - apiGroups:
          - image.openshift.io
          resources:
          - imagestreams
          verbs:
          - create
          - delete
          - get
          - list
          - patch
          - update
          - watch
        - apiGroups:
          - image.openshift.io
          resources:
          - imagestreamtags
          - registry/metrics
          verbs:
          - get
        - apiGroups:
          - inference.networking.x-k8s.io
          resources:
          - inferencemodels
          - inferencepools
          verbs:
          - get
          - list
          - watch
        - apiGroups:
          - infrastructure.opendatahub.io
          resources:
          - hardwareprofiles
          verbs:
          - create
          - delete
          - get
          - list
          - patch
          - update
          - watch
        - apiGroups:
          - infrastructure.opendatahub.io
          resources:
          - hardwareprofiles/finalizers
          verbs:
          - update
        - apiGroups:
          - infrastructure.opendatahub.io
          resources:
          - hardwareprofiles/status
          verbs:
          - get
          - patch
          - update
        - apiGroups:
          - integreatly.org
          resources:
          - rhmis
          verbs:
          - delete
          - get
          - list
          - patch
          - watch
        - apiGroups:
          - keda.sh
          resources:
          - triggerauthentications
          verbs:
          - create
          - delete
          - get
          - list
          - patch
          - update
          - watch
        - apiGroups:
          - kueue.openshift.io
          resources:
          - kueues
          verbs:
          - create
          - delete
          - get
          - list
          - patch
          - update
          - watch
        - apiGroups:
          - kueue.openshift.io
          resources:
          - kueues/status
          verbs:
          - get
          - patch
          - update
        - apiGroups:
          - kueue.x-k8s.io
          resources:
          - clusterqueues
          - localqueues
          - resourceflavors
          verbs:
          - create
          - delete
          - get
          - list
          - patch
          - update
          - watch
        - apiGroups:
          - kueue.x-k8s.io
          resources:
          - clusterqueues/status
          - localqueues/status
          verbs:
          - get
          - patch
          - update
        - apiGroups:
          - machinelearning.seldon.io
          resources:
          - seldondeployments
          verbs:
          - '*'
        - apiGroups:
          - maistra.io
          resources:
          - servicemeshcontrolplanes
          - servicemeshmemberrolls
          - servicemeshmembers/finalizers
          verbs:
          - create
          - get
          - list
          - patch
          - update
          - use
          - watch
        - apiGroups:
          - maistra.io
          resources:
          - servicemeshmembers
          verbs:
          - create
          - delete
          - get
          - list
          - patch
          - update
          - use
          - watch
        - apiGroups:
          - metrics.k8s.io
          resources:
          - nodes
          - pods
          verbs:
          - get
          - list
          - watch
        - apiGroups:
          - modelregistry.opendatahub.io
          resources:
          - modelregistries
          verbs:
          - create
          - delete
          - get
          - list
          - patch
          - update
          - watch
        - apiGroups:
          - modelregistry.opendatahub.io
          resources:
          - modelregistries/finalizers
          verbs:
          - get
          - update
        - apiGroups:
          - modelregistry.opendatahub.io
          resources:
          - modelregistries/status
          verbs:
          - get
          - patch
          - update
        - apiGroups:
          - monitoring.coreos.com
          resources:
          - alertmanagerconfigs
          - alertmanagers
          - alertmanagers/finalizers
          - alertmanagers/status
          - probes
          - prometheuses
          - prometheuses/finalizers
          - prometheuses/status
          - thanosrulers
          - thanosrulers/finalizers
          - thanosrulers/status
          verbs:
          - create
          - delete
          - deletecollection
          - get
          - patch
        - apiGroups:
          - monitoring.coreos.com
          resources:
          - podmonitors
          verbs:
          - create
          - delete
          - get
          - list
          - patch
          - update
          - watch
        - apiGroups:
          - monitoring.coreos.com
          resources:
          - prometheusrules
          - servicemonitors
          verbs:
          - create
          - delete
          - deletecollection
          - get
          - list
          - patch
          - update
          - watch
        - apiGroups:
          - monitoring.rhobs
          resources:
          - monitoringstacks
          - prometheusrules
          - servicemonitors
          - thanosqueriers
          verbs:
          - create
          - delete
          - get
          - list
          - patch
          - update
          - watch
        - apiGroups:
          - monitoring.rhobs
          resources:
          - monitoringstacks/finalizers
          - prometheusrules/finalizers
          - servicemonitors/finalizers
          - thanosqueriers/finalizers
          verbs:
          - update
        - apiGroups:
          - monitoring.rhobs
          resources:
          - monitoringstacks/status
          - prometheusrules/status
          - servicemonitors/status
          - thanosqueriers/status
          verbs:
          - get
          - patch
          - update
        - apiGroups:
          - networking.istio.io
          resources:
          - destinationrules
          - envoyfilters
          - gateways
          - virtualservices
          verbs:
          - '*'
        - apiGroups:
          - networking.istio.io
          resources:
          - virtualservices/finalizers
          verbs:
          - create
          - delete
          - get
          - list
          - patch
          - update
          - watch
        - apiGroups:
          - networking.istio.io
          resources:
          - virtualservices/status
          verbs:
          - delete
          - get
          - patch
          - update
        - apiGroups:
          - networking.k8s.io
          resources:
          - ingresses
          - networkpolicies
          verbs:
          - create
          - delete
          - get
          - list
          - patch
          - update
          - watch
        - apiGroups:
          - oauth.openshift.io
          resources:
          - oauthclients
          verbs:
          - create
          - delete
          - get
          - list
          - patch
          - update
          - watch
        - apiGroups:
          - opendatahub.io
          resources:
          - odhdashboardconfigs
          verbs:
          - create
          - delete
          - get
          - list
          - patch
          - update
          - watch
        - apiGroups:
          - opentelemetry.io
          resources:
          - instrumentations
          - opentelemetrycollectors
          verbs:
          - create
          - delete
          - get
          - list
          - patch
          - update
          - watch
        - apiGroups:
          - opentelemetry.io
          resources:
          - instrumentations/finalizers
          - opentelemetrycollectors/finalizers
          verbs:
          - update
        - apiGroups:
          - opentelemetry.io
          resources:
          - instrumentations/status
          - opentelemetrycollectors/status
          verbs:
          - get
          - patch
          - update
        - apiGroups:
          - operator.authorino.kuadrant.io
          resources:
          - authorinos
          verbs:
          - '*'
        - apiGroups:
          - operator.knative.dev
          resources:
          - knativeservings
          verbs:
          - '*'
        - apiGroups:
          - operator.knative.dev
          resources:
          - knativeservings/finalizers
          verbs:
          - get
          - patch
          - update
        - apiGroups:
          - operator.openshift.io
          resources:
          - consoles
          - ingresscontrollers
          verbs:
          - delete
          - get
          - list
          - patch
          - watch
        - apiGroups:
          - operators.coreos.com
          resources:
          - catalogsources
          - operatorconditions
          verbs:
          - get
          - list
          - watch
        - apiGroups:
          - operators.coreos.com
          resources:
          - clusterserviceversions
          verbs:
          - delete
          - get
          - list
          - update
          - watch
        - apiGroups:
          - operators.coreos.com
          resources:
          - customresourcedefinitions
          verbs:
          - create
          - delete
          - get
          - patch
        - apiGroups:
          - operators.coreos.com
          resources:
          - subscriptions
          verbs:
          - delete
          - get
          - list
          - watch
        - apiGroups:
          - ray.io
          resources:
          - rayclusters
          verbs:
          - create
          - delete
          - get
          - list
          - patch
        - apiGroups:
          - ray.io
          resources:
          - rayjobs
          - rayservices
          verbs:
          - create
          - delete
          - get
          - list
          - patch
          - update
          - watch
        - apiGroups:
          - rbac.authorization.k8s.io
          resources:
          - clusterrolebindings
          - clusterroles
          - rolebindings
          - roles
          verbs:
          - '*'
        - apiGroups:
          - route.openshift.io
          resources:
          - routers/federate
          - routers/metrics
          verbs:
          - get
        - apiGroups:
          - route.openshift.io
          resources:
          - routes
          verbs:
          - create
          - delete
          - get
          - list
          - patch
          - update
          - watch
        - apiGroups:
          - security.istio.io
          resources:
          - authorizationpolicies
          verbs:
          - '*'
        - apiGroups:
          - security.openshift.io
          resources:
          - securitycontextconstraints
          verbs:
          - '*'
        - apiGroups:
          - security.openshift.io
          resourceNames:
          - anyuid
          resources:
          - securitycontextconstraints
          verbs:
          - '*'
        - apiGroups:
          - security.openshift.io
          resourceNames:
          - restricted
          resources:
          - securitycontextconstraints
          verbs:
          - '*'
        - apiGroups:
          - services.platform.opendatahub.io
          resources:
          - auths
          - monitorings
          verbs:
          - create
          - delete
          - get
          - list
          - patch
          - update
          - watch
        - apiGroups:
          - services.platform.opendatahub.io
          resources:
          - auths/finalizers
          - gatewayconfigs/finalizers
          - monitorings/finalizers
          verbs:
          - update
        - apiGroups:
          - services.platform.opendatahub.io
          resources:
          - auths/status
          - gatewayconfigs/status
          - monitorings/status
          verbs:
          - get
          - patch
          - update
        - apiGroups:
          - services.platform.opendatahub.io
          resources:
          - gatewayconfigs
          verbs:
          - create
          - get
          - list
          - patch
          - update
          - watch
        - apiGroups:
          - serving.knative.dev
          resources:
          - services
          - services/finalizers
          verbs:
          - create
          - delete
          - get
          - list
          - patch
          - update
          - watch
        - apiGroups:
          - serving.knative.dev
          resources:
          - services/status
          verbs:
          - delete
          - get
          - patch
          - update
        - apiGroups:
          - serving.kserve.io
          resources:
          - clusterservingruntimes
          - clusterservingruntimes/finalizers
          - inferencegraphs
          - inferenceservices
          - inferenceservices/finalizers
          - llminferenceserviceconfigs
          - predictors
          - servingruntimes/finalizers
          - trainedmodels
          verbs:
          - create
          - delete
          - get
          - list
          - patch
          - update
          - watch
        - apiGroups:
          - serving.kserve.io
          resources:
          - clusterservingruntimes/status
          - inferencegraphs/status
          - inferenceservices/status
          - predictors/status
          - trainedmodels/status
          verbs:
          - delete
          - get
          - patch
          - update
        - apiGroups:
          - serving.kserve.io
          resources:
          - llminferenceserviceconfigs/status
          - predictors/finalizers
          - servingruntimes/status
          verbs:
          - get
          - patch
          - update
        - apiGroups:
          - serving.kserve.io
          resources:
          - llminferenceservices
          - llminferenceservices/status
          verbs:
          - get
          - list
          - watch
        - apiGroups:
          - serving.kserve.io
          resources:
          - servingruntimes
          verbs:
          - '*'
        - apiGroups:
          - snapshot.storage.k8s.io
          resources:
          - volumesnapshots
          verbs:
          - create
          - delete
          - get
          - patch
        - apiGroups:
          - template.openshift.io
          resources:
          - templates
          verbs:
          - '*'
        - apiGroups:
          - tempo.grafana.com
          resources:
          - tempomonolithics
          - tempostacks
          verbs:
          - create
          - delete
          - get
          - list
          - patch
          - update
          - watch
        - apiGroups:
          - user.openshift.io
          resources:
          - groups
          verbs:
          - create
          - delete
          - get
          - list
          - patch
          - watch
        - apiGroups:
          - user.openshift.io
          resources:
          - users
          verbs:
          - delete
          - get
          - list
          - patch
          - update
          - watch
        serviceAccountName: redhat-ods-operator-controller-manager
      deployments:
      - label:
          name: rhods-operator
        name: rhods-operator
        spec:
          replicas: 3
          selector:
            matchLabels:
              name: rhods-operator
          strategy: {}
          template:
            metadata:
              annotations:
                kubectl.kubernetes.io/default-container: rhods-operator
              labels:
                name: rhods-operator
            spec:
              affinity:
                nodeAffinity:
                  requiredDuringSchedulingIgnoredDuringExecution:
                    nodeSelectorTerms:
                    - matchExpressions:
                      - key: kubernetes.io/os
                        operator: In
                        values:
                        - linux
                podAntiAffinity:
                  preferredDuringSchedulingIgnoredDuringExecution:
                  - podAffinityTerm:
                      labelSelector:
                        matchExpressions:
                        - key: name
                          operator: In
                          values:
                          - opendatahub-operator
                      topologyKey: kubernetes.io/hostname
                    weight: 100
              containers:
              - args:
                - --health-probe-bind-address=:8081
                - --metrics-bind-address=0.0.0.0:8080
                - --leader-elect
                command:
                - /manager
                env:
                - name: DISABLE_DSC_CONFIG
                  value: "false"
                - name: OPERATOR_NAME
                  value: rhods-operator
                - name: OPERATOR_NAMESPACE
                  valueFrom:
                    fieldRef:
                      fieldPath: metadata.namespace
                - name: DEFAULT_MANIFESTS_PATH
                  value: /opt/manifests
                - name: RELATED_IMAGE_ODH_KUBE_AUTH_PROXY_IMAGE
                  value: quay.io/rhoai/odh-kube-auth-proxy-rhel9:latest
                image: REPLACE_IMAGE:latest
                imagePullPolicy: Always
                livenessProbe:
                  httpGet:
                    path: /healthz
                    port: 8081
                  initialDelaySeconds: 15
                  periodSeconds: 20
                name: rhods-operator
                ports:
                - containerPort: 9443
                  name: webhook-server
                  protocol: TCP
                - containerPort: 8080
                  name: http
                  protocol: TCP
                readinessProbe:
                  httpGet:
                    path: /readyz
                    port: 8081
                  initialDelaySeconds: 5
                  periodSeconds: 10
                resources:
                  limits:
                    cpu: 500m
                    memory: 4Gi
                  requests:
                    cpu: 500m
                    memory: 256Mi
                securityContext:
                  allowPrivilegeEscalation: false
                  capabilities:
                    drop:
                    - ALL
                volumeMounts:
                - mountPath: /tmp/k8s-webhook-server/serving-certs
                  name: cert
                  readOnly: true
              securityContext:
                runAsNonRoot: true
              serviceAccountName: redhat-ods-operator-controller-manager
              terminationGracePeriodSeconds: 10
              volumes:
              - name: cert
                secret:
                  defaultMode: 420
                  secretName: redhat-ods-operator-controller-webhook-cert
    strategy: deployment
  installModes:
  - supported: false
    type: OwnNamespace
  - supported: false
    type: SingleNamespace
  - supported: false
    type: MultiNamespace
  - supported: true
    type: AllNamespaces
  keywords:
  - Operator
  - OpenShift
  - Open Data Hub
  - ODH
  - opendatahub
  - Red Hat OpenShift AI
  - RHOAI
  - OAI
  - ML
  - Machine Learning
  - Data Science
  - notebooks
  - serving
  - training
  - kserve
  - distributed-workloads
  - trustyai
  - modelregistry
  - RHOAI
  - ODH
  - OAI
  - AI
  - ML
  - Machine Learning
  - Data Science
  - Feast
  - featurestore
  - llamastack
  links:
  - name: Red Hat OpenShift AI
    url: https://docs.redhat.com/en/documentation/red_hat_openshift_ai_self-managed/3.0
  maintainers:
  - email: managed-open-data-hub@redhat.com
    name: Red Hat Openshift AI
  maturity: stable
  minKubeVersion: 1.25.0
  provider:
    name: Red Hat
  relatedImages:
  - image: quay.io/rhoai/odh-kube-auth-proxy-rhel9:latest
    name: odh-kube-auth-proxy-image
  version: 3.0.0
  webhookdefinitions:
  - admissionReviewVersions:
    - v1
    - v2
    containerPort: 443
    conversionCRDs:
    - datascienceclusters.datasciencecluster.opendatahub.io
    - dscinitializations.dscinitialization.opendatahub.io
    deploymentName: rhods-operator
    generateName: cdatascienceclustersdscinitializations.kb.io
    sideEffects: None
    targetPort: 9443
    type: ConversionWebhook
    webhookPath: /convert
  - admissionReviewVersions:
    - v1
    containerPort: 443
    deploymentName: rhods-operator
    failurePolicy: Fail
    generateName: connection-isvc.opendatahub.io
    rules:
    - apiGroups:
      - serving.kserve.io
      apiVersions:
      - v1beta1
      operations:
      - CREATE
      - UPDATE
      resources:
      - inferenceservices
    sideEffects: NoneOnDryRun
    targetPort: 9443
    type: MutatingAdmissionWebhook
    webhookPath: /platform-connection-isvc
  - admissionReviewVersions:
    - v1
    containerPort: 443
    deploymentName: rhods-operator
    failurePolicy: Fail
    generateName: connection-llmisvc.opendatahub.io
    rules:
    - apiGroups:
      - serving.kserve.io
      apiVersions:
      - v1alpha1
      operations:
      - CREATE
      - UPDATE
      resources:
      - llminferenceservices
    sideEffects: NoneOnDryRun
    targetPort: 9443
    type: MutatingAdmissionWebhook
    webhookPath: /platform-connection-llmisvc
  - admissionReviewVersions:
    - v1
    containerPort: 443
    deploymentName: rhods-operator
    failurePolicy: Fail
    generateName: connection-notebook.opendatahub.io
    rules:
    - apiGroups:
      - kubeflow.org
      apiVersions:
      - v1
      operations:
      - CREATE
      - UPDATE
      resources:
      - notebooks
    sideEffects: None
    targetPort: 9443
    type: MutatingAdmissionWebhook
    webhookPath: /platform-connection-notebook
  - admissionReviewVersions:
    - v1
    containerPort: 443
    deploymentName: rhods-operator
    failurePolicy: Fail
    generateName: dashboard-acceleratorprofile-validator.opendatahub.io
    rules:
    - apiGroups:
      - dashboard.opendatahub.io
      apiVersions:
      - v1
      operations:
      - CREATE
      - UPDATE
      resources:
      - acceleratorprofiles
    sideEffects: None
    targetPort: 9443
    type: ValidatingAdmissionWebhook
    webhookPath: /validate-dashboard-acceleratorprofile
  - admissionReviewVersions:
    - v1
    containerPort: 443
    deploymentName: rhods-operator
    failurePolicy: Fail
    generateName: dashboard-hardwareprofile-validator.opendatahub.io
    rules:
    - apiGroups:
      - dashboard.opendatahub.io
      apiVersions:
      - v1alpha1
      operations:
      - CREATE
      - UPDATE
      resources:
      - hardwareprofiles
    sideEffects: None
    targetPort: 9443
    type: ValidatingAdmissionWebhook
    webhookPath: /validate-dashboard-hardwareprofile
  - admissionReviewVersions:
    - v1
    containerPort: 443
    deploymentName: rhods-operator
    failurePolicy: Fail
    generateName: datasciencecluster-v1-defaulter.opendatahub.io
    matchPolicy: Exact
    rules:
    - apiGroups:
      - datasciencecluster.opendatahub.io
      apiVersions:
      - v1
      operations:
      - CREATE
      - UPDATE
      resources:
      - datascienceclusters
    sideEffects: None
    targetPort: 9443
    type: MutatingAdmissionWebhook
    webhookPath: /mutate-datasciencecluster-v1
  - admissionReviewVersions:
    - v1
    containerPort: 443
    deploymentName: rhods-operator
    failurePolicy: Fail
    generateName: datasciencecluster-v1-validator.opendatahub.io
    matchPolicy: Exact
    rules:
    - apiGroups:
      - datasciencecluster.opendatahub.io
      apiVersions:
      - v1
      operations:
      - CREATE
      - UPDATE
      resources:
      - datascienceclusters
    sideEffects: None
    targetPort: 9443
    type: ValidatingAdmissionWebhook
    webhookPath: /validate-datasciencecluster-v1
  - admissionReviewVersions:
    - v1
    containerPort: 443
    deploymentName: rhods-operator
    failurePolicy: Fail
    generateName: datasciencecluster-v2-defaulter.opendatahub.io
    matchPolicy: Exact
    rules:
    - apiGroups:
      - datasciencecluster.opendatahub.io
      apiVersions:
      - v2
      operations:
      - CREATE
      - UPDATE
      resources:
      - datascienceclusters
    sideEffects: None
    targetPort: 9443
    type: MutatingAdmissionWebhook
    webhookPath: /mutate-datasciencecluster-v2
  - admissionReviewVersions:
    - v1
    containerPort: 443
    deploymentName: rhods-operator
    failurePolicy: Fail
    generateName: datasciencecluster-v2-validator.opendatahub.io
    matchPolicy: Exact
    rules:
    - apiGroups:
      - datasciencecluster.opendatahub.io
      apiVersions:
      - v2
      operations:
      - CREATE
      resources:
      - datascienceclusters
    sideEffects: None
    targetPort: 9443
    type: ValidatingAdmissionWebhook
    webhookPath: /validate-datasciencecluster-v2
  - admissionReviewVersions:
    - v1
    containerPort: 443
    deploymentName: rhods-operator
    failurePolicy: Fail
    generateName: dscinitialization-v1-validator.opendatahub.io
    matchPolicy: Exact
    rules:
    - apiGroups:
      - dscinitialization.opendatahub.io
      apiVersions:
      - v1
      operations:
      - CREATE
      - DELETE
      resources:
      - dscinitializations
    sideEffects: None
    targetPort: 9443
    type: ValidatingAdmissionWebhook
    webhookPath: /validate-dscinitialization-v1
  - admissionReviewVersions:
    - v1
    containerPort: 443
    deploymentName: rhods-operator
    failurePolicy: Fail
    generateName: dscinitialization-v2-validator.opendatahub.io
    matchPolicy: Exact
    rules:
    - apiGroups:
      - dscinitialization.opendatahub.io
      apiVersions:
      - v2
      operations:
      - CREATE
      - DELETE
      resources:
      - dscinitializations
    sideEffects: None
    targetPort: 9443
    type: ValidatingAdmissionWebhook
    webhookPath: /validate-dscinitialization-v2
  - admissionReviewVersions:
    - v1
    containerPort: 443
    deploymentName: rhods-operator
    failurePolicy: Fail
    generateName: hardwareprofile-isvc-injector.opendatahub.io
    rules:
    - apiGroups:
      - serving.kserve.io
      apiVersions:
      - v1beta1
      operations:
      - CREATE
      - UPDATE
      resources:
      - inferenceservices
    sideEffects: None
    targetPort: 9443
    type: MutatingAdmissionWebhook
    webhookPath: /mutate-hardware-profile
  - admissionReviewVersions:
    - v1
    containerPort: 443
    deploymentName: rhods-operator
    failurePolicy: Fail
    generateName: hardwareprofile-llmisvc-injector.opendatahub.io
    rules:
    - apiGroups:
      - serving.kserve.io
      apiVersions:
      - v1alpha1
      operations:
      - CREATE
      - UPDATE
      resources:
      - llminferenceservices
    sideEffects: None
    targetPort: 9443
    type: MutatingAdmissionWebhook
    webhookPath: /mutate-hardware-profile
  - admissionReviewVersions:
    - v1
    containerPort: 443
    deploymentName: rhods-operator
    failurePolicy: Fail
    generateName: hardwareprofile-notebook-injector.opendatahub.io
    rules:
    - apiGroups:
      - kubeflow.org
      apiVersions:
      - v1
      operations:
      - CREATE
      - UPDATE
      resources:
      - notebooks
    sideEffects: None
    targetPort: 9443
    type: MutatingAdmissionWebhook
    webhookPath: /mutate-hardware-profile
  - admissionReviewVersions:
    - v1
    containerPort: 443
    deploymentName: rhods-operator
    failurePolicy: Fail
    generateName: kserve-isvc-kueuelabels-validator.opendatahub.io
    rules:
    - apiGroups:
      - serving.kserve.io
      apiVersions:
      - v1beta1
      operations:
      - CREATE
      - UPDATE
      resources:
      - inferenceservices
    sideEffects: None
    targetPort: 9443
    type: ValidatingAdmissionWebhook
    webhookPath: /validate-kueue
  - admissionReviewVersions:
    - v1
    containerPort: 443
    deploymentName: rhods-operator
    failurePolicy: Fail
    generateName: kserve-llmisvc-kueuelabels-validator.opendatahub.io
    rules:
    - apiGroups:
      - serving.kserve.io
      apiVersions:
      - v1alpha1
      operations:
      - CREATE
      - UPDATE
      resources:
      - llminferenceservices
    sideEffects: None
    targetPort: 9443
    type: ValidatingAdmissionWebhook
    webhookPath: /validate-kueue
  - admissionReviewVersions:
    - v1
    containerPort: 443
    deploymentName: rhods-operator
    failurePolicy: Fail
    generateName: kubeflow-kueuelabels-validator.opendatahub.io
    rules:
    - apiGroups:
      - kubeflow.org
      apiVersions:
      - v1
      operations:
      - CREATE
      - UPDATE
      resources:
      - pytorchjobs
      - notebooks
    sideEffects: None
    targetPort: 9443
    type: ValidatingAdmissionWebhook
    webhookPath: /validate-kueue
  - admissionReviewVersions:
    - v1
    containerPort: 443
    deploymentName: rhods-operator
    failurePolicy: Fail
    generateName: ray-kueuelabels-validator.opendatahub.io
    rules:
    - apiGroups:
      - ray.io
      apiVersions:
      - v1
      - v1alpha1
      operations:
      - CREATE
      - UPDATE
      resources:
      - rayjobs
      - rayclusters
    sideEffects: None
    targetPort: 9443
    type: ValidatingAdmissionWebhook
    webhookPath: /validate-kueue<|MERGE_RESOLUTION|>--- conflicted
+++ resolved
@@ -99,11 +99,7 @@
     categories: AI/Machine Learning, Big Data
     certified: "False"
     containerImage: REPLACE_IMAGE:latest
-<<<<<<< HEAD
-    createdAt: "2025-10-14T14:41:49Z"
-=======
     createdAt: "2025-10-14T16:54:55Z"
->>>>>>> 5e758001
     description: Operator for deployment and management of Red Hat OpenShift AI
     features.operators.openshift.io/cnf: "false"
     features.operators.openshift.io/cni: "false"
