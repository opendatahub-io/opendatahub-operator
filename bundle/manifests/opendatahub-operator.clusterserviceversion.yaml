apiVersion: operators.coreos.com/v1alpha1
kind: ClusterServiceVersion
metadata:
  annotations:
    alm-examples: |-
      [
        {
          "apiVersion": "datasciencecluster.opendatahub.io/v1",
          "kind": "DataScienceCluster",
          "metadata": {
            "labels": {
              "app.kubernetes.io/created-by": "opendatahub-operator",
              "app.kubernetes.io/instance": "default",
              "app.kubernetes.io/managed-by": "kustomize",
              "app.kubernetes.io/name": "datasciencecluster",
              "app.kubernetes.io/part-of": "opendatahub-operator"
            },
            "name": "default-dsc"
          },
          "spec": {
            "components": {
              "codeflare": {
                "managementState": "Managed"
              },
              "dashboard": {
                "managementState": "Managed"
              },
              "datasciencepipelines": {
                "managementState": "Managed"
              },
              "kserve": {
                "managementState": "Managed",
                "nim": {
                  "managementState": "Managed"
                },
                "serving": {
                  "ingressGateway": {
                    "certificate": {
                      "type": "OpenshiftDefaultIngress"
                    }
                  },
                  "managementState": "Managed",
                  "name": "knative-serving"
                }
              },
              "kueue": {
                "managementState": "Managed"
              },
              "modelmeshserving": {
                "managementState": "Managed"
              },
              "modelregistry": {
                "managementState": "Managed",
                "registriesNamespace": "odh-model-registries"
              },
              "ray": {
                "managementState": "Managed"
              },
              "trainingoperator": {
                "managementState": "Managed"
              },
              "trustyai": {
                "managementState": "Managed"
              },
              "workbenches": {
                "managementState": "Managed"
              }
            }
          }
        },
        {
          "apiVersion": "dscinitialization.opendatahub.io/v1",
          "kind": "DSCInitialization",
          "metadata": {
            "labels": {
              "app.kubernetes.io/created-by": "opendatahub-operator",
              "app.kubernetes.io/instance": "default",
              "app.kubernetes.io/managed-by": "kustomize",
              "app.kubernetes.io/name": "dscinitialization",
              "app.kubernetes.io/part-of": "opendatahub-operator"
            },
            "name": "default-dsci"
          },
          "spec": {
            "applicationsNamespace": "opendatahub",
            "monitoring": {
              "managementState": "Managed",
              "namespace": "opendatahub"
            },
            "serviceMesh": {
              "controlPlane": {
                "metricsCollection": "Istio",
                "name": "data-science-smcp",
                "namespace": "istio-system"
              },
              "managementState": "Managed"
            },
            "trustedCABundle": {
              "customCABundle": "",
              "managementState": "Managed"
            }
          }
        }
      ]
    capabilities: Full Lifecycle
    categories: AI/Machine Learning, Big Data
    certified: "False"
<<<<<<< HEAD
    containerImage: quay.io/opendatahub/opendatahub-operator:v2.19.0
    createdAt: "2024-12-04T17:35:30Z"
    olm.skipRange: '>=1.0.0 <2.19.0'
=======
    containerImage: quay.io/opendatahub/opendatahub-operator:v2.21.0
    createdAt: "2024-11-22T19:16:14Z"
    olm.skipRange: '>=1.0.0 <2.21.0'
>>>>>>> 0385779f
    operators.operatorframework.io/builder: operator-sdk-v1.31.0
    operators.operatorframework.io/internal-objects: '["featuretrackers.features.opendatahub.io",
      "codeflares.components.platform.opendatahub.io", "dashboards.components.platform.opendatahub.io",
      "datasciencepipelines.components.platform.opendatahub.io", "kserves.components.platform.opendatahub.io",
      "kueues.components.platform.opendatahub.io", "modelmeshservings.components.platform.opendatahub.io",
      "modelregistries.components.platform.opendatahub.io", "rays.components.platform.opendatahub.io",
      "trainingoperators.components.platform.opendatahub.io", "trustyais.components.platform.opendatahub.io",  "workbenches.components.platform.opendatahub.io",
      "monitorings.services.platform.opendatahub.io","modelcontrollers.components.platform.opendatahub.io"]'
    operators.operatorframework.io/project_layout: go.kubebuilder.io/v3
    repository: https://github.com/opendatahub-io/opendatahub-operator
<<<<<<< HEAD
  name: opendatahub-operator.v2.19.0
=======
  name: opendatahub-operator.v2.21.0
>>>>>>> 0385779f
  namespace: placeholder
spec:
  apiservicedefinitions: {}
  customresourcedefinitions:
    owned:
    - description: CodeFlare is the Schema for the codeflares API
      displayName: Code Flare
      kind: CodeFlare
      name: codeflares.components.platform.opendatahub.io
      version: v1alpha1
    - description: Dashboard is the Schema for the dashboards API
      displayName: Dashboard
      kind: Dashboard
      name: dashboards.components.platform.opendatahub.io
      version: v1alpha1
    - description: DataScienceCluster is the Schema for the datascienceclusters API.
      displayName: Data Science Cluster
      kind: DataScienceCluster
      name: datascienceclusters.datasciencecluster.opendatahub.io
      specDescriptors:
      - description: Override and fine tune specific component configurations.
        displayName: Components
        path: components
      version: v1
    - description: DataSciencePipelines is the Schema for the datasciencepipelines
        API
      displayName: Data Science Pipelines
      kind: DataSciencePipelines
      name: datasciencepipelines.components.platform.opendatahub.io
      version: v1alpha1
    - description: DSCInitialization is the Schema for the dscinitializations API.
      displayName: DSC Initialization
      kind: DSCInitialization
      name: dscinitializations.dscinitialization.opendatahub.io
      specDescriptors:
      - description: Namespace for applications to be installed, non-configurable,
          default to "opendatahub"
        displayName: Applications Namespace
        path: applicationsNamespace
      - description: Enable monitoring on specified namespace
        displayName: Monitoring
        path: monitoring
      - description: Configures Service Mesh as networking layer for Data Science
          Clusters components. The Service Mesh is a mandatory prerequisite for single
          model serving (KServe) and you should review this configuration if you are
          planning to use KServe. For other components, it enhances user experience;
          e.g. it provides unified authentication giving a Single Sign On experience.
        displayName: Service Mesh
        path: serviceMesh
      - description: When set to `Managed`, adds odh-trusted-ca-bundle Configmap to
          all namespaces that includes cluster-wide Trusted CA Bundle in .data["ca-bundle.crt"].
          Additionally, this fields allows admins to add custom CA bundles to the
          configmap using the .CustomCABundle field.
        displayName: Trusted CABundle
        path: trustedCABundle
      - description: Internal development useful field to test customizations. This
          is not recommended to be used in production environment.
        displayName: Dev Flags
        path: devFlags
      statusDescriptors:
      - description: Conditions describes the state of the DSCInitializationStatus
          resource
        displayName: Conditions
        path: conditions
      version: v1
    - kind: FeatureTracker
      name: featuretrackers.features.opendatahub.io
      version: v1
    - description: Kserve is the Schema for the kserves API
      displayName: Kserve
      kind: Kserve
      name: kserves.components.platform.opendatahub.io
      version: v1alpha1
    - description: Kueue is the Schema for the kueues API
      displayName: Kueue
      kind: Kueue
      name: kueues.components.platform.opendatahub.io
      version: v1alpha1
    - kind: ModelController
      name: modelcontrollers.components.platform.opendatahub.io
      version: v1alpha1
    - description: ModelMeshServing is the Schema for the modelmeshservings API
      displayName: Model Mesh Serving
      kind: ModelMeshServing
      name: modelmeshservings.components.platform.opendatahub.io
      version: v1alpha1
    - description: ModelRegistry is the Schema for the modelregistries API
      displayName: Model Registry
      kind: ModelRegistry
      name: modelregistries.components.platform.opendatahub.io
      version: v1alpha1
    - description: Monitoring is the Schema for the monitorings API
      displayName: Monitoring
      kind: Monitoring
      name: monitorings.services.platform.opendatahub.io
      version: v1alpha1
    - description: Ray is the Schema for the rays API
      displayName: Ray
      kind: Ray
      name: rays.components.platform.opendatahub.io
      version: v1alpha1
    - description: TrainingOperator is the Schema for the trainingoperators API
      displayName: Training Operator
      kind: TrainingOperator
      name: trainingoperators.components.platform.opendatahub.io
      version: v1alpha1
    - description: TrustyAI is the Schema for the trustyais API
      displayName: Trusty AI
      kind: TrustyAI
      name: trustyais.components.platform.opendatahub.io
      version: v1alpha1
    - description: Workbenches is the Schema for the workbenches API
      displayName: Workbenches
      kind: Workbenches
      name: workbenches.components.platform.opendatahub.io
      version: v1alpha1
  description: "The Open Data Hub is a machine-learning-as-a-service platform built
    on Red Hat's Kubernetes-based OpenShift® Container Platform. Open Data Hub integrates
    multiple AI/ML open source components into one operator that can easily be downloaded
    and installed by OpenShift users.\n\nOpen Data Hub operator allows users to install
    and manage components of the Open Data Hub. Users can mix and match tools from
    each project to fulfill the needs of their use case. Each of the projects share
    some components, but can be mostly seen as an extension of each other to provide
    a complete solution for both novice and skilled enterprise users.\n    \n### Components\n\n*
    Open Data Hub Dashboard - A web dashboard that displays installed Open Data Hub
    components with easy access to component UIs and documentation\n* ODH Notebook
    Controller - Secure management of Jupyter Notebook in Kubernetes environments
    built on top of Kubeflow Notebook Controller with support for OAuth\n* Jupyter
    Notebooks - JupyterLab notebook that provide Python support for GPU workloads\n*
    Data Science Pipelines - Pipeline solution for end to end MLOps workflows that
    support the Kubeflow Pipelines SDK and Argo Workflows\n* Model Mesh - ModelMesh
    Serving is the Controller for managing ModelMesh, a general-purpose model serving
    management/routing layer\n* Distributed Workloads(Incubation) - Stack built to
    make managing distributed compute infrastructure in the cloud easy and intuitive
    for Data Scientists. This stack consists of three components \n                                      Codeflare
    , KubeRay and Kueue.\n* Kserve - Kserve is the Controller for for serving machine
    learning (ML) models on arbitrary frameworks"
  displayName: Open Data Hub Operator
  icon:
  - base64data: iVBORw0KGgoAAAANSUhEUgAAAUIAAAEiCAYAAACMWdvGAAAABHNCSVQICAgIfAhkiAAAAAlwSFlzAAAOxAAADsQBlSsOGwAAABl0RVh0U29mdHdhcmUAd3d3Lmlua3NjYXBlLm9yZ5vuPBoAACAASURBVHic7N15eFTV+Qfw73vuTBKyQdhVkIC4orjUBREtO6KE1ewBqVqsW0Xb+lOxNq11a+tWbVW0ikAWiIAQQSEo1gWtuyAKsiS4IMoSkplsM3PP+/sjC5NJcu8kmSQQ3s/z5HmYc8895wyTvHPvPRsghBBCCCGEEEIIIYQQQgghhBBCCCGEEEIIIYQQQgghhBBCCCGEEEIIIYQQQgghhBBCCCGEEEIIIYQQQgghhBBCCCGEEEIIIYQQQgghhBBCCCGEEEIIIYQQQgghhBBCCCGEEEIIIYQQQgghhBBCCCGEEEIIIYQQQgghhBBCCCGEEEIIIYQQQgghhBBCCCGEEEIIIYQQQgghhBBCCCGEEEIIIYQQQgghhBBCCCGEEEIIIYQQnQR1dAPEsWnWluJzoTECzB4itf6ls7rtDMyz5p8cftDtmgXCZcTKy8Rrd1RF52Vmku6INovOSwKhaFeJWzisCxe/CEaaX7LJzA8uGtrjj7UJSzNLunvD1BsAzvE/n8Gvd4+OmXrFb6mqvdosOj/V0Q0Qx5YufOjBgCAIAAYR3TNzU/Hs2gRPOD2BgCAIAAS6vNjlvquNmymOMRIIRbuZXVgYAebfNHWciG8DgBczOYKYEpssiGhWGzRPHMMkEHZi5eU7+u/lvVEd3Y5avvLu/QBEWmQ5DQAiHBW9AIQ3nY1PDGnDxDFPAmEnwsyq1Lvr0hLPrn+Vegr3+hzGt5HeipJSb+HKgxU7Ozx4kPY6bbKEAYAG2f1eyu+tCClHRzdAtF6xp+hcAzq91FuURKD+AT1gBhiTHYY6u5S//0Us9TvQMa0U4sglgfAoxczKVVU4CYp+B/BlANkNARjAHs9tAO5plwYKcRSRQHiUYf6ui9vrm+XyFt0ORac051wi9cu2apcQRzMJhEcJZlYub9Esl893P4DjW1iKL6SNEqKTkEB4FHB5i0aVeoseIeBccCsKIqwLWaOE6EQkEB7BDlbsPNHhUE8w89TWTwGiLysdZU+GoFlCdDoyDOEIVeLZNcthqE1gTG1dSeRm4BntpMt60xB3aFonROciV4RHGBdv78U+xzNgTG9FMZVgWs+k86qc5cslAAphTQLhEeSQd9d49tJCAH1acj4DnxPwhNfpW96DTi4NcfOE6LQkEB4hXJ7COcz8L7ToM+H3oPFwbPjAV4moNd0pQhyTJBB2MObt4S6v42kGftXsVdEYaxT0ndHhJ21uaf17OD+yqkzFal0VC8OIVT42lIN9Xu2scpoo9+nyAyd1TyppaflCHA0kEHYgF+/o7fKq5QAuaeapmzXx77qFDSoI9oQ9nB9Z5eYLwPpiKJwKplMADK5y696AhiID0AAUQWuCARPaAJQRjkLXylIA3zGhiIBNpPkjr8P86OTIGd83s91CHJEkEHYQNxf21V68AeCMZpxWSsAd0c7454nItMu8u2zFLzSrGQBGV7n1eQCcIEILxiLGAhhCjCEArmQiOEwHCl0rfyDQa8x4NTyGCo6nhPJmlyzEEUACYQdw864+2ov1aF4Q3MjavDo2YvAOq0xFruWnazauJYXpWmNg61pq6wQGXwfCdVVurihyrVwNmPfGx0z/uo3rFSKkJBC2sxZcCVaCkBnjiP9HU1eBG3iDY6C7dLIG38ig0USgVs1AaZkuDFxFMC4vKsv/ZXxUwqft3gIhWkgCYTty8Y7e2kvvADw4qBOIvtdMU7s5B3zS2GHmTLW77NxUuEszGRhsu/5MO2AgGlo/ieY/9xSiw8jMknbCXBjBXmNF0EEQ+MBw4MJuYY0HwV2lryQUuc/9nBmLGQi2zPZy8e5Dr8Z1dCOECJZcEbYDZqZSb9ECAoYHdwYtinHyHKL4ysAj35Xnn+Az9b8ATAlxM0OJtIMsltoX4sgigbAdlHoK7yOi5CCzPxvjHHBD4MBoZqbd7vwbfKZ+ENW9uG2hFIAJAAzEUMt/P3YOjL5yb+iaJUTbkkDYxlxVuxKZaF4weQl4PNoZf3tgECwsXtGtyL1qAUJxFUgoIo13taIvSGO7Ir0dpuPHAd0mFQdm3cJLw2JKnP1NA/2J1SBNOI+ILgDz2Wh6cyVm8J2tbqcQ7UgCYRsqL9/R30f0bHC5+ZGYsEG/D0wtdK84B6xeBnBSC5tRxYT1pHmZYdDaE6Om7An2xCGU5AGws+bnLQAvAEAhb4igctco1jyZgEkM9AMAAr5n4A+DYqa+3MK2CtEhJBC2kZoVpRcACKbTYEFsY0GwdNUUMOcA6NLc+gn8JYP+rb1V2aGeIjeQRlUCeK3m54bt5cv6KQpTgyI++Z4oU4eyLiHagwTCNuLyFf0fgNFBZH0nxulrsOl5UemqazXxMy14TvcmoO+Lj5n2VjPPazGZaieOdhII24Dbs+tszfhzEFm3sdMxlWhglX9iYemq/2PiB6k5qzAQfahAdw+ITnijue0V4lgngTDEmJlc3qInAdhsZk5uaHNyV+p/0D+1yLXqRgY/1IwqS0G4Nz6q8imiJNv5x7UymdW3m0viTdKnAziRwX1AFEGMrly9/MKh6h/+ltjYobly66Kz+5Y1o11HvKVL2ajaWTpQEQ1hpuMI3JW06sqAArEXxG4CDjBUkUnGN7Pu7PJtR7dZtA0JhCFW6tmdRoRLg8h6a2zESd/4JxS5V6Yzc3P2FVnrMNS1/SMTfggm86wtxeey5isU6Je7viy+GITow0erF2NoODOPwKRBFOaZtelAToSHbp1/fvejclmuZ59lZ3Sx+2JoTABorHeHe6iCigDXXnoT2L/DnmtnKjIM9iHrAZcbwHsg3qBM442UeZGfyPqPnYMEwhDax1tjyMcP287zJayIdca/4J+0y50/nlm/iOBm+2gAf4mP/uw+u86Ja7buO97nVXMASofmwQSAWzYROQxEV1eG45TEpXxpXpL96jdHisUPuc8izXNwwJ0BoFt1aov+D6IBTADTBK00sh9078h+wLWIyLcw9a64opA1WLQ7CYQhFO4JvweEEywzEX6Aw/lr/6RdFasHkM+XDdvbaYAANxQlxUdNfs0q38zN+08nUvf4vEgMptxmuLjL6QevArAkhGW2iez73eOY+E/Q3Fbzngcz8Gdmx72LH3AthaIHM+6MbvEiuaLjSCAMERfv6A0vbra9GNQ8N4b6Hah9vZ3XhJPLmwdCD/ta6CCYJsVHJbzfVI6Mr/Ydp0zjYQDp4LaZS05Ml+IIDoQ5D5RcpKEeZPCodqrSICAVmlOyHnAt9Wnjd1ffExnU4wpxZJBAGCLsMW4DIdIm25sx4YPqDTY23N5HQLggiCp+ZOZRA2Mnb2u8AUyzNhffBBP3o+2m4NVW5m3b8lvm2UyOjAlz36+B36JjFhQhAMkOZV6R/YA70zE46omko+gRwrFMVp8JgYO8sysIDcYC1sc+xXquf0qha9UvCbgxiCpKQPqKQbFTGg2Cs7f83HfWl8WvgfAk2jwIAiBY3pZ3hKy/llwYHe7+nIG56Pjf6xgGP+Ld4S5Y+jd33w5uiwhCR//CdApOn3Ez6h7CN45A//LfZKmQN0QA/CzsxwpWaFaTBkZP+7yxg7O/3H+BNh2fAJjQ3Ha30NKXzuqxrp3qCkr2/e4MKPVfME7u6LYEGOX18edZD7ku6+iGCGtya9xKzFvCXF6+1SZbJTlRb2wguUvnMXBqEBXcdFJswruNHcrYVDxVM2eDmj8Fz48H4E3MtF8pcmlwsWIyGNwHQD8CHcfgngCKALzw7f64v7WirpBiZsp5oOx+Jr6rNeUQ8AMD3wD4EQw3FJdBUxQIcSD0B+MUAN1bWHwfaKzLftCVnnZXzLLWtFO0HQmEreT2dJkMQi+rPAz+TzQNqluWalfF6gHs8/3BrmwCPR8fO+XFxo7N/PJgCjEvQvM/Q2bgv8RYBkN/WIEen+cNIU8zyzgiZD/kegREtzX7RMZ+EPIArPeB/3v13bEH7E7JebA4ntkYpUGXEzAZQEQzagxnxpLFD5TekHF37HPNbq9ocxIIW4mhrrYZk+bVJv3DP4FM371oehmrWls4OuaWxg5kbCqeSsyLARjNaOpegJ5RPry04Nyjf8xb9gPuh5m5uUHwPQL/w9UzZvX111OzOnxqxgm+CODFpQ8d7OrVzjQAvwcwKMgiDAI9k32/qyRtXszS5jVbtLWO3+TiKFa9ERN/B5DFFwotjg2Ln1n7amfp8lOIjC02iyloYr40PnbqxsADs784MEwrehPBr0hTzsyPVhrmw3lDeruDPKdNzNy8/3SC+soqz8KzulPWXysGQPmKQlj1JjDmps+L2RDCMrEhkx17nK4MED0EoE+Qp3mY6YqMedEyJ/wIIleEraB9nGEdBAEi/Vz918a9Qawo82xjQTB18099NGg5gg+Ca2DqOYvO6Wk7pm0DZzrCD5T0gabeBqEswlQ/nN33H0f73GIPQPOO90Q9PiqTfKEuvKbMBS9mFr8S5nT8HYTrgjgtjIiXLnyo4lyZu3zkkCvCVij1FH0E8PkWWXbFOOMH185HLXSv7gv27QYQZnFOMXx60MC4aYf8EzOZ1a4tB9eBaUwQTTPB9OdBZ3W7P5Oo0Sl4H/78h74+8k0m1lMYOA+g3mg4isAFYDsDrzHRK5f0fOwTasVGoe17RUiFSlNS6j1RH7eunOBl3e9KAeE5wH8Od5Ped/eI/mVzb9FF25ArwhYq5W094eXzrPIQ4SX/SfnMvl+TdRAEGH8PDIIAsOvLQzcBQQXBMiaeseis7msbO/jBz7eO0KD7fPBeBoZi6+/CGADnEXAeMc97f9/c79/fR48WH/L9+4qTn6yyOrGDfUaMian3RP3UnpWmz4vJzXqwbDtYrwHQ2yb7xdH73X8EcG87NE3YkHGELcSesHGw/v9jnw8L617wUoOYr7Updl9VFZ4KTLxm677jAb4viGZ5wEhcdGaPBkHwgwO3nPHeT3NXatA7AEbatL0p/Zj50W5dja3v75ubzjZRtGPwR07lHZU2L7pdg2Ct9LuiPjHAlwKwr59wR+4Dpae0fauEHQmELURkO4B5c1yXgUW1LwrLuowB0QDrU/ip03pNcQWmer3G3wB0tanPhOL0hUO7N5j18f7Pt12tTeNTIky2KSNY8cxY/P6+uS9/sff3USEqs/UI25ygK5Pu7NhlwlLujv1Gs7oC1bsCWgk3QQ2++ET7k0DYAsxMIIyzzkT1rsqIebpldsBnKHo+MH3W5oNDCUgNolF3LBzS4+X6SaD3fpqbyeAFsB+u0xLTy5Rv4/s/zo1vg7KbicoMhWlJd8fs6+iWAMDMeVGfkuYM2K/3NS7rfld7LQ4hmiCBsAVcVbtOBuN4qzxKmXXT0JgzFcAJlvmBFY3uMMf0R9h8Tgy8Neis7o8Hpr+/b+4CIvzJ6twQGMoGNr578NYT27gea4wbU/4v5usObUOAtHti8xkNH3U0QLinHZojLEggbAEiOsfyOFAe5dDv1L4uKj3vQsA6cDJTVmDarC0HTwTxVJvmlJoGzQ7sHd748213Aphlc26oHKd8tLIDb5PXpc+LXmifrf1pZ9ldAL6zyTY654GSi9qjPaJxEghbgIGzbY5/RHRyXa8qke1uduXhMVTQIFXjetj17DMeyD4jbrd/0vv7bp0M8P02dTbFheoVsJvrnHJlvtQBHSheA9zoDJwjwaw/9C1j4Ha7fJrVNe3RHtE4CYQtYntF+IX/aya2+7Z//XhKKK+XwkywfzZ40BFm/ts/YcPPN0Yz03wE/9luZvCd0DQ0zFceNbz347Hf9/ohDIr6gSgdwMsAglpTj8EzPth3W2KQ9YYGUVbK3bHf2GfsOOl3RS8D8JllJkLy0ke5NYtniFaQcYQtoXC21SNwBn0RkHShVXEEfjMwbeZXBy4E1ECr85jpiRdO61WvlzmCwn7HHNR0r5+Y+ffDe8dlB+57kkR5JoAfAGQDyP7gwC1nmKbxOMGmgwgAg+//mOesOJ/mt8dAYTYUHzGr4TSFiDj7QfffmTnbIltXX6VrAoBX2qtd4jC5Imymfbw1Bmy9L4mGuan23zsr8k8EYLk4p6nof4FpZBrjbZriDTNUvQfxH/x0ax9m/N7mPAD8mcNQF1zS54nFdps/AcCwHk9+NbxXt8sR3Dajgz37IucEka/VCHj3SOsgaYqjKmoZAMtVbhg0tp2aIwJIIGymsCqn7YrD5c4uddPIyNR2aw5WVkZWbWqQSmw9i4T47f8M6VpvT2Qmug4207sY+MYM84y5sMejdg/w61dHmXp47yfuItDDQWSfa5+l9ZiwuD3qCYWkTPJw9WMGK8HMHBJtQAJhM5FBdoHw0PF0fN3zPmKyvL0FsHUIJdVbDzBxKRuA9T4mxGpVYBoDU2zqqiJlTLm029PFNvmaNKxX17vBaHArH2Dwe3t/e2ZL6wiWMo0jbssAK0rzapsspy38u8tuap5oAxIIm4m07fO3vfVeEewC4a7AhPBT9w8GrDeCMphe9X+9cf9tJwCwWgACxPzU8J6PbLVpjyWiTA2mubDrWVZkN+yntXak3hPZrKvajuZw+N6GTceTYeK0dmqO8COBsJk0WT/vQ8AcU2bub5WZGUWBaUo5zrCpw/XC0G71AigxT4T1akImAX+3KTcow/s+thmgNVZ5CHRFKOqy0G6ryoRKzdS/xnchrMUSCDuCBMJmUkTW+w8T/VzvZfUKLlYF/thIaj/LKoDtgWnMtislbxzW54kQLkSg7Xo3z2zTMYVsE1COXJZDfRg0uL0aIg6TQNhMWpP18vjM9cYDMthytgUxN7L4KVtedTKwo0E5NucA/J718eYxtGn3nDDmnb239Axlnf6YqLCtym5TxJbtJs1x7dUUcZgEwjZGIMtAyNQwEDLYpueX9zZMI8spfARqOI+5FXb3+elb2Cwo4DAcdivmtBxpu5VdjkyarNtNNncQok1IIGxjxNaD1hXQcAl5Issd0gjU4JaTAcuAq0Eh3a+kZtC15fL32qy/4o1WDdvdUgTVYLmyowGRXSDk2HZqivAjgbCNMaHc6rjWDXuHia17Fokbfm4KZPn8z/7WuXk+OHBLLACnZaZwXS9YGabtmopI3MLWK3jXUCY1WMX7aMA2ny3Y5tGLaBMSCEOMwPWvABmWGyARNTpMxvLqTauGAUiDLW99CXyy1fFmM9VQmxxalan6awPadTQBiPD9ZB1ca4ty6qN9YylxBJFA2EykYH0lwlRvs3ci60AIUGMPxy3rIEZ8gzSgsd7nw80CXVm9LmJoaFJ2q11/O7z/YxX12sBk23nSLbJPyHebE8KOBMJmYm29FwVT/QHXDFivmNzI8v0MshsofHqDFK0/tDmn9wf7DtltLxCUNdtvCQc4ySoPMxrrpbZbvNV8cjA8NnmECDkJhM1kKNN6LF7Ayi/MsB7mwQ1nnrDmIptm9Ltm6756vYthfSrfBshy6hwDD4XiqjCum+NGMKz3X6HGVlHhi61PwRfw2/WvLbiqdp/h9u4ce6iiyG7GjziGSCBsLpsrQhB6MfPh/1ebcWNo5NmdQ9NmWA9NIY9XDfNPOJ/me5nZcrYHgKHv7y9u1bLwHxy45QxmzrTJVsUUVm/PlsSlbBDBMhACaLO5w4cqdw8q9RS+x6S3aFYFyuBdpd7CVaW8rc3GOoqjhwTCZuIwtpudYZRU7q67WjKUXSDECd+Wraw3BnDBuXGH0MgcZH8KNK2RxBybugCmzPf3zU23zdeIjftvO0GbxkoAlkM8CPTqiF5/q9dj3GXIoaGw2YmPNL9qdbyl9vLeKKV0AYDh9Q4wEuB1vlLvi0sck+QXoJmicdJ+2IzJU4rrelR1ZLctgPVzL9NUDRZuJeJ3Gstbdxw0PTPgD/iSXo+vBvC+1XkAiBmL3vtpbuZSTgx6qMbGn347HJo/AmA3Bcw0zYYbRpGGXfA9VLat+0fBtqc5orwVM4GmpiDSJSW+QlkH8BgngbCZiEgDvNkyjzq8p8lAGlUJkE1+PTwwTYMabNLuj8F9dn5VMjIwXYHvsDqvtkoi/Knf/hO+2PjT3KkbOLPJQd//23f7KRv3zV0IUu8AOC6Isl8acdxjW/wTbtnO4Qy+2vo0fjMviYLaEqC52GbrVQX6RVvUK44eslR/y2wCmn7exeCh9V/r/5HFHxszTQJQL4CFkbHOy6YHQJMDjMk05wH11wYc1vuJdzf+PPdlAFdZvoPqhg0BYUX4vpLi93++da0GthCpnwGOZMYgYhpjsrZbCcdfiTLMBleDpRXFV4Fg/SyOaZ3l8dbQuNhq+QdmPipnqYjQkSvCFgjcnKkBpnP9XyqijdYl8uk7S/LrdZr8Z0jXgyCbzgOi0VdvKr4sMFlT2DUAvrSus179cQxKIdB9YH4WjMcIuAXEzQmCGsQZw3o8+b1/4sgN7GDC/9mcW+E0jLxm1BW0QxVFA0F2V7LUJrfk4ughgbAFmFTDpfXrG3SocnfdMymHNl9nm3m5iswZgWla0wK7tmjiP9fseFdnRK+/uQztm8zAfrvzQ4WJ7hje64kGnR39ex26GcBZ1mdTTuC2A6FCSl9ik6Uy1lluvcOc6PQkELZAlaNiE8CWgc1Qum7zpX6x0w8QGh1gfBjRdYFj/Kq2dstHI0tu1TsNGDlrc/FNgekX9X2qUDGmwmbDoJAg+vslvR57JDB55heu3sTc4FY5EIOebpuGASBq8Pw1IMPHRENkEPcxTgJhC/Si01yA+sAqDxPq7UJHhHybYk/6tuwXo/wT8pLIZMLjtg0i/H3mFwcb7BFycZ/H3zOZLgRhS2OnhUAVAb8a3uuxBh00iUvZIMO7AEA3mzLeW3RWtzZZbZqrr5Qn2WQK6TqN4ugkgbCFiPC6ZQbGGOaP6xYQ8CleCpv9KjT41sC0buFxzwM2s1OACFLIDpxtAgCX9nlsl1LmcALnwmb9wGbaDtajL+79+ILGDnY5vfghMCbalMFKcxDbj7ZMqbfoIgIst0qA/XAjcQyQQNhCmk27Xs7YUrNn3VXh4Mip37Ft8OSEnWWr6u1e9+TJVEWEeUE06Syf11gz84u9DdYlHNbjydKLez+RyoovAvBWEGU13URgP4PvPFRinjW8zz8b7QS6elPxrwD7/ZUZyF5wdg/LK+vWIKYGz10DVJSHdVnfVvWLo4cEwhaKdQ76BDYLKhDrX9VL0PysXbkG872BaS8NicslUEEQzRpBKix/zsd7Gt0B75KeT3w0vPfjoxTzeAaeB2ymC9ZieACsI8aNHngGXtL7iYevOPnJqsayzvzy4E1M/HwQpZY7wHcFVX9LEU+3Po61famvLOclZBxhSxGRLvUUvQ7wzCYzMSWU8raesXTqfgAYGONZU+QK293YijN1pzAm7XbnjxkQnfCGX2VMnxXPYQc2wW4zKGBUZXjE+l9tPpD84lk9Gl3FZlifJwoAFDBnqg9+PnQxAxcz4VQi9AIQBYYXzMVEahdDbwpzRqw7v/vDJZa1MtPMzQf/Qozg5jIT3/rimY23LxRc3sKRdhtaMfPytqpfHF0kELaCJr1IMTUdCIEw9jpTATwJAERJZqFr5UMALHtJNeunC3nD0OpZKdUWnBtXdPWXB69nRnYQTbvYBH02a/PB2QvP6t7k/F2iTI3q3uxWdRjM+nz/Cfiy+BkQWXdM1GAga9GZPYK5amwxBn5rk8XLTqNN5jaLo4/cGrdCV8fANwj41ioPgX7jP6m/PLrqBTDvtin6ZLhdDW4bXzqzew4ITwXZvB4AVs3adHD+NVv3WW7s1GLMNHPzgWthqC9h1zt72NZK5fuNVQbTEUSnjslNdjwdrNh5IpgTLM9nrO9GAyyXLRPHDgmErUBEWjMttMl2httTWPesaggleRh0v13ZDL57V+krlwamf7sv7jaC7VCcuiaC8Guf19g+68uDD167paR7kOdZmvMxO2dtOpg2a3PxJwR6HvZDZKox9mhlJOQN6W25aEVFZcR+AF6LLF7lqWxyawKHUjcCZHe3M9/muDiGSCBsJWa1ADbDUjTRPPab/bE7JvZFAJ9bnUOAQxFlbyvNrzdH961R5AuvqkwhguXqNAEiwbjTq80fZm0qzsvYVDz1lu0cbn+aH2aavaX4nFmbD95dGV68A4QsEM61P7EagX5S0GMWD+lqOUAcAK7PpHIASy1KW5yU2XgwLeHvuoNwvU0Vu2PC4oP9MhHHAHlG2ErdIk7cWeIpeoPATS7lRMA5rqrCSai5khtFo3xFpfk3Mul3YfFlxEC/cNI5W3jplUMoqW72w/zzjy+f+cXeiUqFr2Cw5coqASJAfJUCriqpLC6dtfngJ8z0uVL4XGvsViC3Jl+5kx1VptLHaaA/MfoDGEpfHhqnwX1sa2jcPq157KKze24N9gQf+FYH6HQA5/mnE/CO9lTNbeo88ph3gWyuUAn/JmqblW7E0Slk+8wey1zeotHM/IZVHgY+j3XGn+//B1joWvUMwHZXLwCQGx/9WXpN50adW7ZzeEll8fMAMlrW8naxycFq2gtDu1kuNNuYpZkc5nG6MhThMobyMXHBjqrovMxM0o3lLy/f0d/nML4BYLUvdAWczv6x1K/tpx42Iut+960gtpottC797piQ7C0jgidXhCEQ44x/s9RTuBGBKyD7IeCcUm/hDcDhzg5lqru0YU6E/aZGKYWuc/cA+J1/4pMnUxWAmbM2HfgMRA/jyPs8l7D2XPvC2S0bq5eUSR4AL9T82PI5jExYB0EAWNRRQVAcueQZYYiwsu8AIdD9ZVxUtyTUgG6TilnrRNisYA0ARLi90LXy6cY2X1o4tMejivRwAEHferaxUoB+u/DMuNRFLQyCzVXiKRwGwGbxV1T6TG37ObUp4jbdnEq0jATCEOnqiF8DkN3iAbGml+v9IQ7qOu1DJgpmCh0A/Ga369yXPuZnG2yCvuDMnh9VuMrOI+K/AKho5Nz2wchxOM3TF54V92RjO9J9x0u7FJXmX1xYsmrYdl7TvA6bxWnmTgAAIABJREFUpqrk7eEE/AeA9dYDTE9273KS5XCnNsf42fI48d52aonwI4EwhDTpu4PINrvEV3SFf8LAqIRHAAQ1y4EJGT3dfd8sKlvWYLHRvOH9K146s8eflI/OAPhFWA9BCSkivMNKjVk4tHvaC6f1ajC0hZmp0LXyBp87/AcmvRGK33e6vd/vcq9s9fNNl8eRCcBuEdlDHGY81Nq6WstHXACgyRWxCcp+Ay4RctJZEmKl3qI8MNstk7/PcNLZURT/Y23Cd7y0i+kOX8fAiCCr+pGZkwfFTm1yGE3aV8UDHCbfjOpbxl5BltscHgBLidXjLw3t9klTmbaV5vcMU/xCE4OcmRlTB8VOWdWSBpR4dl5AoI224wYJd8c6Bz7YkjpCbfH97jQiXojAK1jG/PR5McF0nokQk0AYYjU9l18DaLAKjD8GrY91DphQvRlUte9Klnb3qfB3YH91U8sE0z/DY+ie4ymhvKlMiVs4rIt5aCIpPbVmf5TW7OVbRaC3mfgVRb7lC4b0tryVK3SvvByM5wGcYJHt84ExU4Iek1irlLf1hDfsY8Bms3nQjhinMZSof8c9Mgiw+K8lw0ip2wGcBuAnBi1OvytqIbXxBveicRII20Cpt/BOMOyvPojmxTrjH/BP2lH+Sn/DpDcANNj43cIuUnRzfNRk+w3SmSn9q4OnK42LAQwl0KmoDiQ9an5qH5e4Ub26zh6AtjHxNjbxviO25KMFAwdWNl74YTsr8k9UPv0YAOsVYGpadSB6b/j5dH3Qt/LMbJR6d79uNX6zhibiUTHOQW8HW7Y49kggbAPMW8Jc3shPAQyxyaqJOSUmfFC9jYsK3av7gn1rAQxt4rym/JdY3RUfm9Bhi43ucC3vbZDxOwA3ga2viv2Ux0dPjm7O1VBpVeHDINhuXUqgp2LC4m8JtlxxbJJA2EbcVTvP0qQ+hP24tkoQjYl1xtdb5HT3oVfjtGGuATCsuXUz+A1i46n4mIp8oqR2mUGxs3T5KYqMGwH8GkCj6yE2jbIHxky22wC+Tqmn6BqAn4f9729hpbN8aG8aYjm3WQgJhG3I5Sm6kcH/ss9J+1n7Lu4aMbjePNw9nB9Z6dbzCQg6SNQvFkXMlKUUL4uPmhLyndq+L13ew6uMSWBci+pOnpb8Pn3rMNTw/pEJPwST2VW1K4mJsmE3VAYwiTA2xjnwrRa0SRxjJBC2sVJv4QpU7yZnjfEjQY2NCR/wVeChXa6VNxPwCCw2ew/CLoAKmPhd8up3B8ZNK2puAd+XLu/hUc5fEJvDAJoI4ALYByQra5lw9aDoKUGtlH3Iu2ucYsoHYD/+kPiOWOegv7eibeIYIoGwjZXwd93J6/sUtj2bsAyGRaWvDGeihQBOClXTANoB8HZm/EDEpSAqAVMFCJHQCCfiaGacCEI/EAaBER+iuj1MNG9gVMIjwT4XLPEWXk6M5QC62GYmejnGMSBJemBFsCQQtgNX1e4hTPo9AF2DyL5PgcdFhw36IvDAHs6PrHTp+4hwK1p3JdaB6BOlzOsHRE1rctxhoFJP4dUAngPQYEZNI76qclYNq95yVYjgSCBsJ27v7jGa9WsI7o+5FEqnxzpOanQp+cKSVy6Con8jYImqI1wxgHnx0VXzm9OBU+otuhvMf0VQv6u0H9q8JDbipG9a3kxxLJJA2I5KPYWzUb2SSjD/7xqEe2Ic8Q81dovHzFTozk8k8H0ATglxU0OpAqDnfHD89eSYKyx3/fPH/F0Xl9f3FIBrgjylVEOP6RZ2UptsFi86NwmE7czlLZrH1Vc4QWFgSZWz/LqmhoBs4A2OgS7X1SA9l0Fnhq6lrUOAG4SnNfBIsJ0htVxVRaczYSnAQb0fAsqZ+PJY56DmrNotRB0JhB0g6JknhxUS4Rq7oSBFrlWjGXwzgMnouGeInxL4BfZx1sC4aYeae3LNVfNTsJmi6MfDhCldnQNfb25dQtSSQNhBSjyFt9UMiQn2M9AEPOlyht99PB3f5LxioHqRAyfMqQSaAcJotG7YjS0Cfwmi10DIael4xeKKwnhD8VMgujL4elHOSic39SxViGBJIOxALk/hDQz8C836HGgHGHfEhsevCCb3zoNLu8IRcalSuISYRzBwPuxnu1gxCfw1M30Coo3aQa+f1CWhxWv8MX/sdPl63EaMP3GzZqTQfgYndA0b+EFL6xailgTCDuaq2nUVEy1A8LeCtd7W0L9rbucA81Lj25LIAdrhO5kYg5nQH0xxALoB3I1Aihk+IrgYMAHsJcJ3zPwDtNrdpSJ8c9++E1q96jQzk8uzeyqI74P9nOxAhdA8MTZi0LbWtkMIQALhEcFdtWuoJnoFwMBmnsoMLNGgv8WFxYd8Cl1bYGZyVRUmsKJMQvDbgfr5yHDSFP+1HIVoLQmER4iatfWWAhjVwiLeZEWPxhoD1hyJMyr28t6oSG9lCoNvamEAZAL+Ge0sv4NoiO0eL0I0hwTCIwjzBofLM+DP1ctL2ay43LRviJDFps49EgYWuz2F55jgXxMoA0BsC4spBuNXseEDV4aybULUkkB4BCrxFF5EwAJUr17cYgR8ysS5SvPrUWGDvmyPK0Xmj51uX89LmXkSQAkAD25difSuaeqMuC6DdoemhUI0JIHwCFUzs+J+ALciJJts0X4Qv83MbzH4fa/Tuy0U83FL+fse7PNeoIALWdMFIB4BoFvr24uDAN8Z4xz4/JF4qy86FwmER7iaq8NHYbF5fEsx8B1A2wC9TRF+0oxDYBTDUMUGm1UAYEIZSnP1LS2pXszcD0T9AR6A6o3p7VfVaTZaTE7f72JosPXWl0KEiATCowAzk9tTOIOJHkLoluE6En1ARHfHOOM3dHRDxLFFAuFRhHlLWKk38iZi3AFC345uTwh9yIoyuzri7TefEqINSCA8CjFvD3d5HWkA3R7swgRHJn6PlXqwqyN+dUe3RBzbJBAexZiZSn1F40ljLgjjcHQs1nqIQIvBvmdjwgd/2dGNEQKQQNhpuHlXH9OLJAKlALgYR9Zn62HQ2wTOdjvDl9gtGiFEezuS/lhEiBRX7BpgONRV0DwahEsBxHRAMw4A9BqxzveG8drudFJJB7RBiKBIIOzkmDc4Sr3xvyDCSGhcBsIQVA97CeFnzz6AvgL4IwJ9ZII+6uoc8AURtcueykK0lgTCY9Ae3hPZxes51cF8KhROZcZxDMQpII5BcQDHgREJQgUAMFCiAM1AFQPfE/h7Bu0mxrea9PeVzqiv+1LfVq9II4QQQgghhBBCCCGEEEIIIYQQQgghhBBCCCGEEEIIIYQQQgghhBBCCCGEEEIIIYQQQgghhBBCCCGEEO3jmFiqf8OGDRE+n+98Zu6vlIph5v1KqaJ33nnn88zMTG117tq1a/sbhnGqVR4iOlheXr41ISGh0d3ZXn311bjw8PDhzW23w+H436hRo/YDwJo1a3qFhYWdXXvM6/XumDhxYlFT52ZmZqoRI0aMrn2ttT40fvz4j+3qnJCY2D1C03lWeUxN+xzcZfcrryw4FNQbCZAwI3WIgnlcXdtg/Ji/LGdLYL4piYlnsGkMbEkdBod9sGLFwgOB6ZOmpl1oGL7YuroV78zPyytsSR2JiYlGlWlcXvvaJO1bvWzpWqtzJk9PudL/9arluXV7Ok+ZktIfDl33u6ZhfJ+/LGdrU2VNnJ7eL4y8p9W+9mn6YfWKJV/Xvp40LfViQ5lRVu1hRkWVwV+vzcs7aJWvs3N0dAPa0htvvHGe1vpun883EUAkEYGZAQBaa1xyySX7CwoKchwOx99GjRr1fWNlKKWmMPOTVvUwMyIiInwFBQVvaq0fnjBhwpv+xyMiIs5k5leb236v1zsBwDoAcDgcFzPzytpjDofj2/Xr1583duzYBn/sADB+/PjwsrKygtrXRPQugEvt6nSyca5mFFjlIQJMqjQTpqd8CtCiCMP3fF5eXkUw72nOnDnOvftLX9dQ/Q6n8g9z5swZOH/+fK9/Xq2N6wH8NphyA3kNz1gAb/inTZs2s7ePvG9rVuF1iT68BWBUS+oA0IWBus9VsSoH0GTgyczMVJ9s2hr4e1B3McIOnsKs6n7XiPhfAG5uqjyDzUka6um6+omfBfAbv/Of06yG2L2JMBNImJ7yKRE9tmpZThYAtjuns1Ed3YC28PHHHzvXr1//uNb6YwAzAEQ2kbUngFt8Pt8369evv7aV1ToAjFdKrS8oKPhTK8sKxonM/BIzd9RVvQHgAoD/WWka26ZclRLUFe+P+0sTGegXkHzCnv2lU0LfxPp88N0EILxeImHk5BmpQ9u67qPAecy8KGF68vyObkhH6HSBcMOGDY7i4uJXmPlWBH/r34WZn1+3bt29IWgCAchcv3791BCUZefK9evX/64d6rHTX2u8NWlG2hVB5G30Co9At4S4TfVMnDgxHMRzGjumwU1edR176LogP8dOpdMFQq/X+zCAwA/yBwB/IKKzmfkEZr6Ame8DUG/TcSLKLCgomGFTxZPjxo2jcePG0dixYxUzn0BECQA+98/EzPOaKoCZN3q93gi7n3HjxlneotZ4sKCgYEQQ+VrqPV2lutf+sGH2Y4VRRHgGgMcvn5OYc6+ckTaoqYISpicPA3CRX5LfLRhfNmla8tn++SOUeS8bZj//H4Iejfq2B+Zhw+xnlpW865/JiIhNBtC3sbqJkT4hMbG7zf/DUU8Z5pD85blU++OrKIkgpokgFPvnI9aTOqqNHaVTPSMsKCg4HQ2vONYDuGrcuHH+QW8PgI/feOON/2itXwdQ+8CZADy6cePGNcOHD7d95kVEXFPWnrVr136olPoKQI+aw7949dVX4yZNmlTc2HlXXHFFVfPeXZMczJyzYcOGc2s7VkKK4V29Otv/PRSj+ovlrSlXpSzSGmsAdK3JHEOM+wGkNl6UupUOxx8G0wOgw18YRHQLgOtqX+fl5ZUg4MsqYUZqN3C9R1i+V/PyfrB7GzVl1yoB4SVw3e9KpFOrawH83a6czuS1116rAvB6woyU+QD+7/ARdnZUmzpKp7oiJKKbUD+47+rSpcv0gCBYZ8yYMbtN00wAUOmXfGJZWdm05tY9YcKEnwG8598cp9N5QnPLaQki6uf1ehdmZma26+e58uXcjSC6oV5bwIkJCak9A/NOnpxyPIEPX20zCiIcvvsB+PdWpk2bNqtH4LmtNXl60mUAzj+cwguhzEcAmHXtZropMTHRCHXdRwMGAq6Gle3ogs6mU10RMnOC/2siemDEiBEuq3Muv/zyHQUFBQvg19sGYDKA7ObWT0TEflcrhmF4msgaXlBQcKJVWZWVlfubGo5TYzWAMQAiauqeOHz48DsBPNC8VrdO/rKc3ITpKX8BMLgmyYCTxyPg/087cDMBdVcaTHgmLy+vImF68kKA5tYkd/HBcx2Ah0PZRiZ1q/9NuGbMX52X923CjJR1YEysSR5QqR0JAF4JZd1HEs2q35Uz0uq+9BWb3QC6HIxf1WVi2ubqGv5ShzSwA3WaQLhx48YuZWVl9YKLYRirm8rvj5lfIyK/YQd0mlX+xqxfv74HM/v3nHpN02zqlu18ALutyouIiEgGsLSp40T0BYBVzPysX9p969at+9/48ePfaOq8NsAA3sThQAgQD/bPkJiY2KXSxK/9kn48vmds9TASUs/Cv2OLcOPIkSMfeeutt3yhaNwV09MGgPXkwyn09uoVuV8CADQ/C6KJdYeYb0HrAmGXhOkpjQ7DAoBPNjU5JLB9aFqr4D9stl5fohfAcgccv31rwYJKHGM6za2xy+UKvB3TI0eO/CnI0/f4v2DmXsHWu3bt2qiCgoKRzLwah58PAsC7EyZMKAu2nJYYO3bsfAAL/ZIUEWW9/vrrxzV1Tptg2lv/Nep9FpWmIx04nEbA/NoxgzUDht/2y35idPe+9a7sW8MgfTP8v/CrO3kAABEO/SqAb/2yj54yJf2sVlRHAE6w+TlSVRGoyqd8nb7TqDGdJhBGRUUFznJQa9eujQvmXKVUvT9cZm7QweFnzvr16w+uX7/+YEFBwSGllBvABgT0hjLz/UE1vJW01jcC+MovqY9hGFlVVVXt9ryL6zpLahNUwP8f+3dU+Lwwnq93mOjZei9DNJQmISEhEoxr/JL2+8oPLa99kZeXZxLwYr2WOswbQ1H3EYlRCkJx3U/1VWCtaAbPAvMHNb37x5ROc2s8YsQIV0FBwT4AdVdzSqkxAPKCOH2k/wsi2mmRN5yZwy2OM4C7rW5PiegLrfV1TR0HAI/HY9WGOhMmTCh78803k0zT/BCHB46PMk3znmDODwUirveHw9BFtf9OmJY6GmD/AcufKM19rpya1qc2QZHerRnlqGs/j5oyJf2slSuzNreqXWGRVzP7dQQw3lThcWdeOTXtcBKbn4HI7zVmTp06+64WTh/0MjU9bEqxIgY3+fxTa5T5NQXM1NREgNoCI+E/np7I6pkylMO8eGVeXt2XZmZmpvroi69PNYjuZ6C2g7ArQP8G8AscQzNMOk0gBAAiWs3Ms/1e37lhw4YVo0aNavJ50/r163sACBxo2+zpcDXeI6I/jx071nL8HzO7g5n3G6zRo0dvWbdu3U1EVHd1w8x3hKp8K1NmpFykuf7VsDLp8Hxb0nMDnkVdpJSu9951I7O9tWHeDOD6VjSNmAOuLAlJinRSQLbA86K0qroWwCMtqNP76rIlTQ7BqZli12QgJMbe+s1hyznfpOlc//wM/jH4pgI18+y/TkxMTKk0jQMAomsOnXvljLSBq5dl72pOeUezTnNrDABE9Bzqf4udZ5rm00uXLm30NnHt2rVRzLyEmf1voQ9WVVW9bFHNf4noer+fDGaeoLXuM27cuBF2QbCtjB8/fgERLfBLavOpd5Mnp/bRmgJ6GPm1Vaty9wBAQmLiQIBaOkthZmuG0kyeljoBwOktOZfBt3TEUBrtNT4A4P+lffbk6SmTG8s7dWrySSBc5Z9mEL3XWN4gmPAbSgQADviaHBjfGXWqK8IxY8ZsXLdu3RIiSqlNY+br4uLiTlu7du2fSkpK/puUlGSuWbMmPCwsbGLNc7wzAor5U2ODoP1sqemkOOIYhnGDaZrnMvPZ9rlbLjExsWuFT01n4vtQvwOgSvPhgbnsc9xKxC0NKF188PwKwD9acjIT39rCegFgQIV2XAEgvxVlNNvq1dnFCdOTXwWobnomA9mTZyT/oTIybOG6RYvKEhMTjUqvGm8q+jdqhk7V2B5G5v+aW2diYmLXKm08hIDnvD4d0AHWyXWqQAgAkZGRcyorK08PCAYjlFJvxMXFVaxbt+4AEfVq4jnforFjx/6rHZp5fkFBge1tBzM/P378+KDHBY4aNapy/fr1SQA+BhDTmgbWIYxImJFyeNAzQ1Wa6EoNrzeZiK5bvbx6aMrkyZNjmA4/pgBQ5TPM/q/l5e1rqqqEGalJYF7iV/fNiYmJj+Xl5ZlNndOYSTPSTgbr8X5J30UY5kCrciZPT/kjA3+pq7p6KE27BkIAUIaep01jHA6vYhPFTP8OL/M+kTA95cdKEz2hGiwiwiC6w+7/SZvG0skzUuqGxjCja6WJ/ghciILpq9Urchssi9aZdapbY6C60wTVA40bWxeuCxH1Q+AHX21+XFzctTXT5tpaOICBQfw0+9Zw7Nix3xBRo4sLtJADjLi6n8AeYgBglBJz8qplOYvrkozIX/nnJdDLVkEQAI7rEbMCgP9zrgGVPtXsea/E5lz4/W4T8JxdkPAZ5nOo34s67sppyWc2t+7WWpmX9xUTpQIInOLpBHAiGq6kxADuyV+WE8z4xyHM+EXtD6rHfgb+LZSA9GwcQx0lQCcMhAAwduzYA8XFxVcS0WwAO2yyvwNg1Lhx464///zzvTZ5jwpjx47NBfBcO1T1MwgPO+A8edWKJf698wRQvWEopuJnYWP+/PleBhbUT23eUJqpU2d3A2iWX5JPG+YLduetycvbC6p/BagINzSVvy29uiwnXzNfCK5ei9LCl0xqUv7y3FDMJvIB/IrJfGH+8iUfhaC8o0qnuzWulZSUZAJ4iZkXrl27dqjD4fil1noAEUUT0X6tdaFhGAVjxoyxnOGhlNpomuadfkmfNbctRLSLmf/Q3PMA1P1Caq2/Ukrd6ff6fasTHQ7Hb30+3zfM1c/olFJNznjwp7XaYbC+s6njpLiMoX4mYOuqZTmb0ciVw7RpM3v54H2x7ghR1eqXc94Jpn4Y5r/gM+rmhhMRT5w4MbxmgQA4tHOvD57D/5eEegtNmEZVX2j8tfY1g38MZlEGAFA+I1Mr88PD55LbKn9cXFzVj/tK69pCii2/SDMzM3XCtJSgfg9Wr1jyJYAJkxMTB2ufMYoUTgEjFuBygvqeod/OX77kY1hfuT0WOLjdHxExiA+Z0LvDdMTHja3oLYQQQgghhBBCCCGEEEIIIYQQQgghhBBCCCGEEKKTa/OlmjpCWlrayVojOTc3+6/+6YmJs040DHNEbm5Wg42ZUlLSrwKoeqczhUqG3q693pV5eXluAEhJzdhhKD4vKyurtLntSUnLyARzEoDyvT/+MCxU+3F0ZikpKf1BanluTvYFDY6lpi8B09O5uYvfak0diYmJ0Q5H2FRmPgXAftOh1uQtXmw3JTPkRo4c6ejb94SpRDgLwH6fwht5WVlf2Z4oQqZTzjXWTHeC6DdJaWmj/NMNQw9gvyW66iFMZGIHK/0JtN6pGOcZjrBPMzIymrX/R2pqxtLk5JlnHn6d2gfMU3NzsoZIEDxypKRkDDccYV9pYAQUdkOprobJa5NT0+9t77b0Oa7fciZOAWiPBuIMjWXJyckntXc7jmWdbq7xzJkze3t8+gJoXKOIbkf1fiJBUaD3c7KzltW8XJScmvGDz6dvAFDvj2POnDnOErf7CsV0qibaq71VuXl5eZ7k5JmnM+t4MvTwpLS0vuz1vsdEU8CoSkpLG6O03gGgKDk5/QIoupRIlxDzypycnP1A9R+nUrrKJHIC6Gkwv6c1TXQ61XqvVycC3AXQL+fm5hYlp6cPI+ZfQmNPbGx0bu1mSP5SUtKnGQY+8jKfZjBdwIzte/f+8Ip/ME5KSxurNM5hhR/LXdEr8vPnl6empl/t83ny8/LyDgJAWlraOczqlJycxXW76qWkpV1bHhGx9LwTTyz7+ptvEqr/L3jb6aeckp+Zmalnz54dUVXly3A61QqPx0wpKTn4/GuvvVaVmpo6gpmGEdFen8/zSu0Vd2Zmptq6dfsUJpwB4q9Nr+Njw2H9nZGaOnM0oC/SxDt+2rNnxSmnnEIuV9lvcnKynqzNk5aWNoBZnZuTs/iVw+el9mTwMjDNWJK7eGNt+uRrrnk8sqJqQ3Ja2s4l2dlZ1e+bowHs1zASiPkQkV5R+3kBQHp6+lk+ptGkuZxIr8rJyfmpuo6MGcy+95VS5zDT2QB9k5OzeDkC5gYnJMyJJJRdHhsTHeX3Gd7nny8lZeb5gHkpFEpNr3dVXs0qPqmpGVOV4o+zsrK+B+quLK/Lzc16BgCS0zJu1t6q/yhHeAqxb21ubu4e//YC5uu5ubnf1fyf9GFWk1lRpIP4zays1m2TcLTpdFeEPp/+LTGeXbIkax0T+iUnz2zRKsUAQIwdUNRgR7sSV9mDYDqdiL9UrM8zHGG5AMCG2QuELtDop4BBYWFhTmI6AUCkAgYBiEtJSbuHFD9ErPcRUzeGeic1NXVIdcl6tGb8jTR+pzRVAejJhDu9Pv0SERQT9QIZ/0tOy7hZab6BWB0CYWapu2xBE28hw9R4xmAaw4ytAI3ue9wJBSNHjnQAQEpK+osGqzlE6gfFdEpUdNn/EhMTezFwqnI6k2sL0Ux3MPix2bNnRwBARkbGccx0a7jLVb512/bVBDqfmbYopmFbt23PAYCysrJIBt/j9Zq5UBzdv39/nZKS8RBDXQ+orwH0NIywgoSEOZEAaOu27atAmK5AW8F0unL4HrX6bJjwBw09gRlbCfTLvsed8OY333zDDFyRnJ5et4cKM90EcMDSYSoDTCty/YIgAKx64QWXJr6dNN0KAFrTMIbxV4a6l5gLiRDHUBsTZ84cCADJqRm/Mhn/UIzdUOxl0Ku1xxg8C2TM11BjmVHK0HempqY3WKY/P39+OQNbSkvdj6anp/erbXbt8eTU9DtB+u+s1AFm1dVwhL2dnl69056GztBax9fm7dWrlxN0eGFcYr7H4Qh/SYHjnU6nLyUl/RpT43nS7AIQBnJkT77mmpjk5IyzGfQqETyk+VtT8+OpqRl1i8MeCzrVFWFCwpxI5rJk0/ScCwDEeJKVvhX1N28PysyZM6O8Pj2HmBYGHluSk/V7v5drUlLTf0hMTDSWZme/nZKW/h1rtWxJ9uIvACAtLW2FZnX+kuys+YmJs05wOMwMn88zNC8vzwMAycnpX7EyHkT1pvIAyJObk5VYc+7JBAwk6NF1V41p6f3AemROTvZVNe95UVR02feZmZmqZg+K+pi/yMnNrt1QaEVKWnpWn+OPvyo1NfV7AANychaPrs2anJaxz3CG38WmekYp8zkATyckzIlklJ0OYHGFx3MFgOVejSQFLCYj7CoGti/JzvpjTRGrU1LTs5OTM87Wuuo7AP219o1ZsmTJzuTk5JNIOS7NzckagZo/9JSUNIqKKktPTk7fzYBjSU7WzMNtSbshYAe6wDf25ZKcrNo/+hWpqWkvHXfcCSmA/jdpmgPgg5EjRzoYmFTmjsqsdyZhMJgbXUWoMiLisy4VVSf75e6Sm5OVXtvm1NT0nwyfvmfkyJHXE/gu0+s5Oy8vr6Lms9xjmHwLgNtRfcKHS7IX/6X6vaasYDI2Amiwl0yYQ03wmnynqfnDlLT0r9jE35YsyVqXmDi7L7H32ogI51kLavYaTkpL2wSmhwEEtQUCkV6QnZ29Zs6cOU6vWfaniDDn2QsW1G1M9S8ASElLf5BNdX3uksUo1QP9AAAILklEQVSfAkBiYuKbhiNsDTrxZveBOlUgjIxxXw3QdlLOYUlpaWDCz6SRlJiY+Mc8m0VBAYDBf0tJTb+LAcPr07FgfjEnN6vBJuvJaRk3E+tpBNLV5yHO7XY7ELDvQyCHQ5/BwEe1QRAAtPa8Zaiwpw+3gQL3PNnifytGjEImVfde8vPnl6ekppd88smeCAANdjEjUgHLX/F/FdOZmhBHoLfrHTLpLRh66pIlC79JSU13pqSkxANlF4FouUm8zND0ZwDLSXOiMpBiMq4nxujU1PS6NjPQVynzRK3xHUCFS5Ys2VndDucQgPunpqav88sbC+Y1MFSkYv5v/bYYb0GZTQdChXrvi5n+C9CZp5126t3btm1/KC0tLU5rdSmIC/Lz5wf8v9AeDtiEvlZkeflgkHF42a7qfUDqrtB8DvW24dM39OnTZwCAHg5H2KrU1PSa90NOMNftka2g36z9d25u7p6U1HT/pfXrLFq06GcAt48cOfKO4447biKUWpCUlpYCeAyAPlngt+F6t+jo/5a6yl5srJyqmBhHZEVVvTSv17seANxudzxYFfoFQX9DlOKHa98HADCjd2N1dFadJhBmZmaqbdu238zAe4pVYt0BwibDGf4bVD93sUTAn4h4tTsiwrfqhRdcjeVJTJx1Imkz5bTTTrms5gqMUlLT620Qbxi60d54rdVuIvNU/7T/b+9uY+yoyjiA/59z5rI3FpVUsTVUg1HZ1sIHYmIIfFjEBlGJLZJL5850634w25akvCSkgKJt2n4QStiSmKoYy9runbnr0PBSaEp4TUQgYiIJ1IpbXivvJBS3l+7OnXMeP9x93+0WAwGy+f++3XvPzDw5dzI55zmT8xjTtgTAS2MxqJ+SGJOhiZ9UoOJ18t0+C9+qybJ/7HiVMwVywEIPe2jHpMbWLYE3rVgUu1SCiqieY+Cvq9eSgbAafyWO47Ocx2CtVvtPGMavwODOdHxEOKZSqcwHxvfnM8a/4iEH06T2/altV0bRTwAsnxbLLDvtGY9vYWK1QSNnwuvzmzZt8mEU7VIvkYpfBmenxeaspLbQJ6Io2pEkycT9KAWwmyfVOladlFox3i8FcNh7/5o18m5RDF90vN2vvTEnXBhbvXr1F44EQX7Pzp2DI7nbvWEULxOVc63on52ivRVXqzcajcZiKF5uBSvHVM1YudLy0NDZU18EybKsCQCDgye/Ou/kxund3d2laflkj8NFIOs+iRXzT4s58yB87rlDPwbkQD3tm7RNfWdn55eazj/V1dW1bWho9vtSFY00TWYr3IRSqRj0KvMHBgaWViqr3wuC4koFTlmwYEHrDvR4U0V+EIarTiuXg4fyfGzwh5GR1qEwWnWLOvM7tcVCUWwXjOd1PmoCvaxajd8qrDwVOP2eQn5ojN6Q582GDU76RRhG16i6O0VKi0V1C8StAIByuVQfGi4eFsGRJEkGRjroDufNn6B6MwA4l6dWTnoiDOODQSCP5N4vtSoXpmlt2vQvSZKnw2rcDKNVv3RNs7NUKhZ6b7rL5eDKRqNxrwRtG6vVeH1R2LuNcYsFWDPbnqMKXBqG0esuMH+zhX4XqsvL5dK3AUBU/6gijwjwVr1/97NTj812735xZRRd5VX+Eobxjcbokw5YJGquhugbRTPfPt5/+FoYRptFNFG1X4fTHkB+mmXZsZXVeE8QlP4QRdFW52ybiLvcWrlxdPHig2g2/fmfaQ7fXK3GtwL+H6ryVSgugZcVSX/thTCKnwmjeLszsiNw7lTnsV1EWjWrRR8FsLla7TwKFPP8LKmEvXtvez+MVmWDg+/fXq1WbxKRsldZD3XXqsWvrdNdURStbzaDt60tLhXRQ2mafuw1Wz4pc2axRNV/Q1Vumvp9a9qhO44da56lKu8A+viMx4v+3Rg9/k7GovvzPG8mSfIuVNY4jw225K5XlX0Q3NZoNDwAGKNbVLAERi8EUPbeHzHQx0ZP44q8E14PGuN/ZSCXQaU7TfseAAA1+KeqDIy2NcYcheDRSXFCD0wtQK/AvqI4POOoRGB+7iFftk63KrBI4M6r1Wr/zbLMuSJf1rpOaauIv8D74kdpmv4LAHp7e49AcIcX/c342XwC0X83GvPuAoAsy466Iu8QQXvhtcdAOqyVnpHGuU4YiQLA5z477xJ4/54N3DYPExvjf9vb2zuUZVlebgs6AHzRWtcjoh0Guk4gD874X6g+aUTXAFhgnW4F5HRXlM4bnfalafoOFM8LZMYpJAD0J0ndWbkAgtOc4nooLoZiWz2phRNHeCpSV4OnAbsRRi9WRTS6yNKf1q7zgodUsVFE13uDu0cfggL81apO2vFZodMeLGnat0e9rPDAIlVzBYDvQN3y/pF83eIzvtklKs9Ypzd4mKp6rEvTvv2t3864XUV/D+haQM4X9VcosO9416snfRtU/f2A3eBVLhdIrV6vv9Zfq90LlWs85GdBUGwRMYPt7e33Ha/v5qI5+UI1tYRhvEfE96Rp+tiJW88NXV1dp+R5Pt+r3FduK509Mb/2/wrDeC2MLKwnfZs+ugjp02jOTI1pBgYNLyfOU80VlUrl80PDzcehUlbF2g/zEAQAFRmG6oc6BxERERERERERERERERERERERERERERERERERERERERERERERERERERERERERERERERERERERERERERERERERERERERERERERERERERERERERERERERERERERERERERERERERERERERERERERERERERERERERERERERERERERERERERERERERERERERERfbz+BxL4U4Izn2y+AAAAAElFTkSuQmCC
    mediatype: image/png
  install:
    spec:
      clusterPermissions:
      - rules:
        - apiGroups:
          - '*'
          resources:
          - deployments
          - replicasets
          - services
          verbs:
          - '*'
        - apiGroups:
          - '*'
          resources:
          - statefulsets
          verbs:
          - create
          - delete
          - get
          - list
          - patch
          - update
          - watch
        - apiGroups:
          - admissionregistration.k8s.io
          resources:
          - mutatingwebhookconfigurations
          - validatingwebhookconfigurations
          verbs:
          - create
          - delete
          - get
          - list
          - patch
          - update
          - watch
        - apiGroups:
          - apiextensions.k8s.io
          resources:
          - customresourcedefinitions
          verbs:
          - create
          - delete
          - get
          - list
          - patch
          - watch
        - apiGroups:
          - apiregistration.k8s.io
          resources:
          - apiservices
          verbs:
          - create
          - delete
          - get
          - list
          - patch
          - update
          - watch
        - apiGroups:
          - apps
          resources:
          - deployments
          - deployments/finalizers
          - replicasets
          - statefulsets
          verbs:
          - '*'
        - apiGroups:
          - argoproj.io
          resources:
          - workflows
          verbs:
          - '*'
        - apiGroups:
          - authentication.k8s.io
          resources:
          - tokenreviews
          verbs:
          - create
          - get
        - apiGroups:
          - authorino.kuadrant.io
          resources:
          - authconfigs
          verbs:
          - '*'
        - apiGroups:
          - authorization.k8s.io
          resources:
          - subjectaccessreviews
          verbs:
          - create
          - get
        - apiGroups:
          - authorization.openshift.io
          - rbac.authorization.k8s.io
          resources:
          - clusterrolebindings
          - clusterroles
          - rolebindings
          - roles
          verbs:
          - '*'
        - apiGroups:
          - autoscaling
          resources:
          - horizontalpodautoscalers
          verbs:
          - create
          - delete
          - get
          - list
          - patch
          - update
          - watch
        - apiGroups:
          - autoscaling.openshift.io
          - machine.openshift.io
          resources:
          - machineautoscalers
          - machinesets
          verbs:
          - delete
          - get
          - list
          - patch
        - apiGroups:
          - batch
          resources:
          - cronjobs
          - jobs/status
          verbs:
          - create
          - delete
          - get
          - list
          - patch
          - update
          - watch
        - apiGroups:
          - batch
          resources:
          - jobs
          verbs:
          - '*'
        - apiGroups:
          - build.openshift.io
          resources:
          - buildconfigs
          - buildconfigs/instantiate
          - builds
          verbs:
          - create
          - delete
          - get
          - list
          - patch
          - watch
        - apiGroups:
          - cert-manager.io
          resources:
          - certificates
          - issuers
          verbs:
          - create
          - patch
        - apiGroups:
          - components.platform.opendatahub.io
          resources:
<<<<<<< HEAD
          - codeflares
          - dashboards
          - datasciencepipelines
          - kserves
          - kueues
          - modelcontrollers
          - modelmeshservings
          - modelregistries
          - rays
          - trainingoperators
          - trustyais
          - workbenches
=======
          - authentications
          - clusterversions
>>>>>>> 0385779f
          verbs:
          - create
          - delete
          - get
          - list
          - patch
          - update
          - watch
        - apiGroups:
          - components.platform.opendatahub.io
          resources:
          - codeflares/finalizers
          - datasciencepipelines/finalizers
          - kserves/finalizers
          - kueues/finalizers
          - modelcontrollers/finalizers
          - modelmeshservings/finalizers
          - modelregistries/finalizers
          - rays/finalizers
          - trainingoperators/finalizers
          - trustyais/finalizers
          - workbenches/finalizers
          verbs:
          - update
        - apiGroups:
          - components.platform.opendatahub.io
          resources:
          - codeflares/status
          - dashboards/status
          - datasciencepipelines/status
          - kserves/status
          - kueues/status
          - modelcontrollers/status
          - modelmeshservings/status
          - modelregistries/status
          - rays/status
          - trainingoperators/status
          - trustyais/status
          - workbenches/status
          verbs:
          - get
          - patch
          - update
        - apiGroups:
          - components.platform.opendatahub.io
          resources:
          - dashboards/finalizers
          verbs:
          - create
          - get
          - list
          - patch
          - update
          - use
          - watch
        - apiGroups:
          - config.openshift.io
          resources:
          - clusterversions
          verbs:
          - get
          - list
          - watch
        - apiGroups:
          - config.openshift.io
          resources:
          - ingresses
          verbs:
          - get
        - apiGroups:
          - console.openshift.io
          resources:
          - consolelinks
          - odhquickstarts
          verbs:
          - create
          - delete
          - get
          - list
          - patch
          - watch
        - apiGroups:
          - controller-runtime.sigs.k8s.io
          resources:
          - controllermanagerconfigs
          verbs:
          - create
          - delete
          - get
          - patch
        - apiGroups:
          - coordination.k8s.io
          resources:
          - leases
          verbs:
          - create
          - delete
          - get
          - list
          - patch
          - update
          - watch
        - apiGroups:
          - ""
          resources:
          - clusterversions
          - rhmis
          verbs:
          - get
          - list
          - watch
        - apiGroups:
          - ""
          resources:
          - configmaps
          - events
          - namespaces
          - secrets
          - secrets/finalizers
          - serviceaccounts
          - services/finalizers
          verbs:
          - create
          - delete
          - get
          - list
          - patch
          - update
          - watch
        - apiGroups:
          - ""
          resources:
          - configmaps/status
          verbs:
          - delete
          - get
          - patch
          - update
        - apiGroups:
          - ""
          resources:
          - deployments
          - persistentvolumeclaims
          - persistentvolumes
          - pods
          - pods/exec
          - pods/log
          verbs:
          - '*'
        - apiGroups:
          - ""
          resources:
          - endpoints
          verbs:
          - create
          - delete
          - get
          - list
          - update
          - watch
        - apiGroups:
          - ""
          resources:
          - namespaces/finalizers
          verbs:
          - delete
          - get
          - list
          - patch
          - update
          - watch
        - apiGroups:
          - ""
          resources:
          - services
          verbs:
          - '*'
          - create
          - delete
          - get
          - list
          - patch
          - update
          - watch
        - apiGroups:
          - dashboard.opendatahub.io
          resources:
          - acceleratorprofiles
          - odhapplications
          - odhdocuments
          verbs:
          - create
          - delete
          - get
          - list
          - patch
          - watch
        - apiGroups:
          - datasciencecluster.opendatahub.io
          resources:
          - datascienceclusters
          verbs:
          - create
          - delete
          - get
          - list
          - patch
          - update
          - watch
        - apiGroups:
          - datasciencecluster.opendatahub.io
          resources:
          - datascienceclusters/finalizers
          verbs:
          - patch
          - update
        - apiGroups:
          - datasciencecluster.opendatahub.io
          resources:
          - datascienceclusters/status
          verbs:
          - get
          - patch
          - update
        - apiGroups:
          - datasciencepipelinesapplications.opendatahub.io
          resources:
          - datasciencepipelinesapplications
          verbs:
          - create
          - delete
          - get
          - list
          - patch
          - update
          - watch
        - apiGroups:
          - datasciencepipelinesapplications.opendatahub.io
          resources:
          - datasciencepipelinesapplications/finalizers
          - datasciencepipelinesapplications/status
          verbs:
          - get
          - patch
          - update
        - apiGroups:
          - dscinitialization.opendatahub.io
          resources:
          - dscinitializations
          verbs:
          - create
          - delete
          - get
          - list
          - patch
          - update
          - watch
        - apiGroups:
          - dscinitialization.opendatahub.io
          resources:
          - dscinitializations/finalizers
          - dscinitializations/status
          verbs:
          - delete
          - get
          - patch
          - update
        - apiGroups:
          - events.k8s.io
          resources:
          - events
          verbs:
          - delete
          - get
          - list
          - patch
          - watch
        - apiGroups:
          - extensions
          resources:
          - deployments
          - replicasets
          verbs:
          - '*'
        - apiGroups:
          - extensions
          resources:
          - ingresses
          verbs:
          - delete
          - get
          - list
          - patch
          - watch
        - apiGroups:
          - features.opendatahub.io
          resources:
          - featuretrackers
          verbs:
          - create
          - delete
          - get
          - list
          - patch
          - update
          - watch
        - apiGroups:
          - features.opendatahub.io
          resources:
          - featuretrackers/status
          verbs:
          - delete
          - get
          - patch
          - update
        - apiGroups:
          - image.openshift.io
          resources:
          - imagestreams
          verbs:
          - create
          - delete
          - get
          - list
          - patch
          - update
          - watch
        - apiGroups:
          - image.openshift.io
          resources:
          - imagestreamtags
          - registry/metrics
          verbs:
          - get
        - apiGroups:
          - integreatly.org
          resources:
          - rhmis
          verbs:
          - delete
          - get
          - list
          - patch
          - watch
        - apiGroups:
          - machinelearning.seldon.io
          resources:
          - seldondeployments
          verbs:
          - '*'
        - apiGroups:
          - maistra.io
          resources:
          - servicemeshcontrolplanes
          - servicemeshmemberrolls
          - servicemeshmembers/finalizers
          verbs:
          - create
          - get
          - list
          - patch
          - update
          - use
          - watch
        - apiGroups:
          - maistra.io
          resources:
          - servicemeshmembers
          verbs:
          - create
          - delete
          - get
          - list
          - patch
          - update
          - use
          - watch
        - apiGroups:
          - modelregistry.opendatahub.io
          resources:
          - modelregistries
          verbs:
          - create
          - delete
          - get
          - list
          - patch
          - update
          - watch
        - apiGroups:
          - modelregistry.opendatahub.io
          resources:
          - modelregistries/finalizers
          verbs:
          - get
          - update
        - apiGroups:
          - modelregistry.opendatahub.io
          resources:
          - modelregistries/status
          verbs:
          - get
          - patch
          - update
        - apiGroups:
          - monitoring.coreos.com
          resources:
          - alertmanagerconfigs
          - alertmanagers
          - alertmanagers/finalizers
          - alertmanagers/status
          - probes
          - prometheuses
          - prometheuses/finalizers
          - prometheuses/status
          - thanosrulers
          - thanosrulers/finalizers
          - thanosrulers/status
          verbs:
          - create
          - delete
          - deletecollection
          - get
          - patch
        - apiGroups:
          - monitoring.coreos.com
          resources:
          - podmonitors
          verbs:
          - create
          - delete
          - get
          - list
          - patch
          - update
          - watch
        - apiGroups:
          - monitoring.coreos.com
          resources:
          - prometheusrules
          verbs:
          - create
          - delete
          - deletecollection
          - get
          - list
          - patch
          - watch
        - apiGroups:
          - monitoring.coreos.com
          resources:
          - servicemonitors
          verbs:
          - create
          - delete
          - deletecollection
          - get
          - list
          - patch
          - update
          - watch
        - apiGroups:
          - networking.istio.io
          resources:
          - envoyfilters
          - gateways
          - virtualservices
          verbs:
          - '*'
        - apiGroups:
          - networking.istio.io
          resources:
          - virtualservices/finalizers
          verbs:
          - create
          - delete
          - get
          - list
          - patch
          - update
          - watch
        - apiGroups:
          - networking.istio.io
          resources:
          - virtualservices/status
          verbs:
          - delete
          - get
          - patch
          - update
        - apiGroups:
          - networking.k8s.io
          resources:
          - ingresses
          - networkpolicies
          verbs:
          - create
          - delete
          - get
          - list
          - patch
          - update
          - watch
        - apiGroups:
          - oauth.openshift.io
          resources:
          - oauthclients
          verbs:
          - create
          - delete
          - get
          - list
          - patch
          - update
          - watch
        - apiGroups:
          - opendatahub.io
          resources:
          - odhdashboardconfigs
          verbs:
          - create
          - delete
          - get
          - list
          - patch
          - update
          - watch
        - apiGroups:
          - operator.authorino.kuadrant.io
          resources:
          - authorinos
          verbs:
          - '*'
        - apiGroups:
          - operator.knative.dev
          resources:
          - knativeservings
          verbs:
          - '*'
        - apiGroups:
          - operator.openshift.io
          resources:
          - consoles
          - ingresscontrollers
          verbs:
          - delete
          - get
          - list
          - patch
          - watch
        - apiGroups:
          - operators.coreos.com
          resources:
          - catalogsources
          - operatorconditions
          verbs:
          - get
          - list
          - watch
        - apiGroups:
          - operators.coreos.com
          resources:
          - clusterserviceversions
          verbs:
          - delete
          - get
          - list
          - update
          - watch
        - apiGroups:
          - operators.coreos.com
          resources:
          - customresourcedefinitions
          verbs:
          - create
          - delete
          - get
          - patch
        - apiGroups:
          - operators.coreos.com
          resources:
          - subscriptions
          verbs:
          - delete
          - get
          - list
          - watch
        - apiGroups:
          - ray.io
          resources:
          - rayclusters
          verbs:
          - create
          - delete
          - get
          - list
          - patch
        - apiGroups:
          - ray.io
          resources:
          - rayjobs
          - rayservices
          verbs:
          - create
          - delete
          - get
          - list
          - patch
          - update
          - watch
        - apiGroups:
          - route.openshift.io
          resources:
          - routers/federate
          - routers/metrics
          verbs:
          - get
        - apiGroups:
          - route.openshift.io
          resources:
          - routes
          verbs:
          - create
          - delete
          - get
          - list
          - patch
          - update
          - watch
        - apiGroups:
          - security.istio.io
          resources:
          - authorizationpolicies
          verbs:
          - '*'
        - apiGroups:
          - security.openshift.io
          resources:
          - securitycontextconstraints
          verbs:
          - '*'
        - apiGroups:
          - security.openshift.io
          resourceNames:
          - anyuid
          resources:
          - securitycontextconstraints
          verbs:
          - '*'
        - apiGroups:
          - security.openshift.io
          resourceNames:
          - restricted
          resources:
          - securitycontextconstraints
          verbs:
          - '*'
        - apiGroups:
          - services.platform.opendatahub.io
          resources:
          - monitorings
          verbs:
          - create
          - delete
          - get
          - list
          - patch
          - update
          - watch
        - apiGroups:
          - services.platform.opendatahub.io
          resources:
          - monitorings/finalizers
          verbs:
          - update
        - apiGroups:
          - services.platform.opendatahub.io
          resources:
          - monitorings/status
          verbs:
          - get
          - patch
          - update
        - apiGroups:
          - serving.knative.dev
          resources:
          - services
          - services/finalizers
          verbs:
          - create
          - delete
          - get
          - list
          - patch
          - update
          - watch
        - apiGroups:
          - serving.knative.dev
          resources:
          - services/status
          verbs:
          - delete
          - get
          - patch
          - update
        - apiGroups:
          - serving.kserve.io
          resources:
          - clusterservingruntimes
          - clusterservingruntimes/finalizers
          - inferencegraphs
          - inferenceservices
          - inferenceservices/finalizers
          - predictors
          - servingruntimes/finalizers
          - trainedmodels
          verbs:
          - create
          - delete
          - get
          - list
          - patch
          - update
          - watch
        - apiGroups:
          - serving.kserve.io
          resources:
          - clusterservingruntimes/status
          - inferencegraphs/status
          - inferenceservices/status
          - predictors/status
          - trainedmodels/status
          verbs:
          - delete
          - get
          - patch
          - update
        - apiGroups:
          - serving.kserve.io
          resources:
          - predictors/finalizers
          - servingruntimes/status
          verbs:
          - get
          - patch
          - update
        - apiGroups:
          - serving.kserve.io
          resources:
          - servingruntimes
          verbs:
          - '*'
        - apiGroups:
          - snapshot.storage.k8s.io
          resources:
          - volumesnapshots
          verbs:
          - create
          - delete
          - get
          - patch
        - apiGroups:
          - template.openshift.io
          resources:
          - templates
          verbs:
          - '*'
        - apiGroups:
          - user.openshift.io
          resources:
          - groups
          verbs:
          - create
          - delete
          - get
          - list
          - patch
          - watch
        - apiGroups:
          - user.openshift.io
          resources:
          - users
          verbs:
          - delete
          - get
          - list
          - patch
          - watch
        serviceAccountName: opendatahub-operator-controller-manager
      deployments:
      - label:
          control-plane: controller-manager
        name: opendatahub-operator-controller-manager
        spec:
          replicas: 1
          selector:
            matchLabels:
              control-plane: controller-manager
          strategy: {}
          template:
            metadata:
              annotations:
                kubectl.kubernetes.io/default-container: manager
              labels:
                control-plane: controller-manager
                name: opendatahub-operator
            spec:
              containers:
              - args:
                - --health-probe-bind-address=:8081
                - --metrics-bind-address=0.0.0.0:8080
                - --leader-elect
                command:
                - /manager
                env:
                - name: DISABLE_DSC_CONFIG
                  value: "true"
                - name: OPERATOR_NAMESPACE
                  valueFrom:
                    fieldRef:
                      fieldPath: metadata.namespace
                - name: DEFAULT_MANIFESTS_PATH
                  value: /opt/manifests
                - name: ODH_PLATFORM_TYPE
                  value: OpenDataHub
                image: REPLACE_IMAGE:latest
                imagePullPolicy: Always
                livenessProbe:
                  httpGet:
                    path: /healthz
                    port: 8081
                  initialDelaySeconds: 15
                  periodSeconds: 20
                name: manager
                ports:
                - containerPort: 9443
                  name: webhook-server
                  protocol: TCP
                - containerPort: 8080
                  name: http
                  protocol: TCP
                readinessProbe:
                  httpGet:
                    path: /readyz
                    port: 8081
                  initialDelaySeconds: 5
                  periodSeconds: 10
                resources:
                  limits:
                    cpu: 500m
                    memory: 4Gi
                  requests:
                    cpu: 100m
                    memory: 780Mi
                securityContext:
                  allowPrivilegeEscalation: false
                  capabilities:
                    drop:
                    - ALL
                volumeMounts:
                - mountPath: /tmp/k8s-webhook-server/serving-certs
                  name: cert
                  readOnly: true
              securityContext:
                runAsNonRoot: true
              serviceAccountName: opendatahub-operator-controller-manager
              terminationGracePeriodSeconds: 10
              volumes:
              - name: cert
                secret:
                  defaultMode: 420
                  secretName: opendatahub-operator-controller-webhook-cert
    strategy: deployment
  installModes:
  - supported: false
    type: OwnNamespace
  - supported: false
    type: SingleNamespace
  - supported: false
    type: MultiNamespace
  - supported: true
    type: AllNamespaces
  keywords:
  - odh
  - notebooks
  - serving
  - training
  - pipelines
  - modelmesh
  - workbenches
  - dashboard
  - kserve
  - distributed workloads
  - trustyai
  - modelregistry
  links:
  - name: Open Data Hub
    url: https://opendatahub.io
  - name: Open Data Hub Community
    url: https://github.com/opendatahub-io/opendatahub-community
  maintainers:
  - email: opendatahub@redhat.com
    name: Open Data Hub Maintainers
  maturity: stable
  minKubeVersion: 1.25.0
  provider:
    name: ODH
  selector:
    matchLabels:
      component: opendatahub-operator
<<<<<<< HEAD
  version: 2.19.0
=======
  version: 2.21.0
>>>>>>> 0385779f
  webhookdefinitions:
  - admissionReviewVersions:
    - v1
    containerPort: 443
    deploymentName: opendatahub-operator-controller-manager
    failurePolicy: Fail
    generateName: mutate.operator.opendatahub.io
    rules:
    - apiGroups:
      - datasciencecluster.opendatahub.io
      apiVersions:
      - v1
      operations:
      - CREATE
      - UPDATE
      resources:
      - datascienceclusters
    sideEffects: None
    targetPort: 9443
    type: MutatingAdmissionWebhook
    webhookPath: /mutate-opendatahub-io-v1
  - admissionReviewVersions:
    - v1
    containerPort: 443
    deploymentName: opendatahub-operator-controller-manager
    failurePolicy: Fail
    generateName: operator.opendatahub.io
    rules:
    - apiGroups:
      - datasciencecluster.opendatahub.io
      - dscinitialization.opendatahub.io
      apiVersions:
      - v1
      operations:
      - CREATE
      - DELETE
      resources:
      - datascienceclusters
      - dscinitializations
    sideEffects: None
    targetPort: 9443
    type: ValidatingAdmissionWebhook
    webhookPath: /validate-opendatahub-io-v1<|MERGE_RESOLUTION|>--- conflicted
+++ resolved
@@ -105,15 +105,9 @@
     capabilities: Full Lifecycle
     categories: AI/Machine Learning, Big Data
     certified: "False"
-<<<<<<< HEAD
-    containerImage: quay.io/opendatahub/opendatahub-operator:v2.19.0
-    createdAt: "2024-12-04T17:35:30Z"
-    olm.skipRange: '>=1.0.0 <2.19.0'
-=======
     containerImage: quay.io/opendatahub/opendatahub-operator:v2.21.0
     createdAt: "2024-11-22T19:16:14Z"
     olm.skipRange: '>=1.0.0 <2.21.0'
->>>>>>> 0385779f
     operators.operatorframework.io/builder: operator-sdk-v1.31.0
     operators.operatorframework.io/internal-objects: '["featuretrackers.features.opendatahub.io",
       "codeflares.components.platform.opendatahub.io", "dashboards.components.platform.opendatahub.io",
@@ -124,11 +118,7 @@
       "monitorings.services.platform.opendatahub.io","modelcontrollers.components.platform.opendatahub.io"]'
     operators.operatorframework.io/project_layout: go.kubebuilder.io/v3
     repository: https://github.com/opendatahub-io/opendatahub-operator
-<<<<<<< HEAD
-  name: opendatahub-operator.v2.19.0
-=======
   name: opendatahub-operator.v2.21.0
->>>>>>> 0385779f
   namespace: placeholder
 spec:
   apiservicedefinitions: {}
@@ -441,7 +431,6 @@
         - apiGroups:
           - components.platform.opendatahub.io
           resources:
-<<<<<<< HEAD
           - codeflares
           - dashboards
           - datasciencepipelines
@@ -454,10 +443,6 @@
           - trainingoperators
           - trustyais
           - workbenches
-=======
-          - authentications
-          - clusterversions
->>>>>>> 0385779f
           verbs:
           - create
           - delete
@@ -516,6 +501,7 @@
         - apiGroups:
           - config.openshift.io
           resources:
+          - authentications
           - clusterversions
           verbs:
           - get
@@ -1368,11 +1354,7 @@
   selector:
     matchLabels:
       component: opendatahub-operator
-<<<<<<< HEAD
-  version: 2.19.0
-=======
   version: 2.21.0
->>>>>>> 0385779f
   webhookdefinitions:
   - admissionReviewVersions:
     - v1
