apiVersion: operators.coreos.com/v1alpha1
kind: ClusterServiceVersion
metadata:
  annotations:
    alm-examples: |-
      [
        {
          "apiVersion": "datasciencecluster.opendatahub.io/v1",
          "kind": "DataScienceCluster",
          "metadata": {
            "labels": {
              "app.kubernetes.io/created-by": "opendatahub-operator",
              "app.kubernetes.io/instance": "default",
              "app.kubernetes.io/managed-by": "kustomize",
              "app.kubernetes.io/name": "datasciencecluster",
              "app.kubernetes.io/part-of": "opendatahub-operator"
            },
            "name": "default-dsc"
          },
          "spec": {
            "components": {
              "codeflare": {
                "managementState": "Managed"
              },
              "dashboard": {
                "managementState": "Managed"
              },
              "datasciencepipelines": {
                "managementState": "Managed"
              },
              "feastoperator": {
                "managementState": "Managed"
              },
              "kserve": {
                "managementState": "Managed",
                "nim": {
                  "managementState": "Managed"
                },
                "rawDeploymentServiceConfig": "Headed",
                "serving": {
                  "ingressGateway": {
                    "certificate": {
                      "type": "OpenshiftDefaultIngress"
                    }
                  },
                  "managementState": "Managed",
                  "name": "knative-serving"
                }
              },
              "kueue": {
                "managementState": "Managed"
              },
              "llamastackoperator": {
                "managementState": "Removed"
              },
              "modelmeshserving": {
                "managementState": "Managed"
              },
              "modelregistry": {
                "managementState": "Managed",
                "registriesNamespace": "odh-model-registries"
              },
              "ray": {
                "managementState": "Managed"
              },
              "trainingoperator": {
                "managementState": "Managed"
              },
              "trustyai": {
                "managementState": "Managed"
              },
              "workbenches": {
                "managementState": "Managed"
              }
            }
          }
        },
        {
          "apiVersion": "dscinitialization.opendatahub.io/v1",
          "kind": "DSCInitialization",
          "metadata": {
            "labels": {
              "app.kubernetes.io/created-by": "opendatahub-operator",
              "app.kubernetes.io/instance": "default",
              "app.kubernetes.io/managed-by": "kustomize",
              "app.kubernetes.io/name": "dscinitialization",
              "app.kubernetes.io/part-of": "opendatahub-operator"
            },
            "name": "default-dsci"
          },
          "spec": {
            "applicationsNamespace": "opendatahub",
            "monitoring": {
              "managementState": "Managed",
              "metrics": {},
              "namespace": "opendatahub"
            },
            "serviceMesh": {
              "controlPlane": {
                "metricsCollection": "Istio",
                "name": "data-science-smcp",
                "namespace": "istio-system"
              },
              "managementState": "Managed"
            },
            "trustedCABundle": {
              "customCABundle": "",
              "managementState": "Managed"
            }
          }
        }
      ]
    capabilities: Full Lifecycle
    categories: AI/Machine Learning, Big Data
    certified: "False"
    containerImage: quay.io/opendatahub/opendatahub-operator:v2.31.0
<<<<<<< HEAD
    createdAt: "2025-07-18T14:59:38Z"
=======
    createdAt: "2025-07-19T07:42:30Z"
>>>>>>> 99352663
    operators.operatorframework.io/builder: operator-sdk-v1.39.2
    operators.operatorframework.io/internal-objects: '["featuretrackers.features.opendatahub.io",
      "codeflares.components.platform.opendatahub.io", "dashboards.components.platform.opendatahub.io",
      "datasciencepipelines.components.platform.opendatahub.io", "kserves.components.platform.opendatahub.io",
      "kueues.components.platform.opendatahub.io", "modelmeshservings.components.platform.opendatahub.io",
      "modelregistries.components.platform.opendatahub.io", "rays.components.platform.opendatahub.io",
      "trainingoperators.components.platform.opendatahub.io", "trustyais.components.platform.opendatahub.io",
      "workbenches.components.platform.opendatahub.io", "monitorings.services.platform.opendatahub.io","modelcontrollers.components.platform.opendatahub.io",
      "feastoperators.components.platform.opendatahub.io", "llamastackoperators.components.platform.opendatahub.io"]'
    operators.operatorframework.io/project_layout: go.kubebuilder.io/v4
    repository: https://github.com/opendatahub-io/opendatahub-operator
  name: opendatahub-operator.v2.31.0
  namespace: placeholder
spec:
  apiservicedefinitions: {}
  customresourcedefinitions:
    owned:
    - description: Auth is the Schema for the auths API
      displayName: Auth
      kind: Auth
      name: auths.services.platform.opendatahub.io
      version: v1alpha1
    - description: CodeFlare is the Schema for the codeflares API
      displayName: Code Flare
      kind: CodeFlare
      name: codeflares.components.platform.opendatahub.io
      version: v1alpha1
    - description: Dashboard is the Schema for the dashboards API
      displayName: Dashboard
      kind: Dashboard
      name: dashboards.components.platform.opendatahub.io
      version: v1alpha1
    - description: DataScienceCluster is the Schema for the datascienceclusters API.
      displayName: Data Science Cluster
      kind: DataScienceCluster
      name: datascienceclusters.datasciencecluster.opendatahub.io
      version: v1
    - description: DataSciencePipelines is the Schema for the datasciencepipelines
        API
      displayName: Data Science Pipelines
      kind: DataSciencePipelines
      name: datasciencepipelines.components.platform.opendatahub.io
      version: v1alpha1
    - description: DSCInitialization is the Schema for the dscinitializations API.
      displayName: DSCInitialization
      kind: DSCInitialization
      name: dscinitializations.dscinitialization.opendatahub.io
      version: v1
    - description: FeastOperator is the Schema for the FeastOperator API
      displayName: Feast Operator
      kind: FeastOperator
      name: feastoperators.components.platform.opendatahub.io
      version: v1alpha1
    - kind: FeatureTracker
      name: featuretrackers.features.opendatahub.io
      version: v1
    - description: HardwareProfile is the Schema for the hardwareprofiles API.
      displayName: Hardware Profile
      kind: HardwareProfile
      name: hardwareprofiles.infrastructure.opendatahub.io
      version: v1alpha1
    - description: Kserve is the Schema for the kserves API
      displayName: Kserve
      kind: Kserve
      name: kserves.components.platform.opendatahub.io
      version: v1alpha1
    - description: Kueue is the Schema for the kueues API
      displayName: Kueue
      kind: Kueue
      name: kueues.components.platform.opendatahub.io
      version: v1alpha1
    - description: LlamaStackOperator is the Schema for the LlamaStackOperator API
      displayName: Llama Stack Operator
      kind: LlamaStackOperator
      name: llamastackoperators.components.platform.opendatahub.io
      version: v1alpha1
    - kind: ModelController
      name: modelcontrollers.components.platform.opendatahub.io
      version: v1alpha1
    - description: ModelMeshServing is the Schema for the modelmeshservings API
      displayName: Model Mesh Serving
      kind: ModelMeshServing
      name: modelmeshservings.components.platform.opendatahub.io
      version: v1alpha1
    - description: ModelRegistry is the Schema for the modelregistries API
      displayName: Model Registry
      kind: ModelRegistry
      name: modelregistries.components.platform.opendatahub.io
      version: v1alpha1
    - description: Monitoring is the Schema for the monitorings API
      displayName: Monitoring
      kind: Monitoring
      name: monitorings.services.platform.opendatahub.io
      version: v1alpha1
    - description: Ray is the Schema for the rays API
      displayName: Ray
      kind: Ray
      name: rays.components.platform.opendatahub.io
      version: v1alpha1
    - description: TrainingOperator is the Schema for the trainingoperators API
      displayName: Training Operator
      kind: TrainingOperator
      name: trainingoperators.components.platform.opendatahub.io
      version: v1alpha1
    - description: TrustyAI is the Schema for the trustyais API
      displayName: Trusty AI
      kind: TrustyAI
      name: trustyais.components.platform.opendatahub.io
      version: v1alpha1
    - description: Workbenches is the Schema for the workbenches API
      displayName: Workbenches
      kind: Workbenches
      name: workbenches.components.platform.opendatahub.io
      version: v1alpha1
  description: "The Open Data Hub is a machine-learning-as-a-service platform built
    on Red Hat's Kubernetes-based OpenShift® Container Platform. Open Data Hub integrates
    multiple AI/ML open source components into one operator that can easily be downloaded
    and installed by OpenShift users.\n\nOpen Data Hub operator allows users to install
    and manage components of the Open Data Hub. Users can mix and match tools from
    each project to fulfill the needs of their use case. Each of the projects share
    some components, but can be mostly seen as an extension of each other to provide
    a complete solution for both novice and skilled enterprise users.\n    \n### Components\n\n*
    Open Data Hub Dashboard - A web dashboard that displays installed Open Data Hub
    components with easy access to component UIs and documentation\n* ODH Notebook
    Controller - Secure management of Jupyter Notebook in Kubernetes environments
    built on top of Kubeflow Notebook Controller with support for OAuth\n* Jupyter
    Notebooks - JupyterLab notebook that provide Python support for GPU workloads\n*
    Data Science Pipelines - Pipeline solution for end to end MLOps workflows that
    support the Kubeflow Pipelines SDK and Argo Workflows\n* Model Mesh - ModelMesh
    Serving is the Controller for managing ModelMesh, a general-purpose model serving
    management/routing layer\n* Distributed Workloads(Incubation) - Stack built to
    make managing distributed compute infrastructure in the cloud easy and intuitive
    for Data Scientists. This stack consists of three components \n                                      Codeflare
    , KubeRay and Kueue.\n* Kserve - Kserve is the Controller for for serving machine
    learning (ML) models on arbitrary frameworks\n* Feast - Feature Store is the fastest
    path to manage existing infrastructure to productionize analytic data for model
    training and online inference.\n* Llama Stack – unified open‑source APIs for inference,
    RAG, agents, safety, evals & telemetry"
  displayName: Open Data Hub Operator
  icon:
  - base64data: iVBORw0KGgoAAAANSUhEUgAAAUIAAAEiCAYAAACMWdvGAAAABHNCSVQICAgIfAhkiAAAAAlwSFlzAAAOxAAADsQBlSsOGwAAABl0RVh0U29mdHdhcmUAd3d3Lmlua3NjYXBlLm9yZ5vuPBoAACAASURBVHic7N15eFTV+Qfw73vuTBKyQdhVkIC4orjUBREtO6KE1ewBqVqsW0Xb+lOxNq11a+tWbVW0ikAWiIAQQSEo1gWtuyAKsiS4IMoSkplsM3PP+/sjC5NJcu8kmSQQ3s/z5HmYc8895wyTvHPvPRsghBBCCCGEEEIIIYQQQgghhBBCCCGEEEIIIYQQQgghhBBCCCGEEEIIIYQQQgghhBBCCCGEEEIIIYQQQgghhBBCCCGEEEIIIYQQQgghhBBCCCGEEEIIIYQQQgghhBBCCCGEEEIIIYQQQgghhBBCCCGEEEIIIYQQQgghhBBCCCGEEEIIIYQQQgghhBBCCCGEEEIIIYQQQgghhBBCCCGEEEIIIYQQQgghhBBCCCGEEEIIIYQQnQR1dAPEsWnWluJzoTECzB4itf6ls7rtDMyz5p8cftDtmgXCZcTKy8Rrd1RF52Vmku6INovOSwKhaFeJWzisCxe/CEaaX7LJzA8uGtrjj7UJSzNLunvD1BsAzvE/n8Gvd4+OmXrFb6mqvdosOj/V0Q0Qx5YufOjBgCAIAAYR3TNzU/Hs2gRPOD2BgCAIAAS6vNjlvquNmymOMRIIRbuZXVgYAebfNHWciG8DgBczOYKYEpssiGhWGzRPHMMkEHZi5eU7+u/lvVEd3Y5avvLu/QBEWmQ5DQAiHBW9AIQ3nY1PDGnDxDFPAmEnwsyq1Lvr0hLPrn+Vegr3+hzGt5HeipJSb+HKgxU7Ozx4kPY6bbKEAYAG2f1eyu+tCClHRzdAtF6xp+hcAzq91FuURKD+AT1gBhiTHYY6u5S//0Us9TvQMa0U4sglgfAoxczKVVU4CYp+B/BlANkNARjAHs9tAO5plwYKcRSRQHiUYf6ui9vrm+XyFt0ORac051wi9cu2apcQRzMJhEcJZlYub9Esl893P4DjW1iKL6SNEqKTkEB4FHB5i0aVeoseIeBccCsKIqwLWaOE6EQkEB7BDlbsPNHhUE8w89TWTwGiLysdZU+GoFlCdDoyDOEIVeLZNcthqE1gTG1dSeRm4BntpMt60xB3aFonROciV4RHGBdv78U+xzNgTG9FMZVgWs+k86qc5cslAAphTQLhEeSQd9d49tJCAH1acj4DnxPwhNfpW96DTi4NcfOE6LQkEB4hXJ7COcz8L7ToM+H3oPFwbPjAV4moNd0pQhyTJBB2MObt4S6v42kGftXsVdEYaxT0ndHhJ21uaf17OD+yqkzFal0VC8OIVT42lIN9Xu2scpoo9+nyAyd1TyppaflCHA0kEHYgF+/o7fKq5QAuaeapmzXx77qFDSoI9oQ9nB9Z5eYLwPpiKJwKplMADK5y696AhiID0AAUQWuCARPaAJQRjkLXylIA3zGhiIBNpPkjr8P86OTIGd83s91CHJEkEHYQNxf21V68AeCMZpxWSsAd0c7454nItMu8u2zFLzSrGQBGV7n1eQCcIEILxiLGAhhCjCEArmQiOEwHCl0rfyDQa8x4NTyGCo6nhPJmlyzEEUACYQdw864+2ov1aF4Q3MjavDo2YvAOq0xFruWnazauJYXpWmNg61pq6wQGXwfCdVVurihyrVwNmPfGx0z/uo3rFSKkJBC2sxZcCVaCkBnjiP9HU1eBG3iDY6C7dLIG38ig0USgVs1AaZkuDFxFMC4vKsv/ZXxUwqft3gIhWkgCYTty8Y7e2kvvADw4qBOIvtdMU7s5B3zS2GHmTLW77NxUuEszGRhsu/5MO2AgGlo/ieY/9xSiw8jMknbCXBjBXmNF0EEQ+MBw4MJuYY0HwV2lryQUuc/9nBmLGQi2zPZy8e5Dr8Z1dCOECJZcEbYDZqZSb9ECAoYHdwYtinHyHKL4ysAj35Xnn+Az9b8ATAlxM0OJtIMsltoX4sgigbAdlHoK7yOi5CCzPxvjHHBD4MBoZqbd7vwbfKZ+ENW9uG2hFIAJAAzEUMt/P3YOjL5yb+iaJUTbkkDYxlxVuxKZaF4weQl4PNoZf3tgECwsXtGtyL1qAUJxFUgoIo13taIvSGO7Ir0dpuPHAd0mFQdm3cJLw2JKnP1NA/2J1SBNOI+ILgDz2Wh6cyVm8J2tbqcQ7UgCYRsqL9/R30f0bHC5+ZGYsEG/D0wtdK84B6xeBnBSC5tRxYT1pHmZYdDaE6Om7An2xCGU5AGws+bnLQAvAEAhb4igctco1jyZgEkM9AMAAr5n4A+DYqa+3MK2CtEhJBC2kZoVpRcACKbTYEFsY0GwdNUUMOcA6NLc+gn8JYP+rb1V2aGeIjeQRlUCeK3m54bt5cv6KQpTgyI++Z4oU4eyLiHagwTCNuLyFf0fgNFBZH0nxulrsOl5UemqazXxMy14TvcmoO+Lj5n2VjPPazGZaieOdhII24Dbs+tszfhzEFm3sdMxlWhglX9iYemq/2PiB6k5qzAQfahAdw+ITnijue0V4lgngTDEmJlc3qInAdhsZk5uaHNyV+p/0D+1yLXqRgY/1IwqS0G4Nz6q8imiJNv5x7UymdW3m0viTdKnAziRwX1AFEGMrly9/MKh6h/+ltjYobly66Kz+5Y1o11HvKVL2ajaWTpQEQ1hpuMI3JW06sqAArEXxG4CDjBUkUnGN7Pu7PJtR7dZtA0JhCFW6tmdRoRLg8h6a2zESd/4JxS5V6Yzc3P2FVnrMNS1/SMTfggm86wtxeey5isU6Je7viy+GITow0erF2NoODOPwKRBFOaZtelAToSHbp1/fvejclmuZ59lZ3Sx+2JoTABorHeHe6iCigDXXnoT2L/DnmtnKjIM9iHrAZcbwHsg3qBM442UeZGfyPqPnYMEwhDax1tjyMcP287zJayIdca/4J+0y50/nlm/iOBm+2gAf4mP/uw+u86Ja7buO97nVXMASofmwQSAWzYROQxEV1eG45TEpXxpXpL96jdHisUPuc8izXNwwJ0BoFt1aov+D6IBTADTBK00sh9078h+wLWIyLcw9a64opA1WLQ7CYQhFO4JvweEEywzEX6Aw/lr/6RdFasHkM+XDdvbaYAANxQlxUdNfs0q38zN+08nUvf4vEgMptxmuLjL6QevArAkhGW2iez73eOY+E/Q3Fbzngcz8Gdmx72LH3AthaIHM+6MbvEiuaLjSCAMERfv6A0vbra9GNQ8N4b6Hah9vZ3XhJPLmwdCD/ta6CCYJsVHJbzfVI6Mr/Ydp0zjYQDp4LaZS05Ml+IIDoQ5D5RcpKEeZPCodqrSICAVmlOyHnAt9Wnjd1ffExnU4wpxZJBAGCLsMW4DIdIm25sx4YPqDTY23N5HQLggiCp+ZOZRA2Mnb2u8AUyzNhffBBP3o+2m4NVW5m3b8lvm2UyOjAlz36+B36JjFhQhAMkOZV6R/YA70zE46omko+gRwrFMVp8JgYO8sysIDcYC1sc+xXquf0qha9UvCbgxiCpKQPqKQbFTGg2Cs7f83HfWl8WvgfAk2jwIAiBY3pZ3hKy/llwYHe7+nIG56Pjf6xgGP+Ld4S5Y+jd33w5uiwhCR//CdApOn3Ez6h7CN45A//LfZKmQN0QA/CzsxwpWaFaTBkZP+7yxg7O/3H+BNh2fAJjQ3Ha30NKXzuqxrp3qCkr2/e4MKPVfME7u6LYEGOX18edZD7ku6+iGCGtya9xKzFvCXF6+1SZbJTlRb2wguUvnMXBqEBXcdFJswruNHcrYVDxVM2eDmj8Fz48H4E3MtF8pcmlwsWIyGNwHQD8CHcfgngCKALzw7f64v7WirpBiZsp5oOx+Jr6rNeUQ8AMD3wD4EQw3FJdBUxQIcSD0B+MUAN1bWHwfaKzLftCVnnZXzLLWtFO0HQmEreT2dJkMQi+rPAz+TzQNqluWalfF6gHs8/3BrmwCPR8fO+XFxo7N/PJgCjEvQvM/Q2bgv8RYBkN/WIEen+cNIU8zyzgiZD/kegREtzX7RMZ+EPIArPeB/3v13bEH7E7JebA4ntkYpUGXEzAZQEQzagxnxpLFD5TekHF37HPNbq9ocxIIW4mhrrYZk+bVJv3DP4FM371oehmrWls4OuaWxg5kbCqeSsyLARjNaOpegJ5RPry04Nyjf8xb9gPuh5m5uUHwPQL/w9UzZvX111OzOnxqxgm+CODFpQ8d7OrVzjQAvwcwKMgiDAI9k32/qyRtXszS5jVbtLWO3+TiKFa9ERN/B5DFFwotjg2Ln1n7amfp8lOIjC02iyloYr40PnbqxsADs784MEwrehPBr0hTzsyPVhrmw3lDeruDPKdNzNy8/3SC+soqz8KzulPWXysGQPmKQlj1JjDmps+L2RDCMrEhkx17nK4MED0EoE+Qp3mY6YqMedEyJ/wIIleEraB9nGEdBAEi/Vz918a9Qawo82xjQTB18099NGg5gg+Ca2DqOYvO6Wk7pm0DZzrCD5T0gabeBqEswlQ/nN33H0f73GIPQPOO90Q9PiqTfKEuvKbMBS9mFr8S5nT8HYTrgjgtjIiXLnyo4lyZu3zkkCvCVij1FH0E8PkWWXbFOOMH185HLXSv7gv27QYQZnFOMXx60MC4aYf8EzOZ1a4tB9eBaUwQTTPB9OdBZ3W7P5Oo0Sl4H/78h74+8k0m1lMYOA+g3mg4isAFYDsDrzHRK5f0fOwTasVGoe17RUiFSlNS6j1RH7eunOBl3e9KAeE5wH8Od5Ped/eI/mVzb9FF25ArwhYq5W094eXzrPIQ4SX/SfnMvl+TdRAEGH8PDIIAsOvLQzcBQQXBMiaeseis7msbO/jBz7eO0KD7fPBeBoZi6+/CGADnEXAeMc97f9/c79/fR48WH/L9+4qTn6yyOrGDfUaMian3RP3UnpWmz4vJzXqwbDtYrwHQ2yb7xdH73X8EcG87NE3YkHGELcSesHGw/v9jnw8L617wUoOYr7Updl9VFZ4KTLxm677jAb4viGZ5wEhcdGaPBkHwgwO3nPHeT3NXatA7AEbatL0p/Zj50W5dja3v75ubzjZRtGPwR07lHZU2L7pdg2Ct9LuiPjHAlwKwr59wR+4Dpae0fauEHQmELURkO4B5c1yXgUW1LwrLuowB0QDrU/ip03pNcQWmer3G3wB0tanPhOL0hUO7N5j18f7Pt12tTeNTIky2KSNY8cxY/P6+uS9/sff3USEqs/UI25ygK5Pu7NhlwlLujv1Gs7oC1bsCWgk3QQ2++ET7k0DYAsxMIIyzzkT1rsqIebpldsBnKHo+MH3W5oNDCUgNolF3LBzS4+X6SaD3fpqbyeAFsB+u0xLTy5Rv4/s/zo1vg7KbicoMhWlJd8fs6+iWAMDMeVGfkuYM2K/3NS7rfld7LQ4hmiCBsAVcVbtOBuN4qzxKmXXT0JgzFcAJlvmBFY3uMMf0R9h8Tgy8Neis7o8Hpr+/b+4CIvzJ6twQGMoGNr578NYT27gea4wbU/4v5usObUOAtHti8xkNH3U0QLinHZojLEggbAEiOsfyOFAe5dDv1L4uKj3vQsA6cDJTVmDarC0HTwTxVJvmlJoGzQ7sHd748213Aphlc26oHKd8tLIDb5PXpc+LXmifrf1pZ9ldAL6zyTY654GSi9qjPaJxEghbgIGzbY5/RHRyXa8qke1uduXhMVTQIFXjetj17DMeyD4jbrd/0vv7bp0M8P02dTbFheoVsJvrnHJlvtQBHSheA9zoDJwjwaw/9C1j4Ha7fJrVNe3RHtE4CYQtYntF+IX/aya2+7Z//XhKKK+XwkywfzZ40BFm/ts/YcPPN0Yz03wE/9luZvCd0DQ0zFceNbz347Hf9/ohDIr6gSgdwMsAglpTj8EzPth3W2KQ9YYGUVbK3bHf2GfsOOl3RS8D8JllJkLy0ke5NYtniFaQcYQtoXC21SNwBn0RkHShVXEEfjMwbeZXBy4E1ECr85jpiRdO61WvlzmCwn7HHNR0r5+Y+ffDe8dlB+57kkR5JoAfAGQDyP7gwC1nmKbxOMGmgwgAg+//mOesOJ/mt8dAYTYUHzGr4TSFiDj7QfffmTnbIltXX6VrAoBX2qtd4jC5Imymfbw1Bmy9L4mGuan23zsr8k8EYLk4p6nof4FpZBrjbZriDTNUvQfxH/x0ax9m/N7mPAD8mcNQF1zS54nFdps/AcCwHk9+NbxXt8sR3Dajgz37IucEka/VCHj3SOsgaYqjKmoZAMtVbhg0tp2aIwJIIGymsCqn7YrD5c4uddPIyNR2aw5WVkZWbWqQSmw9i4T47f8M6VpvT2Qmug4207sY+MYM84y5sMejdg/w61dHmXp47yfuItDDQWSfa5+l9ZiwuD3qCYWkTPJw9WMGK8HMHBJtQAJhM5FBdoHw0PF0fN3zPmKyvL0FsHUIJdVbDzBxKRuA9T4mxGpVYBoDU2zqqiJlTLm029PFNvmaNKxX17vBaHArH2Dwe3t/e2ZL6wiWMo0jbssAK0rzapsspy38u8tuap5oAxIIm4m07fO3vfVeEewC4a7AhPBT9w8GrDeCMphe9X+9cf9tJwCwWgACxPzU8J6PbLVpjyWiTA2mubDrWVZkN+yntXak3hPZrKvajuZw+N6GTceTYeK0dmqO8COBsJk0WT/vQ8AcU2bub5WZGUWBaUo5zrCpw/XC0G71AigxT4T1akImAX+3KTcow/s+thmgNVZ5CHRFKOqy0G6ryoRKzdS/xnchrMUSCDuCBMJmUkTW+w8T/VzvZfUKLlYF/thIaj/LKoDtgWnMtislbxzW54kQLkSg7Xo3z2zTMYVsE1COXJZDfRg0uL0aIg6TQNhMWpP18vjM9cYDMthytgUxN7L4KVtedTKwo0E5NucA/J718eYxtGn3nDDmnb239Axlnf6YqLCtym5TxJbtJs1x7dUUcZgEwjZGIMtAyNQwEDLYpueX9zZMI8spfARqOI+5FXb3+elb2Cwo4DAcdivmtBxpu5VdjkyarNtNNncQok1IIGxjxNaD1hXQcAl5Issd0gjU4JaTAcuAq0Eh3a+kZtC15fL32qy/4o1WDdvdUgTVYLmyowGRXSDk2HZqivAjgbCNMaHc6rjWDXuHia17Fokbfm4KZPn8z/7WuXk+OHBLLACnZaZwXS9YGabtmopI3MLWK3jXUCY1WMX7aMA2ny3Y5tGLaBMSCEOMwPWvABmWGyARNTpMxvLqTauGAUiDLW99CXyy1fFmM9VQmxxalan6awPadTQBiPD9ZB1ca4ty6qN9YylxBJFA2EykYH0lwlRvs3ci60AIUGMPxy3rIEZ8gzSgsd7nw80CXVm9LmJoaFJ2q11/O7z/YxX12sBk23nSLbJPyHebE8KOBMJmYm29FwVT/QHXDFivmNzI8v0MshsofHqDFK0/tDmn9wf7DtltLxCUNdtvCQc4ySoPMxrrpbZbvNV8cjA8NnmECDkJhM1kKNN6LF7Ayi/MsB7mwQ1nnrDmIptm9Ltm6756vYthfSrfBshy6hwDD4XiqjCum+NGMKz3X6HGVlHhi61PwRfw2/WvLbiqdp/h9u4ce6iiyG7GjziGSCBsLpsrQhB6MfPh/1ebcWNo5NmdQ9NmWA9NIY9XDfNPOJ/me5nZcrYHgKHv7y9u1bLwHxy45QxmzrTJVsUUVm/PlsSlbBDBMhACaLO5w4cqdw8q9RS+x6S3aFYFyuBdpd7CVaW8rc3GOoqjhwTCZuIwtpudYZRU7q67WjKUXSDECd+Wraw3BnDBuXGH0MgcZH8KNK2RxBybugCmzPf3zU23zdeIjftvO0GbxkoAlkM8CPTqiF5/q9dj3GXIoaGw2YmPNL9qdbyl9vLeKKV0AYDh9Q4wEuB1vlLvi0sck+QXoJmicdJ+2IzJU4rrelR1ZLctgPVzL9NUDRZuJeJ3Gstbdxw0PTPgD/iSXo+vBvC+1XkAiBmL3vtpbuZSTgx6qMbGn347HJo/AmA3Bcw0zYYbRpGGXfA9VLat+0fBtqc5orwVM4GmpiDSJSW+QlkH8BgngbCZiEgDvNkyjzq8p8lAGlUJkE1+PTwwTYMabNLuj8F9dn5VMjIwXYHvsDqvtkoi/Knf/hO+2PjT3KkbOLPJQd//23f7KRv3zV0IUu8AOC6Isl8acdxjW/wTbtnO4Qy+2vo0fjMviYLaEqC52GbrVQX6RVvUK44eslR/y2wCmn7exeCh9V/r/5HFHxszTQJQL4CFkbHOy6YHQJMDjMk05wH11wYc1vuJdzf+PPdlAFdZvoPqhg0BYUX4vpLi93++da0GthCpnwGOZMYgYhpjsrZbCcdfiTLMBleDpRXFV4Fg/SyOaZ3l8dbQuNhq+QdmPipnqYjQkSvCFgjcnKkBpnP9XyqijdYl8uk7S/LrdZr8Z0jXgyCbzgOi0VdvKr4sMFlT2DUAvrSus179cQxKIdB9YH4WjMcIuAXEzQmCGsQZw3o8+b1/4sgN7GDC/9mcW+E0jLxm1BW0QxVFA0F2V7LUJrfk4ughgbAFmFTDpfXrG3SocnfdMymHNl9nm3m5iswZgWla0wK7tmjiP9fseFdnRK+/uQztm8zAfrvzQ4WJ7hje64kGnR39ex26GcBZ1mdTTuC2A6FCSl9ik6Uy1lluvcOc6PQkELZAlaNiE8CWgc1Qum7zpX6x0w8QGh1gfBjRdYFj/Kq2dstHI0tu1TsNGDlrc/FNgekX9X2qUDGmwmbDoJAg+vslvR57JDB55heu3sTc4FY5EIOebpuGASBq8Pw1IMPHRENkEPcxTgJhC/Si01yA+sAqDxPq7UJHhHybYk/6tuwXo/wT8pLIZMLjtg0i/H3mFwcb7BFycZ/H3zOZLgRhS2OnhUAVAb8a3uuxBh00iUvZIMO7AEA3mzLeW3RWtzZZbZqrr5Qn2WQK6TqN4ugkgbCFiPC6ZQbGGOaP6xYQ8CleCpv9KjT41sC0buFxzwM2s1OACFLIDpxtAgCX9nlsl1LmcALnwmb9wGbaDtajL+79+ILGDnY5vfghMCbalMFKcxDbj7ZMqbfoIgIst0qA/XAjcQyQQNhCmk27Xs7YUrNn3VXh4Mip37Ft8OSEnWWr6u1e9+TJVEWEeUE06Syf11gz84u9DdYlHNbjydKLez+RyoovAvBWEGU13URgP4PvPFRinjW8zz8b7QS6elPxrwD7/ZUZyF5wdg/LK+vWIKYGz10DVJSHdVnfVvWLo4cEwhaKdQ76BDYLKhDrX9VL0PysXbkG872BaS8NicslUEEQzRpBKix/zsd7Gt0B75KeT3w0vPfjoxTzeAaeB2ymC9ZieACsI8aNHngGXtL7iYevOPnJqsayzvzy4E1M/HwQpZY7wHcFVX9LEU+3Po61famvLOclZBxhSxGRLvUUvQ7wzCYzMSWU8raesXTqfgAYGONZU+QK293YijN1pzAm7XbnjxkQnfCGX2VMnxXPYQc2wW4zKGBUZXjE+l9tPpD84lk9Gl3FZlifJwoAFDBnqg9+PnQxAxcz4VQi9AIQBYYXzMVEahdDbwpzRqw7v/vDJZa1MtPMzQf/Qozg5jIT3/rimY23LxRc3sKRdhtaMfPytqpfHF0kELaCJr1IMTUdCIEw9jpTATwJAERJZqFr5UMALHtJNeunC3nD0OpZKdUWnBtXdPWXB69nRnYQTbvYBH02a/PB2QvP6t7k/F2iTI3q3uxWdRjM+nz/Cfiy+BkQWXdM1GAga9GZPYK5amwxBn5rk8XLTqNN5jaLo4/cGrdCV8fANwj41ioPgX7jP6m/PLrqBTDvtin6ZLhdDW4bXzqzew4ITwXZvB4AVs3adHD+NVv3WW7s1GLMNHPzgWthqC9h1zt72NZK5fuNVQbTEUSnjslNdjwdrNh5IpgTLM9nrO9GAyyXLRPHDgmErUBEWjMttMl2httTWPesaggleRh0v13ZDL57V+krlwamf7sv7jaC7VCcuiaC8Guf19g+68uDD167paR7kOdZmvMxO2dtOpg2a3PxJwR6HvZDZKox9mhlJOQN6W25aEVFZcR+AF6LLF7lqWxyawKHUjcCZHe3M9/muDiGSCBsJWa1ADbDUjTRPPab/bE7JvZFAJ9bnUOAQxFlbyvNrzdH961R5AuvqkwhguXqNAEiwbjTq80fZm0qzsvYVDz1lu0cbn+aH2aavaX4nFmbD95dGV68A4QsEM61P7EagX5S0GMWD+lqOUAcAK7PpHIASy1KW5yU2XgwLeHvuoNwvU0Vu2PC4oP9MhHHAHlG2ErdIk7cWeIpeoPATS7lRMA5rqrCSai5khtFo3xFpfk3Mul3YfFlxEC/cNI5W3jplUMoqW72w/zzjy+f+cXeiUqFr2Cw5coqASJAfJUCriqpLC6dtfngJ8z0uVL4XGvsViC3Jl+5kx1VptLHaaA/MfoDGEpfHhqnwX1sa2jcPq157KKze24N9gQf+FYH6HQA5/mnE/CO9lTNbeo88ph3gWyuUAn/JmqblW7E0Slk+8wey1zeotHM/IZVHgY+j3XGn+//B1joWvUMwHZXLwCQGx/9WXpN50adW7ZzeEll8fMAMlrW8naxycFq2gtDu1kuNNuYpZkc5nG6MhThMobyMXHBjqrovMxM0o3lLy/f0d/nML4BYLUvdAWczv6x1K/tpx42Iut+960gtpottC797piQ7C0jgidXhCEQ44x/s9RTuBGBKyD7IeCcUm/hDcDhzg5lqru0YU6E/aZGKYWuc/cA+J1/4pMnUxWAmbM2HfgMRA/jyPs8l7D2XPvC2S0bq5eUSR4AL9T82PI5jExYB0EAWNRRQVAcueQZYYiwsu8AIdD9ZVxUtyTUgG6TilnrRNisYA0ARLi90LXy6cY2X1o4tMejivRwAEHferaxUoB+u/DMuNRFLQyCzVXiKRwGwGbxV1T6TG37ObUp4jbdnEq0jATCEOnqiF8DkN3iAbGml+v9IQ7qOu1DJgpmCh0A/Ga369yXPuZnG2yCvuDMnh9VuMrOI+K/AKho5Nz2wchxOM3TF54V92RjO9J9x0u7FJXmX1xYsmrYdl7TvA6bxWnmTgAAIABJREFUpqrk7eEE/AeA9dYDTE9273KS5XCnNsf42fI48d52aonwI4EwhDTpu4PINrvEV3SFf8LAqIRHAAQ1y4EJGT3dfd8sKlvWYLHRvOH9K146s8eflI/OAPhFWA9BCSkivMNKjVk4tHvaC6f1ajC0hZmp0LXyBp87/AcmvRGK33e6vd/vcq9s9fNNl8eRCcBuEdlDHGY81Nq6WstHXACgyRWxCcp+Ay4RctJZEmKl3qI8MNstk7/PcNLZURT/Y23Cd7y0i+kOX8fAiCCr+pGZkwfFTm1yGE3aV8UDHCbfjOpbxl5BltscHgBLidXjLw3t9klTmbaV5vcMU/xCE4OcmRlTB8VOWdWSBpR4dl5AoI224wYJd8c6Bz7YkjpCbfH97jQiXojAK1jG/PR5McF0nokQk0AYYjU9l18DaLAKjD8GrY91DphQvRlUte9Klnb3qfB3YH91U8sE0z/DY+ie4ymhvKlMiVs4rIt5aCIpPbVmf5TW7OVbRaC3mfgVRb7lC4b0tryVK3SvvByM5wGcYJHt84ExU4Iek1irlLf1hDfsY8Bms3nQjhinMZSof8c9Mgiw+K8lw0ip2wGcBuAnBi1OvytqIbXxBveicRII20Cpt/BOMOyvPojmxTrjH/BP2lH+Sn/DpDcANNj43cIuUnRzfNRk+w3SmSn9q4OnK42LAQwl0KmoDiQ9an5qH5e4Ub26zh6AtjHxNjbxviO25KMFAwdWNl74YTsr8k9UPv0YAOsVYGpadSB6b/j5dH3Qt/LMbJR6d79uNX6zhibiUTHOQW8HW7Y49kggbAPMW8Jc3shPAQyxyaqJOSUmfFC9jYsK3av7gn1rAQxt4rym/JdY3RUfm9Bhi43ucC3vbZDxOwA3ga2viv2Ux0dPjm7O1VBpVeHDINhuXUqgp2LC4m8JtlxxbJJA2EbcVTvP0qQ+hP24tkoQjYl1xtdb5HT3oVfjtGGuATCsuXUz+A1i46n4mIp8oqR2mUGxs3T5KYqMGwH8GkCj6yE2jbIHxky22wC+Tqmn6BqAn4f9729hpbN8aG8aYjm3WQgJhG3I5Sm6kcH/ss9J+1n7Lu4aMbjePNw9nB9Z6dbzCQg6SNQvFkXMlKUUL4uPmhLyndq+L13ew6uMSWBci+pOnpb8Pn3rMNTw/pEJPwST2VW1K4mJsmE3VAYwiTA2xjnwrRa0SRxjJBC2sVJv4QpU7yZnjfEjQY2NCR/wVeChXa6VNxPwCCw2ew/CLoAKmPhd8up3B8ZNK2puAd+XLu/hUc5fEJvDAJoI4ALYByQra5lw9aDoKUGtlH3Iu2ucYsoHYD/+kPiOWOegv7eibeIYIoGwjZXwd93J6/sUtj2bsAyGRaWvDGeihQBOClXTANoB8HZm/EDEpSAqAVMFCJHQCCfiaGacCEI/EAaBER+iuj1MNG9gVMIjwT4XLPEWXk6M5QC62GYmejnGMSBJemBFsCQQtgNX1e4hTPo9AF2DyL5PgcdFhw36IvDAHs6PrHTp+4hwK1p3JdaB6BOlzOsHRE1rctxhoFJP4dUAngPQYEZNI76qclYNq95yVYjgSCBsJ27v7jGa9WsI7o+5FEqnxzpOanQp+cKSVy6Con8jYImqI1wxgHnx0VXzm9OBU+otuhvMf0VQv6u0H9q8JDbipG9a3kxxLJJA2I5KPYWzUb2SSjD/7xqEe2Ic8Q81dovHzFTozk8k8H0ATglxU0OpAqDnfHD89eSYKyx3/fPH/F0Xl9f3FIBrgjylVEOP6RZ2UptsFi86NwmE7czlLZrH1Vc4QWFgSZWz/LqmhoBs4A2OgS7X1SA9l0Fnhq6lrUOAG4SnNfBIsJ0htVxVRaczYSnAQb0fAsqZ+PJY56DmrNotRB0JhB0g6JknhxUS4Rq7oSBFrlWjGXwzgMnouGeInxL4BfZx1sC4aYeae3LNVfNTsJmi6MfDhCldnQNfb25dQtSSQNhBSjyFt9UMiQn2M9AEPOlyht99PB3f5LxioHqRAyfMqQSaAcJotG7YjS0Cfwmi10DIael4xeKKwnhD8VMgujL4elHOSic39SxViGBJIOxALk/hDQz8C836HGgHGHfEhsevCCb3zoNLu8IRcalSuISYRzBwPuxnu1gxCfw1M30Coo3aQa+f1CWhxWv8MX/sdPl63EaMP3GzZqTQfgYndA0b+EFL6xailgTCDuaq2nUVEy1A8LeCtd7W0L9rbucA81Lj25LIAdrhO5kYg5nQH0xxALoB3I1Aihk+IrgYMAHsJcJ3zPwDtNrdpSJ8c9++E1q96jQzk8uzeyqI74P9nOxAhdA8MTZi0LbWtkMIQALhEcFdtWuoJnoFwMBmnsoMLNGgv8WFxYd8Cl1bYGZyVRUmsKJMQvDbgfr5yHDSFP+1HIVoLQmER4iatfWWAhjVwiLeZEWPxhoD1hyJMyr28t6oSG9lCoNvamEAZAL+Ge0sv4NoiO0eL0I0hwTCIwjzBofLM+DP1ctL2ay43LRviJDFps49EgYWuz2F55jgXxMoA0BsC4spBuNXseEDV4aybULUkkB4BCrxFF5EwAJUr17cYgR8ysS5SvPrUWGDvmyPK0Xmj51uX89LmXkSQAkAD25difSuaeqMuC6DdoemhUI0JIHwCFUzs+J+ALciJJts0X4Qv83MbzH4fa/Tuy0U83FL+fse7PNeoIALWdMFIB4BoFvr24uDAN8Z4xz4/JF4qy86FwmER7iaq8NHYbF5fEsx8B1A2wC9TRF+0oxDYBTDUMUGm1UAYEIZSnP1LS2pXszcD0T9AR6A6o3p7VfVaTZaTE7f72JosPXWl0KEiATCowAzk9tTOIOJHkLoluE6En1ARHfHOOM3dHRDxLFFAuFRhHlLWKk38iZi3AFC345uTwh9yIoyuzri7TefEqINSCA8CjFvD3d5HWkA3R7swgRHJn6PlXqwqyN+dUe3RBzbJBAexZiZSn1F40ljLgjjcHQs1nqIQIvBvmdjwgd/2dGNEQKQQNhpuHlXH9OLJAKlALgYR9Zn62HQ2wTOdjvDl9gtGiFEezuS/lhEiBRX7BpgONRV0DwahEsBxHRAMw4A9BqxzveG8drudFJJB7RBiKBIIOzkmDc4Sr3xvyDCSGhcBsIQVA97CeFnzz6AvgL4IwJ9ZII+6uoc8AURtcueykK0lgTCY9Ae3hPZxes51cF8KhROZcZxDMQpII5BcQDHgREJQgUAMFCiAM1AFQPfE/h7Bu0mxrea9PeVzqiv+1LfVq9II4QQQgghhBBCCCGEEEIIIYQQQgghhBBCCCGEEEIIIYQQQgghhBBCCCGEEEIIIYQQQgghhBBCCCGEEO3jmFiqf8OGDRE+n+98Zu6vlIph5v1KqaJ33nnn88zMTG117tq1a/sbhnGqVR4iOlheXr41ISGh0d3ZXn311bjw8PDhzW23w+H436hRo/YDwJo1a3qFhYWdXXvM6/XumDhxYlFT52ZmZqoRI0aMrn2ttT40fvz4j+3qnJCY2D1C03lWeUxN+xzcZfcrryw4FNQbCZAwI3WIgnlcXdtg/Ji/LGdLYL4piYlnsGkMbEkdBod9sGLFwgOB6ZOmpl1oGL7YuroV78zPyytsSR2JiYlGlWlcXvvaJO1bvWzpWqtzJk9PudL/9arluXV7Ok+ZktIfDl33u6ZhfJ+/LGdrU2VNnJ7eL4y8p9W+9mn6YfWKJV/Xvp40LfViQ5lRVu1hRkWVwV+vzcs7aJWvs3N0dAPa0htvvHGe1vpun883EUAkEYGZAQBaa1xyySX7CwoKchwOx99GjRr1fWNlKKWmMPOTVvUwMyIiInwFBQVvaq0fnjBhwpv+xyMiIs5k5leb236v1zsBwDoAcDgcFzPzytpjDofj2/Xr1583duzYBn/sADB+/PjwsrKygtrXRPQugEvt6nSyca5mFFjlIQJMqjQTpqd8CtCiCMP3fF5eXkUw72nOnDnOvftLX9dQ/Q6n8g9z5swZOH/+fK9/Xq2N6wH8NphyA3kNz1gAb/inTZs2s7ePvG9rVuF1iT68BWBUS+oA0IWBus9VsSoH0GTgyczMVJ9s2hr4e1B3McIOnsKs6n7XiPhfAG5uqjyDzUka6um6+omfBfAbv/Of06yG2L2JMBNImJ7yKRE9tmpZThYAtjuns1Ed3YC28PHHHzvXr1//uNb6YwAzAEQ2kbUngFt8Pt8369evv7aV1ToAjFdKrS8oKPhTK8sKxonM/BIzd9RVvQHgAoD/WWka26ZclRLUFe+P+0sTGegXkHzCnv2lU0LfxPp88N0EILxeImHk5BmpQ9u67qPAecy8KGF68vyObkhH6HSBcMOGDY7i4uJXmPlWBH/r34WZn1+3bt29IWgCAchcv3791BCUZefK9evX/64d6rHTX2u8NWlG2hVB5G30Co9At4S4TfVMnDgxHMRzGjumwU1edR176LogP8dOpdMFQq/X+zCAwA/yBwB/IKKzmfkEZr6Ame8DUG/TcSLKLCgomGFTxZPjxo2jcePG0dixYxUzn0BECQA+98/EzPOaKoCZN3q93gi7n3HjxlneotZ4sKCgYEQQ+VrqPV2lutf+sGH2Y4VRRHgGgMcvn5OYc6+ckTaoqYISpicPA3CRX5LfLRhfNmla8tn++SOUeS8bZj//H4Iejfq2B+Zhw+xnlpW865/JiIhNBtC3sbqJkT4hMbG7zf/DUU8Z5pD85blU++OrKIkgpokgFPvnI9aTOqqNHaVTPSMsKCg4HQ2vONYDuGrcuHH+QW8PgI/feOON/2itXwdQ+8CZADy6cePGNcOHD7d95kVEXFPWnrVr136olPoKQI+aw7949dVX4yZNmlTc2HlXXHFFVfPeXZMczJyzYcOGc2s7VkKK4V29Otv/PRSj+ovlrSlXpSzSGmsAdK3JHEOM+wGkNl6UupUOxx8G0wOgw18YRHQLgOtqX+fl5ZUg4MsqYUZqN3C9R1i+V/PyfrB7GzVl1yoB4SVw3e9KpFOrawH83a6czuS1116rAvB6woyU+QD+7/ARdnZUmzpKp7oiJKKbUD+47+rSpcv0gCBYZ8yYMbtN00wAUOmXfGJZWdm05tY9YcKEnwG8598cp9N5QnPLaQki6uf1ehdmZma26+e58uXcjSC6oV5bwIkJCak9A/NOnpxyPIEPX20zCiIcvvsB+PdWpk2bNqtH4LmtNXl60mUAzj+cwguhzEcAmHXtZropMTHRCHXdRwMGAq6Gle3ogs6mU10RMnOC/2siemDEiBEuq3Muv/zyHQUFBQvg19sGYDKA7ObWT0TEflcrhmF4msgaXlBQcKJVWZWVlfubGo5TYzWAMQAiauqeOHz48DsBPNC8VrdO/rKc3ITpKX8BMLgmyYCTxyPg/087cDMBdVcaTHgmLy+vImF68kKA5tYkd/HBcx2Ah0PZRiZ1q/9NuGbMX52X923CjJR1YEysSR5QqR0JAF4JZd1HEs2q35Uz0uq+9BWb3QC6HIxf1WVi2ubqGv5ShzSwA3WaQLhx48YuZWVl9YKLYRirm8rvj5lfIyK/YQd0mlX+xqxfv74HM/v3nHpN02zqlu18ALutyouIiEgGsLSp40T0BYBVzPysX9p969at+9/48ePfaOq8NsAA3sThQAgQD/bPkJiY2KXSxK/9kn48vmds9TASUs/Cv2OLcOPIkSMfeeutt3yhaNwV09MGgPXkwyn09uoVuV8CADQ/C6KJdYeYb0HrAmGXhOkpjQ7DAoBPNjU5JLB9aFqr4D9stl5fohfAcgccv31rwYJKHGM6za2xy+UKvB3TI0eO/CnI0/f4v2DmXsHWu3bt2qiCgoKRzLwah58PAsC7EyZMKAu2nJYYO3bsfAAL/ZIUEWW9/vrrxzV1Tptg2lv/Nep9FpWmIx04nEbA/NoxgzUDht/2y35idPe+9a7sW8MgfTP8v/CrO3kAABEO/SqAb/2yj54yJf2sVlRHAE6w+TlSVRGoyqd8nb7TqDGdJhBGRUUFznJQa9eujQvmXKVUvT9cZm7QweFnzvr16w+uX7/+YEFBwSGllBvABgT0hjLz/UE1vJW01jcC+MovqY9hGFlVVVXt9ryL6zpLahNUwP8f+3dU+Lwwnq93mOjZei9DNJQmISEhEoxr/JL2+8oPLa99kZeXZxLwYr2WOswbQ1H3EYlRCkJx3U/1VWCtaAbPAvMHNb37x5ROc2s8YsQIV0FBwT4AdVdzSqkxAPKCOH2k/wsi2mmRN5yZwy2OM4C7rW5PiegLrfV1TR0HAI/HY9WGOhMmTCh78803k0zT/BCHB46PMk3znmDODwUirveHw9BFtf9OmJY6GmD/AcufKM19rpya1qc2QZHerRnlqGs/j5oyJf2slSuzNreqXWGRVzP7dQQw3lThcWdeOTXtcBKbn4HI7zVmTp06+64WTh/0MjU9bEqxIgY3+fxTa5T5NQXM1NREgNoCI+E/np7I6pkylMO8eGVeXt2XZmZmpvroi69PNYjuZ6C2g7ArQP8G8AscQzNMOk0gBAAiWs3Ms/1e37lhw4YVo0aNavJ50/r163sACBxo2+zpcDXeI6I/jx071nL8HzO7g5n3G6zRo0dvWbdu3U1EVHd1w8x3hKp8K1NmpFykuf7VsDLp8Hxb0nMDnkVdpJSu9951I7O9tWHeDOD6VjSNmAOuLAlJinRSQLbA86K0qroWwCMtqNP76rIlTQ7BqZli12QgJMbe+s1hyznfpOlc//wM/jH4pgI18+y/TkxMTKk0jQMAomsOnXvljLSBq5dl72pOeUezTnNrDABE9Bzqf4udZ5rm00uXLm30NnHt2rVRzLyEmf1voQ9WVVW9bFHNf4noer+fDGaeoLXuM27cuBF2QbCtjB8/fgERLfBLavOpd5Mnp/bRmgJ6GPm1Vaty9wBAQmLiQIBaOkthZmuG0kyeljoBwOktOZfBt3TEUBrtNT4A4P+lffbk6SmTG8s7dWrySSBc5Z9mEL3XWN4gmPAbSgQADviaHBjfGXWqK8IxY8ZsXLdu3RIiSqlNY+br4uLiTlu7du2fSkpK/puUlGSuWbMmPCwsbGLNc7wzAor5U2ODoP1sqemkOOIYhnGDaZrnMvPZ9rlbLjExsWuFT01n4vtQvwOgSvPhgbnsc9xKxC0NKF188PwKwD9acjIT39rCegFgQIV2XAEgvxVlNNvq1dnFCdOTXwWobnomA9mTZyT/oTIybOG6RYvKEhMTjUqvGm8q+jdqhk7V2B5G5v+aW2diYmLXKm08hIDnvD4d0AHWyXWqQAgAkZGRcyorK08PCAYjlFJvxMXFVaxbt+4AEfVq4jnforFjx/6rHZp5fkFBge1tBzM/P378+KDHBY4aNapy/fr1SQA+BhDTmgbWIYxImJFyeNAzQ1Wa6EoNrzeZiK5bvbx6aMrkyZNjmA4/pgBQ5TPM/q/l5e1rqqqEGalJYF7iV/fNiYmJj+Xl5ZlNndOYSTPSTgbr8X5J30UY5kCrciZPT/kjA3+pq7p6KE27BkIAUIaep01jHA6vYhPFTP8OL/M+kTA95cdKEz2hGiwiwiC6w+7/SZvG0skzUuqGxjCja6WJ/ghciILpq9Urchssi9aZdapbY6C60wTVA40bWxeuCxH1Q+AHX21+XFzctTXT5tpaOICBQfw0+9Zw7Nix3xBRo4sLtJADjLi6n8AeYgBglBJz8qplOYvrkozIX/nnJdDLVkEQAI7rEbMCgP9zrgGVPtXsea/E5lz4/W4T8JxdkPAZ5nOo34s67sppyWc2t+7WWpmX9xUTpQIInOLpBHAiGq6kxADuyV+WE8z4xyHM+EXtD6rHfgb+LZSA9GwcQx0lQCcMhAAwduzYA8XFxVcS0WwAO2yyvwNg1Lhx464///zzvTZ5jwpjx47NBfBcO1T1MwgPO+A8edWKJf698wRQvWEopuJnYWP+/PleBhbUT23eUJqpU2d3A2iWX5JPG+YLduetycvbC6p/BagINzSVvy29uiwnXzNfCK5ei9LCl0xqUv7y3FDMJvIB/IrJfGH+8iUfhaC8o0qnuzWulZSUZAJ4iZkXrl27dqjD4fil1noAEUUT0X6tdaFhGAVjxoyxnOGhlNpomuadfkmfNbctRLSLmf/Q3PMA1P1Caq2/Ukrd6ff6fasTHQ7Hb30+3zfM1c/olFJNznjwp7XaYbC+s6njpLiMoX4mYOuqZTmb0ciVw7RpM3v54H2x7ghR1eqXc94Jpn4Y5r/gM+rmhhMRT5w4MbxmgQA4tHOvD57D/5eEegtNmEZVX2j8tfY1g38MZlEGAFA+I1Mr88PD55LbKn9cXFzVj/tK69pCii2/SDMzM3XCtJSgfg9Wr1jyJYAJkxMTB2ufMYoUTgEjFuBygvqeod/OX77kY1hfuT0WOLjdHxExiA+Z0LvDdMTHja3oLYQQQgghhBBCCCGEEEIIIYQQQgghhBBCCCGEEKKTa/OlmjpCWlrayVojOTc3+6/+6YmJs040DHNEbm5Wg42ZUlLSrwKoeqczhUqG3q693pV5eXluAEhJzdhhKD4vKyurtLntSUnLyARzEoDyvT/+MCxU+3F0ZikpKf1BanluTvYFDY6lpi8B09O5uYvfak0diYmJ0Q5H2FRmPgXAftOh1uQtXmw3JTPkRo4c6ejb94SpRDgLwH6fwht5WVlf2Z4oQqZTzjXWTHeC6DdJaWmj/NMNQw9gvyW66iFMZGIHK/0JtN6pGOcZjrBPMzIymrX/R2pqxtLk5JlnHn6d2gfMU3NzsoZIEDxypKRkDDccYV9pYAQUdkOprobJa5NT0+9t77b0Oa7fciZOAWiPBuIMjWXJyckntXc7jmWdbq7xzJkze3t8+gJoXKOIbkf1fiJBUaD3c7KzltW8XJScmvGDz6dvAFDvj2POnDnOErf7CsV0qibaq71VuXl5eZ7k5JmnM+t4MvTwpLS0vuz1vsdEU8CoSkpLG6O03gGgKDk5/QIoupRIlxDzypycnP1A9R+nUrrKJHIC6Gkwv6c1TXQ61XqvVycC3AXQL+fm5hYlp6cPI+ZfQmNPbGx0bu1mSP5SUtKnGQY+8jKfZjBdwIzte/f+8Ip/ME5KSxurNM5hhR/LXdEr8vPnl6empl/t83ny8/LyDgJAWlraOczqlJycxXW76qWkpV1bHhGx9LwTTyz7+ptvEqr/L3jb6aeckp+Zmalnz54dUVXly3A61QqPx0wpKTn4/GuvvVaVmpo6gpmGEdFen8/zSu0Vd2Zmptq6dfsUJpwB4q9Nr+Njw2H9nZGaOnM0oC/SxDt+2rNnxSmnnEIuV9lvcnKynqzNk5aWNoBZnZuTs/iVw+el9mTwMjDNWJK7eGNt+uRrrnk8sqJqQ3Ja2s4l2dlZ1e+bowHs1zASiPkQkV5R+3kBQHp6+lk+ptGkuZxIr8rJyfmpuo6MGcy+95VS5zDT2QB9k5OzeDkC5gYnJMyJJJRdHhsTHeX3Gd7nny8lZeb5gHkpFEpNr3dVXs0qPqmpGVOV4o+zsrK+B+quLK/Lzc16BgCS0zJu1t6q/yhHeAqxb21ubu4e//YC5uu5ubnf1fyf9GFWk1lRpIP4zays1m2TcLTpdFeEPp/+LTGeXbIkax0T+iUnz2zRKsUAQIwdUNRgR7sSV9mDYDqdiL9UrM8zHGG5AMCG2QuELtDop4BBYWFhTmI6AUCkAgYBiEtJSbuHFD9ErPcRUzeGeic1NXVIdcl6tGb8jTR+pzRVAejJhDu9Pv0SERQT9QIZ/0tOy7hZab6BWB0CYWapu2xBE28hw9R4xmAaw4ytAI3ue9wJBSNHjnQAQEpK+osGqzlE6gfFdEpUdNn/EhMTezFwqnI6k2sL0Ux3MPix2bNnRwBARkbGccx0a7jLVb512/bVBDqfmbYopmFbt23PAYCysrJIBt/j9Zq5UBzdv39/nZKS8RBDXQ+orwH0NIywgoSEOZEAaOu27atAmK5AW8F0unL4HrX6bJjwBw09gRlbCfTLvsed8OY333zDDFyRnJ5et4cKM90EcMDSYSoDTCty/YIgAKx64QWXJr6dNN0KAFrTMIbxV4a6l5gLiRDHUBsTZ84cCADJqRm/Mhn/UIzdUOxl0Ku1xxg8C2TM11BjmVHK0HempqY3WKY/P39+OQNbSkvdj6anp/erbXbt8eTU9DtB+u+s1AFm1dVwhL2dnl69056GztBax9fm7dWrlxN0eGFcYr7H4Qh/SYHjnU6nLyUl/RpT43nS7AIQBnJkT77mmpjk5IyzGfQqETyk+VtT8+OpqRl1i8MeCzrVFWFCwpxI5rJk0/ScCwDEeJKVvhX1N28PysyZM6O8Pj2HmBYGHluSk/V7v5drUlLTf0hMTDSWZme/nZKW/h1rtWxJ9uIvACAtLW2FZnX+kuys+YmJs05wOMwMn88zNC8vzwMAycnpX7EyHkT1pvIAyJObk5VYc+7JBAwk6NF1V41p6f3AemROTvZVNe95UVR02feZmZmqZg+K+pi/yMnNrt1QaEVKWnpWn+OPvyo1NfV7AANychaPrs2anJaxz3CG38WmekYp8zkATyckzIlklJ0OYHGFx3MFgOVejSQFLCYj7CoGti/JzvpjTRGrU1LTs5OTM87Wuuo7AP219o1ZsmTJzuTk5JNIOS7NzckagZo/9JSUNIqKKktPTk7fzYBjSU7WzMNtSbshYAe6wDf25ZKcrNo/+hWpqWkvHXfcCSmA/jdpmgPgg5EjRzoYmFTmjsqsdyZhMJgbXUWoMiLisy4VVSf75e6Sm5OVXtvm1NT0nwyfvmfkyJHXE/gu0+s5Oy8vr6Lms9xjmHwLgNtRfcKHS7IX/6X6vaasYDI2Amiwl0yYQ03wmnynqfnDlLT0r9jE35YsyVqXmDi7L7H32ogI51kLavYaTkpL2wSmhwEEtQUCkV6QnZ29Zs6cOU6vWfaniDDn2QsW1G1M9S8ASElLf5BNdX3uksUo1QP9AAAILklEQVSfAkBiYuKbhiNsDTrxZveBOlUgjIxxXw3QdlLOYUlpaWDCz6SRlJiY+Mc8m0VBAYDBf0tJTb+LAcPr07FgfjEnN6vBJuvJaRk3E+tpBNLV5yHO7XY7ELDvQyCHQ5/BwEe1QRAAtPa8Zaiwpw+3gQL3PNnifytGjEImVfde8vPnl6ekppd88smeCAANdjEjUgHLX/F/FdOZmhBHoLfrHTLpLRh66pIlC79JSU13pqSkxANlF4FouUm8zND0ZwDLSXOiMpBiMq4nxujU1PS6NjPQVynzRK3xHUCFS5Ys2VndDucQgPunpqav88sbC+Y1MFSkYv5v/bYYb0GZTQdChXrvi5n+C9CZp5126t3btm1/KC0tLU5rdSmIC/Lz5wf8v9AeDtiEvlZkeflgkHF42a7qfUDqrtB8DvW24dM39OnTZwCAHg5H2KrU1PSa90NOMNftka2g36z9d25u7p6U1HT/pfXrLFq06GcAt48cOfKO4447biKUWpCUlpYCeAyAPlngt+F6t+jo/5a6yl5srJyqmBhHZEVVvTSv17seANxudzxYFfoFQX9DlOKHa98HADCjd2N1dFadJhBmZmaqbdu238zAe4pVYt0BwibDGf4bVD93sUTAn4h4tTsiwrfqhRdcjeVJTJx1Imkz5bTTTrms5gqMUlLT620Qbxi60d54rdVuIvNU/7T/b+9uY+yoyjiA/59z5rI3FpVUsTVUg1HZ1sIHYmIIfFjEBlGJLZJL5850634w25akvCSkgKJt2n4QStiSmKoYy9runbnr0PBSaEp4TUQgYiIJ1IpbXivvJBS3l+7OnXMeP9x93+0WAwGy+f++3XvPzDw5dzI55zmT8xjTtgTAS2MxqJ+SGJOhiZ9UoOJ18t0+C9+qybJ/7HiVMwVywEIPe2jHpMbWLYE3rVgUu1SCiqieY+Cvq9eSgbAafyWO47Ocx2CtVvtPGMavwODOdHxEOKZSqcwHxvfnM8a/4iEH06T2/altV0bRTwAsnxbLLDvtGY9vYWK1QSNnwuvzmzZt8mEU7VIvkYpfBmenxeaspLbQJ6Io2pEkycT9KAWwmyfVOladlFox3i8FcNh7/5o18m5RDF90vN2vvTEnXBhbvXr1F44EQX7Pzp2DI7nbvWEULxOVc63on52ivRVXqzcajcZiKF5uBSvHVM1YudLy0NDZU18EybKsCQCDgye/Ou/kxund3d2laflkj8NFIOs+iRXzT4s58yB87rlDPwbkQD3tm7RNfWdn55eazj/V1dW1bWho9vtSFY00TWYr3IRSqRj0KvMHBgaWViqr3wuC4koFTlmwYEHrDvR4U0V+EIarTiuXg4fyfGzwh5GR1qEwWnWLOvM7tcVCUWwXjOd1PmoCvaxajd8qrDwVOP2eQn5ojN6Q582GDU76RRhG16i6O0VKi0V1C8StAIByuVQfGi4eFsGRJEkGRjroDufNn6B6MwA4l6dWTnoiDOODQSCP5N4vtSoXpmlt2vQvSZKnw2rcDKNVv3RNs7NUKhZ6b7rL5eDKRqNxrwRtG6vVeH1R2LuNcYsFWDPbnqMKXBqG0esuMH+zhX4XqsvL5dK3AUBU/6gijwjwVr1/97NTj812735xZRRd5VX+Eobxjcbokw5YJGquhugbRTPfPt5/+FoYRptFNFG1X4fTHkB+mmXZsZXVeE8QlP4QRdFW52ybiLvcWrlxdPHig2g2/fmfaQ7fXK3GtwL+H6ryVSgugZcVSX/thTCKnwmjeLszsiNw7lTnsV1EWjWrRR8FsLla7TwKFPP8LKmEvXtvez+MVmWDg+/fXq1WbxKRsldZD3XXqsWvrdNdURStbzaDt60tLhXRQ2mafuw1Wz4pc2axRNV/Q1Vumvp9a9qhO44da56lKu8A+viMx4v+3Rg9/k7GovvzPG8mSfIuVNY4jw225K5XlX0Q3NZoNDwAGKNbVLAERi8EUPbeHzHQx0ZP44q8E14PGuN/ZSCXQaU7TfseAAA1+KeqDIy2NcYcheDRSXFCD0wtQK/AvqI4POOoRGB+7iFftk63KrBI4M6r1Wr/zbLMuSJf1rpOaauIv8D74kdpmv4LAHp7e49AcIcX/c342XwC0X83GvPuAoAsy466Iu8QQXvhtcdAOqyVnpHGuU4YiQLA5z477xJ4/54N3DYPExvjf9vb2zuUZVlebgs6AHzRWtcjoh0Guk4gD874X6g+aUTXAFhgnW4F5HRXlM4bnfalafoOFM8LZMYpJAD0J0ndWbkAgtOc4nooLoZiWz2phRNHeCpSV4OnAbsRRi9WRTS6yNKf1q7zgodUsVFE13uDu0cfggL81apO2vFZodMeLGnat0e9rPDAIlVzBYDvQN3y/pF83eIzvtklKs9Ypzd4mKp6rEvTvv2t3864XUV/D+haQM4X9VcosO9416snfRtU/f2A3eBVLhdIrV6vv9Zfq90LlWs85GdBUGwRMYPt7e33Ha/v5qI5+UI1tYRhvEfE96Rp+tiJW88NXV1dp+R5Pt+r3FduK509Mb/2/wrDeC2MLKwnfZs+ugjp02jOTI1pBgYNLyfOU80VlUrl80PDzcehUlbF2g/zEAQAFRmG6oc6BxERERERERERERERERERERERERERERERERERERERERERERERERERERERERERERERERERERERERERERERERERERERERERERERERERERERERERERERERERERERERERERERERERERERERERERERERERERERERERERERERERERERERERERERERERERERERERfbz+BxL4U4Izn2y+AAAAAElFTkSuQmCC
    mediatype: image/png
  install:
    spec:
      clusterPermissions:
      - rules:
        - apiGroups:
          - '*'
          resources:
          - deployments
          - replicasets
          - services
          verbs:
          - '*'
        - apiGroups:
          - '*'
          resources:
          - statefulsets
          verbs:
          - create
          - delete
          - get
          - list
          - patch
          - update
          - watch
        - apiGroups:
          - admissionregistration.k8s.io
          resources:
          - mutatingwebhookconfigurations
          - validatingadmissionpolicies
          - validatingadmissionpolicybindings
          - validatingwebhookconfigurations
          verbs:
          - create
          - delete
          - get
          - list
          - patch
          - update
          - watch
        - apiGroups:
          - apiextensions.k8s.io
          resources:
          - customresourcedefinitions
          verbs:
          - create
          - delete
          - get
          - list
          - patch
          - update
          - watch
        - apiGroups:
          - apiregistration.k8s.io
          resources:
          - apiservices
          verbs:
          - create
          - delete
          - get
          - list
          - patch
          - update
          - watch
        - apiGroups:
          - apps
          resources:
          - deployments
          - deployments/finalizers
          - replicasets
          - statefulsets
          verbs:
          - '*'
        - apiGroups:
          - argoproj.io
          resources:
          - workflows
          verbs:
          - '*'
        - apiGroups:
          - authentication.k8s.io
          resources:
          - tokenreviews
          verbs:
          - create
          - get
        - apiGroups:
          - authorino.kuadrant.io
          resources:
          - authconfigs
          verbs:
          - '*'
        - apiGroups:
          - authorization.k8s.io
          resources:
          - subjectaccessreviews
          verbs:
          - create
          - get
        - apiGroups:
          - autoscaling
          resources:
          - horizontalpodautoscalers
          verbs:
          - create
          - delete
          - get
          - list
          - patch
          - update
          - watch
        - apiGroups:
          - autoscaling.openshift.io
          - machine.openshift.io
          resources:
          - machineautoscalers
          - machinesets
          verbs:
          - delete
          - get
          - list
          - patch
        - apiGroups:
          - batch
          resources:
          - cronjobs
          - jobs/status
          verbs:
          - create
          - delete
          - get
          - list
          - patch
          - update
          - watch
        - apiGroups:
          - batch
          resources:
          - jobs
          verbs:
          - '*'
        - apiGroups:
          - build.openshift.io
          resources:
          - buildconfigs
          verbs:
          - create
          - delete
          - get
          - list
          - patch
          - update
          - watch
        - apiGroups:
          - build.openshift.io
          resources:
          - buildconfigs/instantiate
          - builds
          verbs:
          - create
          - delete
          - get
          - list
          - patch
          - watch
        - apiGroups:
          - cert-manager.io
          resources:
          - certificates
          - issuers
          verbs:
          - create
          - patch
        - apiGroups:
          - components.platform.opendatahub.io
          resources:
          - codeflares
          - dashboards
          - datasciencepipelines
          - feastoperators
          - kserves
          - kueues
          - llamastackoperators
          - modelcontrollers
          - modelmeshservings
          - modelregistries
          - rays
          - trainingoperators
          - trustyais
          - workbenches
          verbs:
          - create
          - delete
          - get
          - list
          - patch
          - update
          - watch
        - apiGroups:
          - components.platform.opendatahub.io
          resources:
          - codeflares/finalizers
          - datasciencepipelines/finalizers
          - feastoperators/finalizers
          - kserves/finalizers
          - kueues/finalizers
          - llamastackoperators/finalizers
          - modelcontrollers/finalizers
          - modelmeshservings/finalizers
          - modelregistries/finalizers
          - rays/finalizers
          - trainingoperators/finalizers
          - trustyais/finalizers
          - workbenches/finalizers
          verbs:
          - update
        - apiGroups:
          - components.platform.opendatahub.io
          resources:
          - codeflares/status
          - dashboards/status
          - datasciencepipelines/status
          - feastoperators/status
          - kserves/status
          - kueues/status
          - llamastackoperators/status
          - modelcontrollers/status
          - modelmeshservings/status
          - modelregistries/status
          - rays/status
          - trainingoperators/status
          - trustyais/status
          - workbenches/status
          verbs:
          - get
          - patch
          - update
        - apiGroups:
          - components.platform.opendatahub.io
          resources:
          - dashboards/finalizers
          verbs:
          - create
          - get
          - list
          - patch
          - update
          - use
          - watch
        - apiGroups:
          - config.openshift.io
          resources:
          - authentications
          - clusterversions
          verbs:
          - get
          - list
          - watch
        - apiGroups:
          - config.openshift.io
          resources:
          - ingresses
          verbs:
          - get
        - apiGroups:
          - console.openshift.io
          resources:
          - consolelinks
          - odhquickstarts
          verbs:
          - create
          - delete
          - get
          - list
          - patch
          - update
          - watch
        - apiGroups:
          - controller-runtime.sigs.k8s.io
          resources:
          - controllermanagerconfigs
          verbs:
          - create
          - delete
          - get
          - patch
        - apiGroups:
          - coordination.k8s.io
          resources:
          - leases
          verbs:
          - create
          - delete
          - get
          - list
          - patch
          - update
          - watch
        - apiGroups:
          - ""
          resources:
          - clusterversions
          - rhmis
          verbs:
          - get
          - list
          - watch
        - apiGroups:
          - ""
          resources:
          - configmaps
          - events
          - namespaces
          - secrets
          - secrets/finalizers
          - serviceaccounts
          - services/finalizers
          verbs:
          - create
          - delete
          - get
          - list
          - patch
          - update
          - watch
        - apiGroups:
          - ""
          resources:
          - configmaps/status
          verbs:
          - delete
          - get
          - patch
          - update
        - apiGroups:
          - ""
          resources:
          - deployments
          - persistentvolumeclaims
          - persistentvolumes
          - pods
          - pods/exec
          - pods/log
          verbs:
          - '*'
        - apiGroups:
          - ""
          resources:
          - endpoints
          verbs:
          - create
          - delete
          - get
          - list
          - update
          - watch
        - apiGroups:
          - ""
          resources:
          - namespaces/finalizers
          verbs:
          - delete
          - get
          - list
          - patch
          - update
          - watch
        - apiGroups:
          - ""
          resources:
          - services
          verbs:
          - '*'
          - create
          - delete
          - get
          - list
          - patch
          - update
          - watch
        - apiGroups:
          - dashboard.opendatahub.io
          resources:
          - acceleratorprofiles
          - odhapplications
          - odhdocuments
          verbs:
          - create
          - delete
          - get
          - list
          - patch
          - update
          - watch
        - apiGroups:
          - dashboard.opendatahub.io
          resources:
          - hardwareprofiles
          verbs:
          - get
          - list
          - update
          - watch
        - apiGroups:
          - datasciencecluster.opendatahub.io
          resources:
          - datascienceclusters
          verbs:
          - create
          - delete
          - deletecollection
          - get
          - list
          - patch
          - update
          - watch
        - apiGroups:
          - datasciencecluster.opendatahub.io
          resources:
          - datascienceclusters/finalizers
          verbs:
          - patch
          - update
        - apiGroups:
          - datasciencecluster.opendatahub.io
          resources:
          - datascienceclusters/status
          verbs:
          - get
          - patch
          - update
        - apiGroups:
          - datasciencepipelinesapplications.opendatahub.io
          resources:
          - datasciencepipelinesapplications
          verbs:
          - create
          - delete
          - get
          - list
          - patch
          - update
          - watch
        - apiGroups:
          - datasciencepipelinesapplications.opendatahub.io
          resources:
          - datasciencepipelinesapplications/finalizers
          - datasciencepipelinesapplications/status
          verbs:
          - get
          - patch
          - update
        - apiGroups:
          - dscinitialization.opendatahub.io
          resources:
          - dscinitializations
          verbs:
          - create
          - delete
          - deletecollection
          - get
          - list
          - patch
          - update
          - watch
        - apiGroups:
          - dscinitialization.opendatahub.io
          resources:
          - dscinitializations/finalizers
          - dscinitializations/status
          verbs:
          - delete
          - get
          - patch
          - update
        - apiGroups:
          - events.k8s.io
          resources:
          - events
          verbs:
          - delete
          - get
          - list
          - patch
          - watch
        - apiGroups:
          - extensions
          resources:
          - deployments
          - replicasets
          verbs:
          - '*'
        - apiGroups:
          - extensions
          resources:
          - ingresses
          verbs:
          - delete
          - get
          - list
          - patch
          - watch
        - apiGroups:
          - features.opendatahub.io
          resources:
          - featuretrackers
          verbs:
          - create
          - delete
          - get
          - list
          - patch
          - update
          - watch
        - apiGroups:
          - features.opendatahub.io
          resources:
          - featuretrackers/finalizers
          verbs:
          - get
          - patch
          - update
        - apiGroups:
          - features.opendatahub.io
          resources:
          - featuretrackers/status
          verbs:
          - delete
          - get
          - patch
          - update
        - apiGroups:
          - image.openshift.io
          resources:
          - imagestreams
          verbs:
          - create
          - delete
          - get
          - list
          - patch
          - update
          - watch
        - apiGroups:
          - image.openshift.io
          resources:
          - imagestreamtags
          - registry/metrics
          verbs:
          - get
        - apiGroups:
          - infrastructure.opendatahub.io
          resources:
          - hardwareprofiles
          verbs:
          - create
          - delete
          - get
          - list
          - patch
          - update
          - watch
        - apiGroups:
          - infrastructure.opendatahub.io
          resources:
          - hardwareprofiles/finalizers
          verbs:
          - update
        - apiGroups:
          - infrastructure.opendatahub.io
          resources:
          - hardwareprofiles/status
          verbs:
          - get
          - patch
          - update
        - apiGroups:
          - integreatly.org
          resources:
          - rhmis
          verbs:
          - delete
          - get
          - list
          - patch
          - watch
        - apiGroups:
          - keda.sh
          resources:
          - triggerauthentications
          verbs:
          - create
          - delete
          - get
          - list
          - patch
          - update
          - watch
        - apiGroups:
          - kueue.openshift.io
          resources:
          - kueues
          verbs:
          - create
          - delete
          - get
          - list
          - patch
          - update
          - watch
        - apiGroups:
          - kueue.openshift.io
          resources:
          - kueues/status
          verbs:
          - get
          - patch
          - update
        - apiGroups:
          - kueue.x-k8s.io
          resources:
          - clusterqueues
          - localqueues
          verbs:
          - create
          - delete
          - get
          - list
          - patch
          - update
          - watch
        - apiGroups:
          - kueue.x-k8s.io
          resources:
          - clusterqueues/status
          - localqueues/status
          verbs:
          - get
          - patch
          - update
        - apiGroups:
          - machinelearning.seldon.io
          resources:
          - seldondeployments
          verbs:
          - '*'
        - apiGroups:
          - maistra.io
          resources:
          - servicemeshcontrolplanes
          - servicemeshmemberrolls
          - servicemeshmembers/finalizers
          verbs:
          - create
          - get
          - list
          - patch
          - update
          - use
          - watch
        - apiGroups:
          - maistra.io
          resources:
          - servicemeshmembers
          verbs:
          - create
          - delete
          - get
          - list
          - patch
          - update
          - use
          - watch
        - apiGroups:
          - metrics.k8s.io
          resources:
          - nodes
          - pods
          verbs:
          - get
          - list
          - watch
        - apiGroups:
          - modelregistry.opendatahub.io
          resources:
          - modelregistries
          verbs:
          - create
          - delete
          - get
          - list
          - patch
          - update
          - watch
        - apiGroups:
          - modelregistry.opendatahub.io
          resources:
          - modelregistries/finalizers
          verbs:
          - get
          - update
        - apiGroups:
          - modelregistry.opendatahub.io
          resources:
          - modelregistries/status
          verbs:
          - get
          - patch
          - update
        - apiGroups:
          - monitoring.coreos.com
          resources:
          - alertmanagerconfigs
          - alertmanagers
          - alertmanagers/finalizers
          - alertmanagers/status
          - probes
          - prometheuses
          - prometheuses/finalizers
          - prometheuses/status
          - thanosrulers
          - thanosrulers/finalizers
          - thanosrulers/status
          verbs:
          - create
          - delete
          - deletecollection
          - get
          - patch
        - apiGroups:
          - monitoring.coreos.com
          resources:
          - podmonitors
          verbs:
          - create
          - delete
          - get
          - list
          - patch
          - update
          - watch
        - apiGroups:
          - monitoring.coreos.com
          resources:
          - prometheusrules
          - servicemonitors
          verbs:
          - create
          - delete
          - deletecollection
          - get
          - list
          - patch
          - update
          - watch
        - apiGroups:
          - monitoring.rhobs
          resources:
          - monitoringstacks
          - servicemonitors
          verbs:
          - create
          - delete
          - get
          - list
          - patch
          - update
          - watch
        - apiGroups:
          - monitoring.rhobs
          resources:
          - monitoringstacks/finalizers
          - servicemonitors/finalizers
          verbs:
          - update
        - apiGroups:
          - monitoring.rhobs
          resources:
          - monitoringstacks/status
          - servicemonitors/status
          verbs:
          - get
          - patch
          - update
        - apiGroups:
          - networking.istio.io
          resources:
          - envoyfilters
          - gateways
          - virtualservices
          verbs:
          - '*'
        - apiGroups:
          - networking.istio.io
          resources:
          - virtualservices/finalizers
          verbs:
          - create
          - delete
          - get
          - list
          - patch
          - update
          - watch
        - apiGroups:
          - networking.istio.io
          resources:
          - virtualservices/status
          verbs:
          - delete
          - get
          - patch
          - update
        - apiGroups:
          - networking.k8s.io
          resources:
          - ingresses
          - networkpolicies
          verbs:
          - create
          - delete
          - get
          - list
          - patch
          - update
          - watch
        - apiGroups:
          - oauth.openshift.io
          resources:
          - oauthclients
          verbs:
          - create
          - delete
          - get
          - list
          - patch
          - update
          - watch
        - apiGroups:
          - opendatahub.io
          resources:
          - odhdashboardconfigs
          verbs:
          - create
          - delete
          - get
          - list
          - patch
          - update
          - watch
        - apiGroups:
          - opentelemetry.io
          resources:
          - opentelemetrycollectors
          verbs:
          - create
          - delete
          - get
          - list
          - patch
          - update
          - watch
        - apiGroups:
          - opentelemetry.io
          resources:
          - opentelemetrycollectors/finalizers
          verbs:
          - update
        - apiGroups:
          - opentelemetry.io
          resources:
          - opentelemetrycollectors/status
          verbs:
          - get
          - patch
          - update
        - apiGroups:
          - operator.authorino.kuadrant.io
          resources:
          - authorinos
          verbs:
          - '*'
        - apiGroups:
          - operator.knative.dev
          resources:
          - knativeservings
          verbs:
          - '*'
        - apiGroups:
          - operator.knative.dev
          resources:
          - knativeservings/finalizers
          verbs:
          - get
          - patch
          - update
        - apiGroups:
          - operator.openshift.io
          resources:
          - consoles
          - ingresscontrollers
          verbs:
          - delete
          - get
          - list
          - patch
          - watch
        - apiGroups:
          - operators.coreos.com
          resources:
          - catalogsources
          - operatorconditions
          verbs:
          - get
          - list
          - watch
        - apiGroups:
          - operators.coreos.com
          resources:
          - clusterserviceversions
          verbs:
          - delete
          - get
          - list
          - update
          - watch
        - apiGroups:
          - operators.coreos.com
          resources:
          - customresourcedefinitions
          verbs:
          - create
          - delete
          - get
          - patch
        - apiGroups:
          - operators.coreos.com
          resources:
          - subscriptions
          verbs:
          - delete
          - get
          - list
          - watch
        - apiGroups:
          - ray.io
          resources:
          - rayclusters
          verbs:
          - create
          - delete
          - get
          - list
          - patch
        - apiGroups:
          - ray.io
          resources:
          - rayjobs
          - rayservices
          verbs:
          - create
          - delete
          - get
          - list
          - patch
          - update
          - watch
        - apiGroups:
          - rbac.authorization.k8s.io
          resources:
          - clusterrolebindings
          - clusterroles
          - rolebindings
          - roles
          verbs:
          - '*'
        - apiGroups:
          - route.openshift.io
          resources:
          - routers/federate
          - routers/metrics
          verbs:
          - get
        - apiGroups:
          - route.openshift.io
          resources:
          - routes
          verbs:
          - create
          - delete
          - get
          - list
          - patch
          - update
          - watch
        - apiGroups:
          - security.istio.io
          resources:
          - authorizationpolicies
          verbs:
          - '*'
        - apiGroups:
          - security.openshift.io
          resources:
          - securitycontextconstraints
          verbs:
          - '*'
        - apiGroups:
          - security.openshift.io
          resourceNames:
          - anyuid
          resources:
          - securitycontextconstraints
          verbs:
          - '*'
        - apiGroups:
          - security.openshift.io
          resourceNames:
          - restricted
          resources:
          - securitycontextconstraints
          verbs:
          - '*'
        - apiGroups:
          - services.platform.opendatahub.io
          resources:
          - auths
          - monitorings
          verbs:
          - create
          - delete
          - get
          - list
          - patch
          - update
          - watch
        - apiGroups:
          - services.platform.opendatahub.io
          resources:
          - auths/finalizers
          - monitorings/finalizers
          verbs:
          - update
        - apiGroups:
          - services.platform.opendatahub.io
          resources:
          - auths/status
          - monitorings/status
          verbs:
          - get
          - patch
          - update
        - apiGroups:
          - serving.knative.dev
          resources:
          - services
          - services/finalizers
          verbs:
          - create
          - delete
          - get
          - list
          - patch
          - update
          - watch
        - apiGroups:
          - serving.knative.dev
          resources:
          - services/status
          verbs:
          - delete
          - get
          - patch
          - update
        - apiGroups:
          - serving.kserve.io
          resources:
          - clusterservingruntimes
          - clusterservingruntimes/finalizers
          - inferencegraphs
          - inferenceservices
          - inferenceservices/finalizers
          - predictors
          - servingruntimes/finalizers
          - trainedmodels
          verbs:
          - create
          - delete
          - get
          - list
          - patch
          - update
          - watch
        - apiGroups:
          - serving.kserve.io
          resources:
          - clusterservingruntimes/status
          - inferencegraphs/status
          - inferenceservices/status
          - predictors/status
          - trainedmodels/status
          verbs:
          - delete
          - get
          - patch
          - update
        - apiGroups:
          - serving.kserve.io
          resources:
          - predictors/finalizers
          - servingruntimes/status
          verbs:
          - get
          - patch
          - update
        - apiGroups:
          - serving.kserve.io
          resources:
          - servingruntimes
          verbs:
          - '*'
        - apiGroups:
          - snapshot.storage.k8s.io
          resources:
          - volumesnapshots
          verbs:
          - create
          - delete
          - get
          - patch
        - apiGroups:
          - template.openshift.io
          resources:
          - templates
          verbs:
          - '*'
        - apiGroups:
          - tempo.grafana.com
          resources:
          - tempomonolithics
          - tempostacks
          verbs:
          - create
          - delete
          - get
          - list
          - patch
          - update
          - watch
        - apiGroups:
          - user.openshift.io
          resources:
          - groups
          verbs:
          - create
          - delete
          - get
          - list
          - patch
          - update
          - watch
        - apiGroups:
          - user.openshift.io
          resources:
          - users
          verbs:
          - delete
          - get
          - list
          - patch
          - update
          - watch
        serviceAccountName: opendatahub-operator-controller-manager
      deployments:
      - label:
          control-plane: controller-manager
          name: opendatahub-operator
        name: opendatahub-operator-controller-manager
        spec:
          replicas: 3
          selector:
            matchLabels:
              control-plane: controller-manager
              name: opendatahub-operator
          strategy: {}
          template:
            metadata:
              annotations:
                kubectl.kubernetes.io/default-container: manager
              labels:
                control-plane: controller-manager
                name: opendatahub-operator
            spec:
              affinity:
                nodeAffinity:
                  requiredDuringSchedulingIgnoredDuringExecution:
                    nodeSelectorTerms:
                    - matchExpressions:
                      - key: kubernetes.io/os
                        operator: In
                        values:
                        - linux
                podAntiAffinity:
                  preferredDuringSchedulingIgnoredDuringExecution:
                  - podAffinityTerm:
                      labelSelector:
                        matchExpressions:
                        - key: name
                          operator: In
                          values:
                          - opendatahub-operator
                      topologyKey: kubernetes.io/hostname
                    weight: 100
              containers:
              - args:
                - --health-probe-bind-address=:8081
                - --metrics-bind-address=0.0.0.0:8080
                - --leader-elect
                command:
                - /manager
                env:
                - name: DISABLE_DSC_CONFIG
                  value: "true"
                - name: OPERATOR_NAMESPACE
                  valueFrom:
                    fieldRef:
                      fieldPath: metadata.namespace
                - name: DEFAULT_MANIFESTS_PATH
                  value: /opt/manifests
                - name: ODH_PLATFORM_TYPE
                  value: OpenDataHub
                image: REPLACE_IMAGE:latest
                imagePullPolicy: Always
                livenessProbe:
                  httpGet:
                    path: /healthz
                    port: 8081
                  initialDelaySeconds: 15
                  periodSeconds: 20
                name: manager
                ports:
                - containerPort: 9443
                  name: webhook-server
                  protocol: TCP
                - containerPort: 8080
                  name: http
                  protocol: TCP
                readinessProbe:
                  httpGet:
                    path: /readyz
                    port: 8081
                  initialDelaySeconds: 5
                  periodSeconds: 10
                resources:
                  limits:
                    cpu: 500m
                    memory: 4Gi
                  requests:
                    cpu: 100m
                    memory: 780Mi
                securityContext:
                  allowPrivilegeEscalation: false
                  capabilities:
                    drop:
                    - ALL
                volumeMounts:
                - mountPath: /tmp/k8s-webhook-server/serving-certs
                  name: cert
                  readOnly: true
              securityContext:
                runAsNonRoot: true
              serviceAccountName: opendatahub-operator-controller-manager
              terminationGracePeriodSeconds: 10
              volumes:
              - name: cert
                secret:
                  defaultMode: 420
                  secretName: opendatahub-operator-controller-webhook-cert
    strategy: deployment
  installModes:
  - supported: false
    type: OwnNamespace
  - supported: false
    type: SingleNamespace
  - supported: false
    type: MultiNamespace
  - supported: true
    type: AllNamespaces
  keywords:
  - odh
  - notebooks
  - serving
  - training
  - pipelines
  - modelmesh
  - workbenches
  - dashboard
  - kserve
  - distributed workloads
  - trustyai
  - modelregistry
  - feast
  - featurestore
  - llamastack
  links:
  - name: Open Data Hub
    url: https://opendatahub.io
  - name: Open Data Hub Community
    url: https://github.com/opendatahub-io/opendatahub-community
  maintainers:
  - email: opendatahub@redhat.com
    name: Open Data Hub Maintainers
  maturity: stable
  minKubeVersion: 1.25.0
  provider:
    name: ODH
  selector:
    matchLabels:
      component: opendatahub-operator
  version: 2.31.0
  webhookdefinitions:
  - admissionReviewVersions:
    - v1
    containerPort: 443
    deploymentName: opendatahub-operator-controller-manager
    failurePolicy: Fail
    generateName: auth-validator.opendatahub.io
    rules:
    - apiGroups:
      - services.platform.opendatahub.io
      apiVersions:
      - v1alpha1
      operations:
      - CREATE
      - UPDATE
      resources:
      - auths
    sideEffects: None
    targetPort: 9443
    type: ValidatingAdmissionWebhook
    webhookPath: /validate-auth
  - admissionReviewVersions:
    - v1
    containerPort: 443
    deploymentName: opendatahub-operator-controller-manager
    failurePolicy: Fail
    generateName: datasciencecluster-defaulter.opendatahub.io
    rules:
    - apiGroups:
      - datasciencecluster.opendatahub.io
      apiVersions:
      - v1
      operations:
      - CREATE
      - UPDATE
      resources:
      - datascienceclusters
    sideEffects: None
    targetPort: 9443
    type: MutatingAdmissionWebhook
    webhookPath: /mutate-datasciencecluster
  - admissionReviewVersions:
    - v1
    containerPort: 443
    deploymentName: opendatahub-operator-controller-manager
    failurePolicy: Fail
    generateName: datasciencecluster-validator.opendatahub.io
    rules:
    - apiGroups:
      - datasciencecluster.opendatahub.io
      apiVersions:
      - v1
      operations:
      - CREATE
      resources:
      - datascienceclusters
    sideEffects: None
    targetPort: 9443
    type: ValidatingAdmissionWebhook
    webhookPath: /validate-datasciencecluster
  - admissionReviewVersions:
    - v1
    containerPort: 443
    deploymentName: opendatahub-operator-controller-manager
    failurePolicy: Fail
    generateName: dscinitialization-validator.opendatahub.io
    rules:
    - apiGroups:
      - dscinitialization.opendatahub.io
      apiVersions:
      - v1
      operations:
      - CREATE
      - DELETE
      resources:
      - dscinitializations
    sideEffects: None
    targetPort: 9443
    type: ValidatingAdmissionWebhook
    webhookPath: /validate-dscinitialization
  - admissionReviewVersions:
    - v1
    containerPort: 443
    deploymentName: opendatahub-operator-controller-manager
    failurePolicy: Fail
    generateName: hardwareprofile-kserve-injector.opendatahub.io
    rules:
    - apiGroups:
      - serving.kserve.io
      apiVersions:
      - v1beta1
      operations:
      - CREATE
      - UPDATE
      resources:
      - inferenceservices
    sideEffects: None
    targetPort: 9443
    type: MutatingAdmissionWebhook
    webhookPath: /mutate-hardware-profile
  - admissionReviewVersions:
    - v1
    containerPort: 443
    deploymentName: opendatahub-operator-controller-manager
    failurePolicy: Fail
    generateName: hardwareprofile-notebook-injector.opendatahub.io
    rules:
    - apiGroups:
      - kubeflow.org
      apiVersions:
      - v1
      operations:
      - CREATE
      - UPDATE
      resources:
      - notebooks
    sideEffects: None
    targetPort: 9443
    type: MutatingAdmissionWebhook
    webhookPath: /mutate-hardware-profile
  - admissionReviewVersions:
    - v1
    containerPort: 443
    deploymentName: opendatahub-operator-controller-manager
    failurePolicy: Fail
    generateName: kserve-kueuelabels-validator.opendatahub.io
    rules:
    - apiGroups:
      - serving.kserve.io
      apiVersions:
      - v1beta1
      operations:
      - CREATE
      - UPDATE
      resources:
      - inferenceservices
    sideEffects: None
    targetPort: 9443
    type: ValidatingAdmissionWebhook
    webhookPath: /validate-kueue
  - admissionReviewVersions:
    - v1
    containerPort: 443
    deploymentName: opendatahub-operator-controller-manager
    failurePolicy: Fail
    generateName: kubeflow-kueuelabels-validator.opendatahub.io
    rules:
    - apiGroups:
      - kubeflow.org
      apiVersions:
      - v1
      operations:
      - CREATE
      - UPDATE
      resources:
      - pytorchjobs
      - notebooks
    sideEffects: None
    targetPort: 9443
    type: ValidatingAdmissionWebhook
    webhookPath: /validate-kueue
  - admissionReviewVersions:
    - v1
    containerPort: 443
    deploymentName: opendatahub-operator-controller-manager
    failurePolicy: Fail
    generateName: ray-kueuelabels-validator.opendatahub.io
    rules:
    - apiGroups:
      - ray.io
      apiVersions:
      - v1
      operations:
      - CREATE
      - UPDATE
      resources:
      - rayjobs
      - rayclusters
    sideEffects: None
    targetPort: 9443
    type: ValidatingAdmissionWebhook
    webhookPath: /validate-kueue<|MERGE_RESOLUTION|>--- conflicted
+++ resolved
@@ -114,11 +114,7 @@
     categories: AI/Machine Learning, Big Data
     certified: "False"
     containerImage: quay.io/opendatahub/opendatahub-operator:v2.31.0
-<<<<<<< HEAD
-    createdAt: "2025-07-18T14:59:38Z"
-=======
     createdAt: "2025-07-19T07:42:30Z"
->>>>>>> 99352663
     operators.operatorframework.io/builder: operator-sdk-v1.39.2
     operators.operatorframework.io/internal-objects: '["featuretrackers.features.opendatahub.io",
       "codeflares.components.platform.opendatahub.io", "dashboards.components.platform.opendatahub.io",
