--- conflicted
+++ resolved
@@ -853,10 +853,6 @@
           - delete
           - get
           - patch
-<<<<<<< HEAD
-          - delete
-=======
->>>>>>> 36b48a79
           - update
         - apiGroups:
           - dscinitialization.opendatahub.io
