--- conflicted
+++ resolved
@@ -113,13 +113,8 @@
     capabilities: Full Lifecycle
     categories: AI/Machine Learning, Big Data
     certified: "False"
-<<<<<<< HEAD
     containerImage: quay.io/opendatahub/opendatahub-operator:v2.30.0
     createdAt: "2025-07-03T11:19:42Z"
-=======
-    containerImage: quay.io/opendatahub/opendatahub-operator:v2.31.0
-    createdAt: "2025-07-11T06:55:33Z"
->>>>>>> bcd8c13a
     operators.operatorframework.io/builder: operator-sdk-v1.39.2
     operators.operatorframework.io/internal-objects: '["featuretrackers.features.opendatahub.io",
       "codeflares.components.platform.opendatahub.io", "dashboards.components.platform.opendatahub.io",
