apiVersion: operators.coreos.com/v1alpha1
kind: ClusterServiceVersion
metadata:
  annotations:
    alm-examples: |-
      [
        {
          "apiVersion": "datasciencecluster.opendatahub.io/v2",
          "kind": "DataScienceCluster",
          "metadata": {
            "labels": {
              "app.kubernetes.io/name": "datasciencecluster"
            },
            "name": "default-dsc"
          },
          "spec": {
            "components": {
              "aipipelines": {
                "managementState": "Managed"
              },
              "dashboard": {
                "managementState": "Managed"
              },
              "feastoperator": {
                "managementState": "Managed"
              },
              "kserve": {
                "managementState": "Managed",
                "nim": {
                  "managementState": "Managed"
                },
                "rawDeploymentServiceConfig": "Headed"
              },
              "kueue": {
                "managementState": "Removed"
              },
              "llamastackoperator": {
                "managementState": "Removed"
              },
              "modelregistry": {
                "managementState": "Managed",
                "registriesNamespace": "odh-model-registries"
              },
              "ray": {
                "managementState": "Managed"
              },
              "trainingoperator": {
                "managementState": "Managed"
              },
              "trustyai": {
                "managementState": "Managed"
              },
              "workbenches": {
                "managementState": "Managed"
              }
            }
          }
        },
        {
          "apiVersion": "dscinitialization.opendatahub.io/v2",
          "kind": "DSCInitialization",
          "metadata": {
            "labels": {
              "app.kubernetes.io/name": "dscinitialization"
            },
            "name": "default-dsci"
          },
          "spec": {
            "applicationsNamespace": "opendatahub",
            "monitoring": {
              "managementState": "Managed",
              "metrics": {},
              "namespace": "opendatahub"
            },
            "trustedCABundle": {
              "customCABundle": "",
              "managementState": "Managed"
            }
          }
        }
      ]
    capabilities: Full Lifecycle
    categories: AI/Machine Learning, Big Data
    certified: "False"
    containerImage: quay.io/opendatahub/opendatahub-operator:v3.0.0
<<<<<<< HEAD
    createdAt: "2025-10-17T10:48:32Z"
=======
    createdAt: "2025-10-17T15:44:33Z"
>>>>>>> 6c375924
    operators.operatorframework.io/builder: operator-sdk-v1.39.2
    operators.operatorframework.io/internal-objects: '["featuretrackers.features.opendatahub.io",
      "dashboards.components.platform.opendatahub.io", "datasciencepipelines.components.platform.opendatahub.io",
      "kserves.components.platform.opendatahub.io", "kueues.components.platform.opendatahub.io",
      "modelregistries.components.platform.opendatahub.io", "rays.components.platform.opendatahub.io",
      "trainingoperators.components.platform.opendatahub.io", "trustyais.components.platform.opendatahub.io",
      "workbenches.components.platform.opendatahub.io", "gatewayconfigs.services.platform.opendatahub.io",
      "monitorings.services.platform.opendatahub.io", "modelcontrollers.components.platform.opendatahub.io",
      "feastoperators.components.platform.opendatahub.io", "llamastackoperators.components.platform.opendatahub.io"]'
    operators.operatorframework.io/project_layout: go.kubebuilder.io/v4
    repository: https://github.com/opendatahub-io/opendatahub-operator
  name: opendatahub-operator.v3.0.0
  namespace: placeholder
spec:
  apiservicedefinitions: {}
  customresourcedefinitions:
    owned:
    - description: Auth is the Schema for the auths API
      displayName: Auth
      kind: Auth
      name: auths.services.platform.opendatahub.io
      version: v1alpha1
    - description: Dashboard is the Schema for the dashboards API
      displayName: Dashboard
      kind: Dashboard
      name: dashboards.components.platform.opendatahub.io
      version: v1alpha1
    - description: DataScienceCluster is the Schema for the datascienceclusters API.
      displayName: Data Science Cluster
      kind: DataScienceCluster
      name: datascienceclusters.datasciencecluster.opendatahub.io
      version: v1
    - description: DataScienceCluster is the Schema for the datascienceclusters API.
      displayName: Data Science Cluster
      kind: DataScienceCluster
      name: datascienceclusters.datasciencecluster.opendatahub.io
      version: v2
    - description: DataSciencePipelines is the Schema for the datasciencepipelines
        API
      displayName: Data Science Pipelines
      kind: DataSciencePipelines
      name: datasciencepipelines.components.platform.opendatahub.io
      version: v1alpha1
    - description: DSCInitialization is the Schema for the dscinitializations API.
      displayName: DSCInitialization
      kind: DSCInitialization
      name: dscinitializations.dscinitialization.opendatahub.io
      version: v1
    - description: DSCInitialization is the Schema for the dscinitializations API.
      displayName: DSCInitialization
      kind: DSCInitialization
      name: dscinitializations.dscinitialization.opendatahub.io
      version: v2
    - description: FeastOperator is the Schema for the FeastOperator API
      displayName: Feast Operator
      kind: FeastOperator
      name: feastoperators.components.platform.opendatahub.io
      version: v1alpha1
    - kind: FeatureTracker
      name: featuretrackers.features.opendatahub.io
      version: v1
    - description: GatewayConfig is the Schema for the gatewayconfigs API
      displayName: Gateway Config
      kind: GatewayConfig
      name: gatewayconfigs.services.platform.opendatahub.io
      version: v1alpha1
    - description: HardwareProfile is the Schema for the hardwareprofiles API.
      displayName: Hardware Profile
      kind: HardwareProfile
      name: hardwareprofiles.infrastructure.opendatahub.io
      version: v1
    - description: HardwareProfile is the Schema for the hardwareprofiles API.
      displayName: Hardware Profile
      kind: HardwareProfile
      name: hardwareprofiles.infrastructure.opendatahub.io
      version: v1alpha1
    - description: Kserve is the Schema for the kserves API
      displayName: Kserve
      kind: Kserve
      name: kserves.components.platform.opendatahub.io
      version: v1alpha1
    - description: Kueue is the Schema for the kueues API
      displayName: Kueue
      kind: Kueue
      name: kueues.components.platform.opendatahub.io
      version: v1alpha1
    - description: LlamaStackOperator is the Schema for the LlamaStackOperator API
      displayName: Llama Stack Operator
      kind: LlamaStackOperator
      name: llamastackoperators.components.platform.opendatahub.io
      version: v1alpha1
    - kind: ModelController
      name: modelcontrollers.components.platform.opendatahub.io
      version: v1alpha1
    - description: ModelRegistry is the Schema for the modelregistries API
      displayName: Model Registry
      kind: ModelRegistry
      name: modelregistries.components.platform.opendatahub.io
      version: v1alpha1
    - description: Monitoring is the Schema for the monitorings API
      displayName: Monitoring
      kind: Monitoring
      name: monitorings.services.platform.opendatahub.io
      version: v1alpha1
    - description: Ray is the Schema for the rays API
      displayName: Ray
      kind: Ray
      name: rays.components.platform.opendatahub.io
      version: v1alpha1
    - description: TrainingOperator is the Schema for the trainingoperators API
      displayName: Training Operator
      kind: TrainingOperator
      name: trainingoperators.components.platform.opendatahub.io
      version: v1alpha1
    - description: TrustyAI is the Schema for the trustyais API
      displayName: Trusty AI
      kind: TrustyAI
      name: trustyais.components.platform.opendatahub.io
      version: v1alpha1
    - description: Workbenches is the Schema for the workbenches API
      displayName: Workbenches
      kind: Workbenches
      name: workbenches.components.platform.opendatahub.io
      version: v1alpha1
  description: "The Open Data Hub is a machine-learning-as-a-service platform built
    on Red Hat's Kubernetes-based OpenShift® Container Platform. Open Data Hub integrates
    multiple AI/ML open source components into one operator that can easily be downloaded
    and installed by OpenShift users.\n\nOpen Data Hub operator allows users to install
    and manage components of the Open Data Hub. Users can mix and match tools from
    each project to fulfill the needs of their use case. Each of the projects share
    some components, but can be mostly seen as an extension of each other to provide
    a complete solution for both novice and skilled enterprise users.\n    \n### Components\n\n*
    Open Data Hub Dashboard - A web dashboard that displays installed Open Data Hub
    components with easy access to component UIs and documentation\n* ODH Notebook
    Controller - Secure management of Jupyter Notebook in Kubernetes environments
    built on top of Kubeflow Notebook Controller with support for OAuth\n* Jupyter
    Notebooks - JupyterLab notebook that provide Python support for GPU workloads\n*
    Data Science Pipelines - Pipeline solution for end to end MLOps workflows that
    support the Kubeflow Pipelines SDK and Argo Workflows\n* Model Mesh - ModelMesh
    Serving is the Controller for managing ModelMesh, a general-purpose model serving
    management/routing layer\n* Distributed Workloads(Incubation) - Stack built to
    make managing distributed compute infrastructure in the cloud easy and intuitive
    for Data Scientists. This stack consists of two components\n                                      KubeRay
    and Kueue.\n* Kserve - Kserve is the Controller for for serving machine learning
    (ML) models on arbitrary frameworks\n* Feast - Feature Store is the fastest path
    to manage existing infrastructure to productionize analytic data for model training
    and online inference.\n* Llama Stack – unified open‑source APIs for inference,
    RAG, agents, safety, evals & telemetry"
  displayName: Open Data Hub Operator
  icon:
  - base64data: iVBORw0KGgoAAAANSUhEUgAAAUIAAAEiCAYAAACMWdvGAAAABHNCSVQICAgIfAhkiAAAAAlwSFlzAAAOxAAADsQBlSsOGwAAABl0RVh0U29mdHdhcmUAd3d3Lmlua3NjYXBlLm9yZ5vuPBoAACAASURBVHic7N15eFTV+Qfw73vuTBKyQdhVkIC4orjUBREtO6KE1ewBqVqsW0Xb+lOxNq11a+tWbVW0ikAWiIAQQSEo1gWtuyAKsiS4IMoSkplsM3PP+/sjC5NJcu8kmSQQ3s/z5HmYc8895wyTvHPvPRsghBBCCCGEEEIIIYQQQgghhBBCCCGEEEIIIYQQQgghhBBCCCGEEEIIIYQQQgghhBBCCCGEEEIIIYQQQgghhBBCCCGEEEIIIYQQQgghhBBCCCGEEEIIIYQQQgghhBBCCCGEEEIIIYQQQgghhBBCCCGEEEIIIYQQQgghhBBCCCGEEEIIIYQQQgghhBBCCCGEEEIIIYQQQgghhBBCCCGEEEIIIYQQQgghhBBCCCGEEEIIIYQQnQR1dAPEsWnWluJzoTECzB4itf6ls7rtDMyz5p8cftDtmgXCZcTKy8Rrd1RF52Vmku6INovOSwKhaFeJWzisCxe/CEaaX7LJzA8uGtrjj7UJSzNLunvD1BsAzvE/n8Gvd4+OmXrFb6mqvdosOj/V0Q0Qx5YufOjBgCAIAAYR3TNzU/Hs2gRPOD2BgCAIAAS6vNjlvquNmymOMRIIRbuZXVgYAebfNHWciG8DgBczOYKYEpssiGhWGzRPHMMkEHZi5eU7+u/lvVEd3Y5avvLu/QBEWmQ5DQAiHBW9AIQ3nY1PDGnDxDFPAmEnwsyq1Lvr0hLPrn+Vegr3+hzGt5HeipJSb+HKgxU7Ozx4kPY6bbKEAYAG2f1eyu+tCClHRzdAtF6xp+hcAzq91FuURKD+AT1gBhiTHYY6u5S//0Us9TvQMa0U4sglgfAoxczKVVU4CYp+B/BlANkNARjAHs9tAO5plwYKcRSRQHiUYf6ui9vrm+XyFt0ORac051wi9cu2apcQRzMJhEcJZlYub9Esl893P4DjW1iKL6SNEqKTkEB4FHB5i0aVeoseIeBccCsKIqwLWaOE6EQkEB7BDlbsPNHhUE8w89TWTwGiLysdZU+GoFlCdDoyDOEIVeLZNcthqE1gTG1dSeRm4BntpMt60xB3aFonROciV4RHGBdv78U+xzNgTG9FMZVgWs+k86qc5cslAAphTQLhEeSQd9d49tJCAH1acj4DnxPwhNfpW96DTi4NcfOE6LQkEB4hXJ7COcz8L7ToM+H3oPFwbPjAV4moNd0pQhyTJBB2MObt4S6v42kGftXsVdEYaxT0ndHhJ21uaf17OD+yqkzFal0VC8OIVT42lIN9Xu2scpoo9+nyAyd1TyppaflCHA0kEHYgF+/o7fKq5QAuaeapmzXx77qFDSoI9oQ9nB9Z5eYLwPpiKJwKplMADK5y696AhiID0AAUQWuCARPaAJQRjkLXylIA3zGhiIBNpPkjr8P86OTIGd83s91CHJEkEHYQNxf21V68AeCMZpxWSsAd0c7454nItMu8u2zFLzSrGQBGV7n1eQCcIEILxiLGAhhCjCEArmQiOEwHCl0rfyDQa8x4NTyGCo6nhPJmlyzEEUACYQdw864+2ov1aF4Q3MjavDo2YvAOq0xFruWnazauJYXpWmNg61pq6wQGXwfCdVVurihyrVwNmPfGx0z/uo3rFSKkJBC2sxZcCVaCkBnjiP9HU1eBG3iDY6C7dLIG38ig0USgVs1AaZkuDFxFMC4vKsv/ZXxUwqft3gIhWkgCYTty8Y7e2kvvADw4qBOIvtdMU7s5B3zS2GHmTLW77NxUuEszGRhsu/5MO2AgGlo/ieY/9xSiw8jMknbCXBjBXmNF0EEQ+MBw4MJuYY0HwV2lryQUuc/9nBmLGQi2zPZy8e5Dr8Z1dCOECJZcEbYDZqZSb9ECAoYHdwYtinHyHKL4ysAj35Xnn+Az9b8ATAlxM0OJtIMsltoX4sgigbAdlHoK7yOi5CCzPxvjHHBD4MBoZqbd7vwbfKZ+ENW9uG2hFIAJAAzEUMt/P3YOjL5yb+iaJUTbkkDYxlxVuxKZaF4weQl4PNoZf3tgECwsXtGtyL1qAUJxFUgoIo13taIvSGO7Ir0dpuPHAd0mFQdm3cJLw2JKnP1NA/2J1SBNOI+ILgDz2Wh6cyVm8J2tbqcQ7UgCYRsqL9/R30f0bHC5+ZGYsEG/D0wtdK84B6xeBnBSC5tRxYT1pHmZYdDaE6Om7An2xCGU5AGws+bnLQAvAEAhb4igctco1jyZgEkM9AMAAr5n4A+DYqa+3MK2CtEhJBC2kZoVpRcACKbTYEFsY0GwdNUUMOcA6NLc+gn8JYP+rb1V2aGeIjeQRlUCeK3m54bt5cv6KQpTgyI++Z4oU4eyLiHagwTCNuLyFf0fgNFBZH0nxulrsOl5UemqazXxMy14TvcmoO+Lj5n2VjPPazGZaieOdhII24Dbs+tszfhzEFm3sdMxlWhglX9iYemq/2PiB6k5qzAQfahAdw+ITnijue0V4lgngTDEmJlc3qInAdhsZk5uaHNyV+p/0D+1yLXqRgY/1IwqS0G4Nz6q8imiJNv5x7UymdW3m0viTdKnAziRwX1AFEGMrly9/MKh6h/+ltjYobly66Kz+5Y1o11HvKVL2ajaWTpQEQ1hpuMI3JW06sqAArEXxG4CDjBUkUnGN7Pu7PJtR7dZtA0JhCFW6tmdRoRLg8h6a2zESd/4JxS5V6Yzc3P2FVnrMNS1/SMTfggm86wtxeey5isU6Je7viy+GITow0erF2NoODOPwKRBFOaZtelAToSHbp1/fvejclmuZ59lZ3Sx+2JoTABorHeHe6iCigDXXnoT2L/DnmtnKjIM9iHrAZcbwHsg3qBM442UeZGfyPqPnYMEwhDax1tjyMcP287zJayIdca/4J+0y50/nlm/iOBm+2gAf4mP/uw+u86Ja7buO97nVXMASofmwQSAWzYROQxEV1eG45TEpXxpXpL96jdHisUPuc8izXNwwJ0BoFt1aov+D6IBTADTBK00sh9078h+wLWIyLcw9a64opA1WLQ7CYQhFO4JvweEEywzEX6Aw/lr/6RdFasHkM+XDdvbaYAANxQlxUdNfs0q38zN+08nUvf4vEgMptxmuLjL6QevArAkhGW2iez73eOY+E/Q3Fbzngcz8Gdmx72LH3AthaIHM+6MbvEiuaLjSCAMERfv6A0vbra9GNQ8N4b6Hah9vZ3XhJPLmwdCD/ta6CCYJsVHJbzfVI6Mr/Ydp0zjYQDp4LaZS05Ml+IIDoQ5D5RcpKEeZPCodqrSICAVmlOyHnAt9Wnjd1ffExnU4wpxZJBAGCLsMW4DIdIm25sx4YPqDTY23N5HQLggiCp+ZOZRA2Mnb2u8AUyzNhffBBP3o+2m4NVW5m3b8lvm2UyOjAlz36+B36JjFhQhAMkOZV6R/YA70zE46omko+gRwrFMVp8JgYO8sysIDcYC1sc+xXquf0qha9UvCbgxiCpKQPqKQbFTGg2Cs7f83HfWl8WvgfAk2jwIAiBY3pZ3hKy/llwYHe7+nIG56Pjf6xgGP+Ld4S5Y+jd33w5uiwhCR//CdApOn3Ez6h7CN45A//LfZKmQN0QA/CzsxwpWaFaTBkZP+7yxg7O/3H+BNh2fAJjQ3Ha30NKXzuqxrp3qCkr2/e4MKPVfME7u6LYEGOX18edZD7ku6+iGCGtya9xKzFvCXF6+1SZbJTlRb2wguUvnMXBqEBXcdFJswruNHcrYVDxVM2eDmj8Fz48H4E3MtF8pcmlwsWIyGNwHQD8CHcfgngCKALzw7f64v7WirpBiZsp5oOx+Jr6rNeUQ8AMD3wD4EQw3FJdBUxQIcSD0B+MUAN1bWHwfaKzLftCVnnZXzLLWtFO0HQmEreT2dJkMQi+rPAz+TzQNqluWalfF6gHs8/3BrmwCPR8fO+XFxo7N/PJgCjEvQvM/Q2bgv8RYBkN/WIEen+cNIU8zyzgiZD/kegREtzX7RMZ+EPIArPeB/3v13bEH7E7JebA4ntkYpUGXEzAZQEQzagxnxpLFD5TekHF37HPNbq9ocxIIW4mhrrYZk+bVJv3DP4FM371oehmrWls4OuaWxg5kbCqeSsyLARjNaOpegJ5RPry04Nyjf8xb9gPuh5m5uUHwPQL/w9UzZvX111OzOnxqxgm+CODFpQ8d7OrVzjQAvwcwKMgiDAI9k32/qyRtXszS5jVbtLWO3+TiKFa9ERN/B5DFFwotjg2Ln1n7amfp8lOIjC02iyloYr40PnbqxsADs784MEwrehPBr0hTzsyPVhrmw3lDeruDPKdNzNy8/3SC+soqz8KzulPWXysGQPmKQlj1JjDmps+L2RDCMrEhkx17nK4MED0EoE+Qp3mY6YqMedEyJ/wIIleEraB9nGEdBAEi/Vz918a9Qawo82xjQTB18099NGg5gg+Ca2DqOYvO6Wk7pm0DZzrCD5T0gabeBqEswlQ/nN33H0f73GIPQPOO90Q9PiqTfKEuvKbMBS9mFr8S5nT8HYTrgjgtjIiXLnyo4lyZu3zkkCvCVij1FH0E8PkWWXbFOOMH185HLXSv7gv27QYQZnFOMXx60MC4aYf8EzOZ1a4tB9eBaUwQTTPB9OdBZ3W7P5Oo0Sl4H/78h74+8k0m1lMYOA+g3mg4isAFYDsDrzHRK5f0fOwTasVGoe17RUiFSlNS6j1RH7eunOBl3e9KAeE5wH8Od5Ped/eI/mVzb9FF25ArwhYq5W094eXzrPIQ4SX/SfnMvl+TdRAEGH8PDIIAsOvLQzcBQQXBMiaeseis7msbO/jBz7eO0KD7fPBeBoZi6+/CGADnEXAeMc97f9/c79/fR48WH/L9+4qTn6yyOrGDfUaMian3RP3UnpWmz4vJzXqwbDtYrwHQ2yb7xdH73X8EcG87NE3YkHGELcSesHGw/v9jnw8L617wUoOYr7Updl9VFZ4KTLxm677jAb4viGZ5wEhcdGaPBkHwgwO3nPHeT3NXatA7AEbatL0p/Zj50W5dja3v75ubzjZRtGPwR07lHZU2L7pdg2Ct9LuiPjHAlwKwr59wR+4Dpae0fauEHQmELURkO4B5c1yXgUW1LwrLuowB0QDrU/ip03pNcQWmer3G3wB0tanPhOL0hUO7N5j18f7Pt12tTeNTIky2KSNY8cxY/P6+uS9/sff3USEqs/UI25ygK5Pu7NhlwlLujv1Gs7oC1bsCWgk3QQ2++ET7k0DYAsxMIIyzzkT1rsqIebpldsBnKHo+MH3W5oNDCUgNolF3LBzS4+X6SaD3fpqbyeAFsB+u0xLTy5Rv4/s/zo1vg7KbicoMhWlJd8fs6+iWAMDMeVGfkuYM2K/3NS7rfld7LQ4hmiCBsAVcVbtOBuN4qzxKmXXT0JgzFcAJlvmBFY3uMMf0R9h8Tgy8Neis7o8Hpr+/b+4CIvzJ6twQGMoGNr578NYT27gea4wbU/4v5usObUOAtHti8xkNH3U0QLinHZojLEggbAEiOsfyOFAe5dDv1L4uKj3vQsA6cDJTVmDarC0HTwTxVJvmlJoGzQ7sHd748213Aphlc26oHKd8tLIDb5PXpc+LXmifrf1pZ9ldAL6zyTY654GSi9qjPaJxEghbgIGzbY5/RHRyXa8qke1uduXhMVTQIFXjetj17DMeyD4jbrd/0vv7bp0M8P02dTbFheoVsJvrnHJlvtQBHSheA9zoDJwjwaw/9C1j4Ha7fJrVNe3RHtE4CYQtYntF+IX/aya2+7Z//XhKKK+XwkywfzZ40BFm/ts/YcPPN0Yz03wE/9luZvCd0DQ0zFceNbz347Hf9/ohDIr6gSgdwMsAglpTj8EzPth3W2KQ9YYGUVbK3bHf2GfsOOl3RS8D8JllJkLy0ke5NYtniFaQcYQtoXC21SNwBn0RkHShVXEEfjMwbeZXBy4E1ECr85jpiRdO61WvlzmCwn7HHNR0r5+Y+ffDe8dlB+57kkR5JoAfAGQDyP7gwC1nmKbxOMGmgwgAg+//mOesOJ/mt8dAYTYUHzGr4TSFiDj7QfffmTnbIltXX6VrAoBX2qtd4jC5Imymfbw1Bmy9L4mGuan23zsr8k8EYLk4p6nof4FpZBrjbZriDTNUvQfxH/x0ax9m/N7mPAD8mcNQF1zS54nFdps/AcCwHk9+NbxXt8sR3Dajgz37IucEka/VCHj3SOsgaYqjKmoZAMtVbhg0tp2aIwJIIGymsCqn7YrD5c4uddPIyNR2aw5WVkZWbWqQSmw9i4T47f8M6VpvT2Qmug4207sY+MYM84y5sMejdg/w61dHmXp47yfuItDDQWSfa5+l9ZiwuD3qCYWkTPJw9WMGK8HMHBJtQAJhM5FBdoHw0PF0fN3zPmKyvL0FsHUIJdVbDzBxKRuA9T4mxGpVYBoDU2zqqiJlTLm029PFNvmaNKxX17vBaHArH2Dwe3t/e2ZL6wiWMo0jbssAK0rzapsspy38u8tuap5oAxIIm4m07fO3vfVeEewC4a7AhPBT9w8GrDeCMphe9X+9cf9tJwCwWgACxPzU8J6PbLVpjyWiTA2mubDrWVZkN+yntXak3hPZrKvajuZw+N6GTceTYeK0dmqO8COBsJk0WT/vQ8AcU2bub5WZGUWBaUo5zrCpw/XC0G71AigxT4T1akImAX+3KTcow/s+thmgNVZ5CHRFKOqy0G6ryoRKzdS/xnchrMUSCDuCBMJmUkTW+w8T/VzvZfUKLlYF/thIaj/LKoDtgWnMtislbxzW54kQLkSg7Xo3z2zTMYVsE1COXJZDfRg0uL0aIg6TQNhMWpP18vjM9cYDMthytgUxN7L4KVtedTKwo0E5NucA/J718eYxtGn3nDDmnb239Axlnf6YqLCtym5TxJbtJs1x7dUUcZgEwjZGIMtAyNQwEDLYpueX9zZMI8spfARqOI+5FXb3+elb2Cwo4DAcdivmtBxpu5VdjkyarNtNNncQok1IIGxjxNaD1hXQcAl5Issd0gjU4JaTAcuAq0Eh3a+kZtC15fL32qy/4o1WDdvdUgTVYLmyowGRXSDk2HZqivAjgbCNMaHc6rjWDXuHia17Fokbfm4KZPn8z/7WuXk+OHBLLACnZaZwXS9YGabtmopI3MLWK3jXUCY1WMX7aMA2ny3Y5tGLaBMSCEOMwPWvABmWGyARNTpMxvLqTauGAUiDLW99CXyy1fFmM9VQmxxalan6awPadTQBiPD9ZB1ca4ty6qN9YylxBJFA2EykYH0lwlRvs3ci60AIUGMPxy3rIEZ8gzSgsd7nw80CXVm9LmJoaFJ2q11/O7z/YxX12sBk23nSLbJPyHebE8KOBMJmYm29FwVT/QHXDFivmNzI8v0MshsofHqDFK0/tDmn9wf7DtltLxCUNdtvCQc4ySoPMxrrpbZbvNV8cjA8NnmECDkJhM1kKNN6LF7Ayi/MsB7mwQ1nnrDmIptm9Ltm6756vYthfSrfBshy6hwDD4XiqjCum+NGMKz3X6HGVlHhi61PwRfw2/WvLbiqdp/h9u4ce6iiyG7GjziGSCBsLpsrQhB6MfPh/1ebcWNo5NmdQ9NmWA9NIY9XDfNPOJ/me5nZcrYHgKHv7y9u1bLwHxy45QxmzrTJVsUUVm/PlsSlbBDBMhACaLO5w4cqdw8q9RS+x6S3aFYFyuBdpd7CVaW8rc3GOoqjhwTCZuIwtpudYZRU7q67WjKUXSDECd+Wraw3BnDBuXGH0MgcZH8KNK2RxBybugCmzPf3zU23zdeIjftvO0GbxkoAlkM8CPTqiF5/q9dj3GXIoaGw2YmPNL9qdbyl9vLeKKV0AYDh9Q4wEuB1vlLvi0sck+QXoJmicdJ+2IzJU4rrelR1ZLctgPVzL9NUDRZuJeJ3Gstbdxw0PTPgD/iSXo+vBvC+1XkAiBmL3vtpbuZSTgx6qMbGn347HJo/AmA3Bcw0zYYbRpGGXfA9VLat+0fBtqc5orwVM4GmpiDSJSW+QlkH8BgngbCZiEgDvNkyjzq8p8lAGlUJkE1+PTwwTYMabNLuj8F9dn5VMjIwXYHvsDqvtkoi/Knf/hO+2PjT3KkbOLPJQd//23f7KRv3zV0IUu8AOC6Isl8acdxjW/wTbtnO4Qy+2vo0fjMviYLaEqC52GbrVQX6RVvUK44eslR/y2wCmn7exeCh9V/r/5HFHxszTQJQL4CFkbHOy6YHQJMDjMk05wH11wYc1vuJdzf+PPdlAFdZvoPqhg0BYUX4vpLi93++da0GthCpnwGOZMYgYhpjsrZbCcdfiTLMBleDpRXFV4Fg/SyOaZ3l8dbQuNhq+QdmPipnqYjQkSvCFgjcnKkBpnP9XyqijdYl8uk7S/LrdZr8Z0jXgyCbzgOi0VdvKr4sMFlT2DUAvrSus179cQxKIdB9YH4WjMcIuAXEzQmCGsQZw3o8+b1/4sgN7GDC/9mcW+E0jLxm1BW0QxVFA0F2V7LUJrfk4ughgbAFmFTDpfXrG3SocnfdMymHNl9nm3m5iswZgWla0wK7tmjiP9fseFdnRK+/uQztm8zAfrvzQ4WJ7hje64kGnR39ex26GcBZ1mdTTuC2A6FCSl9ik6Uy1lluvcOc6PQkELZAlaNiE8CWgc1Qum7zpX6x0w8QGh1gfBjRdYFj/Kq2dstHI0tu1TsNGDlrc/FNgekX9X2qUDGmwmbDoJAg+vslvR57JDB55heu3sTc4FY5EIOebpuGASBq8Pw1IMPHRENkEPcxTgJhC/Si01yA+sAqDxPq7UJHhHybYk/6tuwXo/wT8pLIZMLjtg0i/H3mFwcb7BFycZ/H3zOZLgRhS2OnhUAVAb8a3uuxBh00iUvZIMO7AEA3mzLeW3RWtzZZbZqrr5Qn2WQK6TqN4ugkgbCFiPC6ZQbGGOaP6xYQ8CleCpv9KjT41sC0buFxzwM2s1OACFLIDpxtAgCX9nlsl1LmcALnwmb9wGbaDtajL+79+ILGDnY5vfghMCbalMFKcxDbj7ZMqbfoIgIst0qA/XAjcQyQQNhCmk27Xs7YUrNn3VXh4Mip37Ft8OSEnWWr6u1e9+TJVEWEeUE06Syf11gz84u9DdYlHNbjydKLez+RyoovAvBWEGU13URgP4PvPFRinjW8zz8b7QS6elPxrwD7/ZUZyF5wdg/LK+vWIKYGz10DVJSHdVnfVvWLo4cEwhaKdQ76BDYLKhDrX9VL0PysXbkG872BaS8NicslUEEQzRpBKix/zsd7Gt0B75KeT3w0vPfjoxTzeAaeB2ymC9ZieACsI8aNHngGXtL7iYevOPnJqsayzvzy4E1M/HwQpZY7wHcFVX9LEU+3Po61famvLOclZBxhSxGRLvUUvQ7wzCYzMSWU8raesXTqfgAYGONZU+QK293YijN1pzAm7XbnjxkQnfCGX2VMnxXPYQc2wW4zKGBUZXjE+l9tPpD84lk9Gl3FZlifJwoAFDBnqg9+PnQxAxcz4VQi9AIQBYYXzMVEahdDbwpzRqw7v/vDJZa1MtPMzQf/Qozg5jIT3/rimY23LxRc3sKRdhtaMfPytqpfHF0kELaCJr1IMTUdCIEw9jpTATwJAERJZqFr5UMALHtJNeunC3nD0OpZKdUWnBtXdPWXB69nRnYQTbvYBH02a/PB2QvP6t7k/F2iTI3q3uxWdRjM+nz/Cfiy+BkQWXdM1GAga9GZPYK5amwxBn5rk8XLTqNN5jaLo4/cGrdCV8fANwj41ioPgX7jP6m/PLrqBTDvtin6ZLhdDW4bXzqzew4ITwXZvB4AVs3adHD+NVv3WW7s1GLMNHPzgWthqC9h1zt72NZK5fuNVQbTEUSnjslNdjwdrNh5IpgTLM9nrO9GAyyXLRPHDgmErUBEWjMttMl2httTWPesaggleRh0v13ZDL57V+krlwamf7sv7jaC7VCcuiaC8Guf19g+68uDD167paR7kOdZmvMxO2dtOpg2a3PxJwR6HvZDZKox9mhlJOQN6W25aEVFZcR+AF6LLF7lqWxyawKHUjcCZHe3M9/muDiGSCBsJWa1ADbDUjTRPPab/bE7JvZFAJ9bnUOAQxFlbyvNrzdH961R5AuvqkwhguXqNAEiwbjTq80fZm0qzsvYVDz1lu0cbn+aH2aavaX4nFmbD95dGV68A4QsEM61P7EagX5S0GMWD+lqOUAcAK7PpHIASy1KW5yU2XgwLeHvuoNwvU0Vu2PC4oP9MhHHAHlG2ErdIk7cWeIpeoPATS7lRMA5rqrCSai5khtFo3xFpfk3Mul3YfFlxEC/cNI5W3jplUMoqW72w/zzjy+f+cXeiUqFr2Cw5coqASJAfJUCriqpLC6dtfngJ8z0uVL4XGvsViC3Jl+5kx1VptLHaaA/MfoDGEpfHhqnwX1sa2jcPq157KKze24N9gQf+FYH6HQA5/mnE/CO9lTNbeo88ph3gWyuUAn/JmqblW7E0Slk+8wey1zeotHM/IZVHgY+j3XGn+//B1joWvUMwHZXLwCQGx/9WXpN50adW7ZzeEll8fMAMlrW8naxycFq2gtDu1kuNNuYpZkc5nG6MhThMobyMXHBjqrovMxM0o3lLy/f0d/nML4BYLUvdAWczv6x1K/tpx42Iut+960gtpottC797piQ7C0jgidXhCEQ44x/s9RTuBGBKyD7IeCcUm/hDcDhzg5lqru0YU6E/aZGKYWuc/cA+J1/4pMnUxWAmbM2HfgMRA/jyPs8l7D2XPvC2S0bq5eUSR4AL9T82PI5jExYB0EAWNRRQVAcueQZYYiwsu8AIdD9ZVxUtyTUgG6TilnrRNisYA0ARLi90LXy6cY2X1o4tMejivRwAEHferaxUoB+u/DMuNRFLQyCzVXiKRwGwGbxV1T6TG37ObUp4jbdnEq0jATCEOnqiF8DkN3iAbGml+v9IQ7qOu1DJgpmCh0A/Ga369yXPuZnG2yCvuDMnh9VuMrOI+K/AKho5Nz2wchxOM3TF54V92RjO9J9x0u7FJXmX1xYsmrYdl7TvA6bxWnmTgAAIABJREFUpqrk7eEE/AeA9dYDTE9273KS5XCnNsf42fI48d52aonwI4EwhDTpu4PINrvEV3SFf8LAqIRHAAQ1y4EJGT3dfd8sKlvWYLHRvOH9K146s8eflI/OAPhFWA9BCSkivMNKjVk4tHvaC6f1ajC0hZmp0LXyBp87/AcmvRGK33e6vd/vcq9s9fNNl8eRCcBuEdlDHGY81Nq6WstHXACgyRWxCcp+Ay4RctJZEmKl3qI8MNstk7/PcNLZURT/Y23Cd7y0i+kOX8fAiCCr+pGZkwfFTm1yGE3aV8UDHCbfjOpbxl5BltscHgBLidXjLw3t9klTmbaV5vcMU/xCE4OcmRlTB8VOWdWSBpR4dl5AoI224wYJd8c6Bz7YkjpCbfH97jQiXojAK1jG/PR5McF0nokQk0AYYjU9l18DaLAKjD8GrY91DphQvRlUte9Klnb3qfB3YH91U8sE0z/DY+ie4ymhvKlMiVs4rIt5aCIpPbVmf5TW7OVbRaC3mfgVRb7lC4b0tryVK3SvvByM5wGcYJHt84ExU4Iek1irlLf1hDfsY8Bms3nQjhinMZSof8c9Mgiw+K8lw0ip2wGcBuAnBi1OvytqIbXxBveicRII20Cpt/BOMOyvPojmxTrjH/BP2lH+Sn/DpDcANNj43cIuUnRzfNRk+w3SmSn9q4OnK42LAQwl0KmoDiQ9an5qH5e4Ub26zh6AtjHxNjbxviO25KMFAwdWNl74YTsr8k9UPv0YAOsVYGpadSB6b/j5dH3Qt/LMbJR6d79uNX6zhibiUTHOQW8HW7Y49kggbAPMW8Jc3shPAQyxyaqJOSUmfFC9jYsK3av7gn1rAQxt4rym/JdY3RUfm9Bhi43ucC3vbZDxOwA3ga2viv2Ux0dPjm7O1VBpVeHDINhuXUqgp2LC4m8JtlxxbJJA2EbcVTvP0qQ+hP24tkoQjYl1xtdb5HT3oVfjtGGuATCsuXUz+A1i46n4mIp8oqR2mUGxs3T5KYqMGwH8GkCj6yE2jbIHxky22wC+Tqmn6BqAn4f9729hpbN8aG8aYjm3WQgJhG3I5Sm6kcH/ss9J+1n7Lu4aMbjePNw9nB9Z6dbzCQg6SNQvFkXMlKUUL4uPmhLyndq+L13ew6uMSWBci+pOnpb8Pn3rMNTw/pEJPwST2VW1K4mJsmE3VAYwiTA2xjnwrRa0SRxjJBC2sVJv4QpU7yZnjfEjQY2NCR/wVeChXa6VNxPwCCw2ew/CLoAKmPhd8up3B8ZNK2puAd+XLu/hUc5fEJvDAJoI4ALYByQra5lw9aDoKUGtlH3Iu2ucYsoHYD/+kPiOWOegv7eibeIYIoGwjZXwd93J6/sUtj2bsAyGRaWvDGeihQBOClXTANoB8HZm/EDEpSAqAVMFCJHQCCfiaGacCEI/EAaBER+iuj1MNG9gVMIjwT4XLPEWXk6M5QC62GYmejnGMSBJemBFsCQQtgNX1e4hTPo9AF2DyL5PgcdFhw36IvDAHs6PrHTp+4hwK1p3JdaB6BOlzOsHRE1rctxhoFJP4dUAngPQYEZNI76qclYNq95yVYjgSCBsJ27v7jGa9WsI7o+5FEqnxzpOanQp+cKSVy6Con8jYImqI1wxgHnx0VXzm9OBU+otuhvMf0VQv6u0H9q8JDbipG9a3kxxLJJA2I5KPYWzUb2SSjD/7xqEe2Ic8Q81dovHzFTozk8k8H0ATglxU0OpAqDnfHD89eSYKyx3/fPH/F0Xl9f3FIBrgjylVEOP6RZ2UptsFi86NwmE7czlLZrH1Vc4QWFgSZWz/LqmhoBs4A2OgS7X1SA9l0Fnhq6lrUOAG4SnNfBIsJ0htVxVRaczYSnAQb0fAsqZ+PJY56DmrNotRB0JhB0g6JknhxUS4Rq7oSBFrlWjGXwzgMnouGeInxL4BfZx1sC4aYeae3LNVfNTsJmi6MfDhCldnQNfb25dQtSSQNhBSjyFt9UMiQn2M9AEPOlyht99PB3f5LxioHqRAyfMqQSaAcJotG7YjS0Cfwmi10DIael4xeKKwnhD8VMgujL4elHOSic39SxViGBJIOxALk/hDQz8C836HGgHGHfEhsevCCb3zoNLu8IRcalSuISYRzBwPuxnu1gxCfw1M30Coo3aQa+f1CWhxWv8MX/sdPl63EaMP3GzZqTQfgYndA0b+EFL6xailgTCDuaq2nUVEy1A8LeCtd7W0L9rbucA81Lj25LIAdrhO5kYg5nQH0xxALoB3I1Aihk+IrgYMAHsJcJ3zPwDtNrdpSJ8c9++E1q96jQzk8uzeyqI74P9nOxAhdA8MTZi0LbWtkMIQALhEcFdtWuoJnoFwMBmnsoMLNGgv8WFxYd8Cl1bYGZyVRUmsKJMQvDbgfr5yHDSFP+1HIVoLQmER4iatfWWAhjVwiLeZEWPxhoD1hyJMyr28t6oSG9lCoNvamEAZAL+Ge0sv4NoiO0eL0I0hwTCIwjzBofLM+DP1ctL2ay43LRviJDFps49EgYWuz2F55jgXxMoA0BsC4spBuNXseEDV4aybULUkkB4BCrxFF5EwAJUr17cYgR8ysS5SvPrUWGDvmyPK0Xmj51uX89LmXkSQAkAD25difSuaeqMuC6DdoemhUI0JIHwCFUzs+J+ALciJJts0X4Qv83MbzH4fa/Tuy0U83FL+fse7PNeoIALWdMFIB4BoFvr24uDAN8Z4xz4/JF4qy86FwmER7iaq8NHYbF5fEsx8B1A2wC9TRF+0oxDYBTDUMUGm1UAYEIZSnP1LS2pXszcD0T9AR6A6o3p7VfVaTZaTE7f72JosPXWl0KEiATCowAzk9tTOIOJHkLoluE6En1ARHfHOOM3dHRDxLFFAuFRhHlLWKk38iZi3AFC345uTwh9yIoyuzri7TefEqINSCA8CjFvD3d5HWkA3R7swgRHJn6PlXqwqyN+dUe3RBzbJBAexZiZSn1F40ljLgjjcHQs1nqIQIvBvmdjwgd/2dGNEQKQQNhpuHlXH9OLJAKlALgYR9Zn62HQ2wTOdjvDl9gtGiFEezuS/lhEiBRX7BpgONRV0DwahEsBxHRAMw4A9BqxzveG8drudFJJB7RBiKBIIOzkmDc4Sr3xvyDCSGhcBsIQVA97CeFnzz6AvgL4IwJ9ZII+6uoc8AURtcueykK0lgTCY9Ae3hPZxes51cF8KhROZcZxDMQpII5BcQDHgREJQgUAMFCiAM1AFQPfE/h7Bu0mxrea9PeVzqiv+1LfVq9II4QQQgghhBBCCCGEEEIIIYQQQgghhBBCCCGEEEIIIYQQQgghhBBCCCGEEEIIIYQQQgghhBBCCCGEEO3jmFiqf8OGDRE+n+98Zu6vlIph5v1KqaJ33nnn88zMTG117tq1a/sbhnGqVR4iOlheXr41ISGh0d3ZXn311bjw8PDhzW23w+H436hRo/YDwJo1a3qFhYWdXXvM6/XumDhxYlFT52ZmZqoRI0aMrn2ttT40fvz4j+3qnJCY2D1C03lWeUxN+xzcZfcrryw4FNQbCZAwI3WIgnlcXdtg/Ji/LGdLYL4piYlnsGkMbEkdBod9sGLFwgOB6ZOmpl1oGL7YuroV78zPyytsSR2JiYlGlWlcXvvaJO1bvWzpWqtzJk9PudL/9arluXV7Ok+ZktIfDl33u6ZhfJ+/LGdrU2VNnJ7eL4y8p9W+9mn6YfWKJV/Xvp40LfViQ5lRVu1hRkWVwV+vzcs7aJWvs3N0dAPa0htvvHGe1vpun883EUAkEYGZAQBaa1xyySX7CwoKchwOx99GjRr1fWNlKKWmMPOTVvUwMyIiInwFBQVvaq0fnjBhwpv+xyMiIs5k5leb236v1zsBwDoAcDgcFzPzytpjDofj2/Xr1583duzYBn/sADB+/PjwsrKygtrXRPQugEvt6nSyca5mFFjlIQJMqjQTpqd8CtCiCMP3fF5eXkUw72nOnDnOvftLX9dQ/Q6n8g9z5swZOH/+fK9/Xq2N6wH8NphyA3kNz1gAb/inTZs2s7ePvG9rVuF1iT68BWBUS+oA0IWBus9VsSoH0GTgyczMVJ9s2hr4e1B3McIOnsKs6n7XiPhfAG5uqjyDzUka6um6+omfBfAbv/Of06yG2L2JMBNImJ7yKRE9tmpZThYAtjuns1Ed3YC28PHHHzvXr1//uNb6YwAzAEQ2kbUngFt8Pt8369evv7aV1ToAjFdKrS8oKPhTK8sKxonM/BIzd9RVvQHgAoD/WWka26ZclRLUFe+P+0sTGegXkHzCnv2lU0LfxPp88N0EILxeImHk5BmpQ9u67qPAecy8KGF68vyObkhH6HSBcMOGDY7i4uJXmPlWBH/r34WZn1+3bt29IWgCAchcv3791BCUZefK9evX/64d6rHTX2u8NWlG2hVB5G30Co9At4S4TfVMnDgxHMRzGjumwU1edR176LogP8dOpdMFQq/X+zCAwA/yBwB/IKKzmfkEZr6Ame8DUG/TcSLKLCgomGFTxZPjxo2jcePG0dixYxUzn0BECQA+98/EzPOaKoCZN3q93gi7n3HjxlneotZ4sKCgYEQQ+VrqPV2lutf+sGH2Y4VRRHgGgMcvn5OYc6+ckTaoqYISpicPA3CRX5LfLRhfNmla8tn++SOUeS8bZj//H4Iejfq2B+Zhw+xnlpW865/JiIhNBtC3sbqJkT4hMbG7zf/DUU8Z5pD85blU++OrKIkgpokgFPvnI9aTOqqNHaVTPSMsKCg4HQ2vONYDuGrcuHH+QW8PgI/feOON/2itXwdQ+8CZADy6cePGNcOHD7d95kVEXFPWnrVr136olPoKQI+aw7949dVX4yZNmlTc2HlXXHFFVfPeXZMczJyzYcOGc2s7VkKK4V29Otv/PRSj+ovlrSlXpSzSGmsAdK3JHEOM+wGkNl6UupUOxx8G0wOgw18YRHQLgOtqX+fl5ZUg4MsqYUZqN3C9R1i+V/PyfrB7GzVl1yoB4SVw3e9KpFOrawH83a6czuS1116rAvB6woyU+QD+7/ARdnZUmzpKp7oiJKKbUD+47+rSpcv0gCBYZ8yYMbtN00wAUOmXfGJZWdm05tY9YcKEnwG8598cp9N5QnPLaQki6uf1ehdmZma26+e58uXcjSC6oV5bwIkJCak9A/NOnpxyPIEPX20zCiIcvvsB+PdWpk2bNqtH4LmtNXl60mUAzj+cwguhzEcAmHXtZropMTHRCHXdRwMGAq6Gle3ogs6mU10RMnOC/2siemDEiBEuq3Muv/zyHQUFBQvg19sGYDKA7ObWT0TEflcrhmF4msgaXlBQcKJVWZWVlfubGo5TYzWAMQAiauqeOHz48DsBPNC8VrdO/rKc3ITpKX8BMLgmyYCTxyPg/087cDMBdVcaTHgmLy+vImF68kKA5tYkd/HBcx2Ah0PZRiZ1q/9NuGbMX52X923CjJR1YEysSR5QqR0JAF4JZd1HEs2q35Uz0uq+9BWb3QC6HIxf1WVi2ubqGv5ShzSwA3WaQLhx48YuZWVl9YKLYRirm8rvj5lfIyK/YQd0mlX+xqxfv74HM/v3nHpN02zqlu18ALutyouIiEgGsLSp40T0BYBVzPysX9p969at+9/48ePfaOq8NsAA3sThQAgQD/bPkJiY2KXSxK/9kn48vmds9TASUs/Cv2OLcOPIkSMfeeutt3yhaNwV09MGgPXkwyn09uoVuV8CADQ/C6KJdYeYb0HrAmGXhOkpjQ7DAoBPNjU5JLB9aFqr4D9stl5fohfAcgccv31rwYJKHGM6za2xy+UKvB3TI0eO/CnI0/f4v2DmXsHWu3bt2qiCgoKRzLwah58PAsC7EyZMKAu2nJYYO3bsfAAL/ZIUEWW9/vrrxzV1Tptg2lv/Nep9FpWmIx04nEbA/NoxgzUDht/2y35idPe+9a7sW8MgfTP8v/CrO3kAABEO/SqAb/2yj54yJf2sVlRHAE6w+TlSVRGoyqd8nb7TqDGdJhBGRUUFznJQa9eujQvmXKVUvT9cZm7QweFnzvr16w+uX7/+YEFBwSGllBvABgT0hjLz/UE1vJW01jcC+MovqY9hGFlVVVXt9ryL6zpLahNUwP8f+3dU+Lwwnq93mOjZei9DNJQmISEhEoxr/JL2+8oPLa99kZeXZxLwYr2WOswbQ1H3EYlRCkJx3U/1VWCtaAbPAvMHNb37x5ROc2s8YsQIV0FBwT4AdVdzSqkxAPKCOH2k/wsi2mmRN5yZwy2OM4C7rW5PiegLrfV1TR0HAI/HY9WGOhMmTCh78803k0zT/BCHB46PMk3znmDODwUirveHw9BFtf9OmJY6GmD/AcufKM19rpya1qc2QZHerRnlqGs/j5oyJf2slSuzNreqXWGRVzP7dQQw3lThcWdeOTXtcBKbn4HI7zVmTp06+64WTh/0MjU9bEqxIgY3+fxTa5T5NQXM1NREgNoCI+E/np7I6pkylMO8eGVeXt2XZmZmpvroi69PNYjuZ6C2g7ArQP8G8AscQzNMOk0gBAAiWs3Ms/1e37lhw4YVo0aNavJ50/r163sACBxo2+zpcDXeI6I/jx071nL8HzO7g5n3G6zRo0dvWbdu3U1EVHd1w8x3hKp8K1NmpFykuf7VsDLp8Hxb0nMDnkVdpJSu9951I7O9tWHeDOD6VjSNmAOuLAlJinRSQLbA86K0qroWwCMtqNP76rIlTQ7BqZli12QgJMbe+s1hyznfpOlc//wM/jH4pgI18+y/TkxMTKk0jQMAomsOnXvljLSBq5dl72pOeUezTnNrDABE9Bzqf4udZ5rm00uXLm30NnHt2rVRzLyEmf1voQ9WVVW9bFHNf4noer+fDGaeoLXuM27cuBF2QbCtjB8/fgERLfBLavOpd5Mnp/bRmgJ6GPm1Vaty9wBAQmLiQIBaOkthZmuG0kyeljoBwOktOZfBt3TEUBrtNT4A4P+lffbk6SmTG8s7dWrySSBc5Z9mEL3XWN4gmPAbSgQADviaHBjfGXWqK8IxY8ZsXLdu3RIiSqlNY+br4uLiTlu7du2fSkpK/puUlGSuWbMmPCwsbGLNc7wzAor5U2ODoP1sqemkOOIYhnGDaZrnMvPZ9rlbLjExsWuFT01n4vtQvwOgSvPhgbnsc9xKxC0NKF188PwKwD9acjIT39rCegFgQIV2XAEgvxVlNNvq1dnFCdOTXwWobnomA9mTZyT/oTIybOG6RYvKEhMTjUqvGm8q+jdqhk7V2B5G5v+aW2diYmLXKm08hIDnvD4d0AHWyXWqQAgAkZGRcyorK08PCAYjlFJvxMXFVaxbt+4AEfVq4jnforFjx/6rHZp5fkFBge1tBzM/P378+KDHBY4aNapy/fr1SQA+BhDTmgbWIYxImJFyeNAzQ1Wa6EoNrzeZiK5bvbx6aMrkyZNjmA4/pgBQ5TPM/q/l5e1rqqqEGalJYF7iV/fNiYmJj+Xl5ZlNndOYSTPSTgbr8X5J30UY5kCrciZPT/kjA3+pq7p6KE27BkIAUIaep01jHA6vYhPFTP8OL/M+kTA95cdKEz2hGiwiwiC6w+7/SZvG0skzUuqGxjCja6WJ/ghciILpq9Urchssi9aZdapbY6C60wTVA40bWxeuCxH1Q+AHX21+XFzctTXT5tpaOICBQfw0+9Zw7Nix3xBRo4sLtJADjLi6n8AeYgBglBJz8qplOYvrkozIX/nnJdDLVkEQAI7rEbMCgP9zrgGVPtXsea/E5lz4/W4T8JxdkPAZ5nOo34s67sppyWc2t+7WWpmX9xUTpQIInOLpBHAiGq6kxADuyV+WE8z4xyHM+EXtD6rHfgb+LZSA9GwcQx0lQCcMhAAwduzYA8XFxVcS0WwAO2yyvwNg1Lhx464///zzvTZ5jwpjx47NBfBcO1T1MwgPO+A8edWKJf698wRQvWEopuJnYWP+/PleBhbUT23eUJqpU2d3A2iWX5JPG+YLduetycvbC6p/BagINzSVvy29uiwnXzNfCK5ei9LCl0xqUv7y3FDMJvIB/IrJfGH+8iUfhaC8o0qnuzWulZSUZAJ4iZkXrl27dqjD4fil1noAEUUT0X6tdaFhGAVjxoyxnOGhlNpomuadfkmfNbctRLSLmf/Q3PMA1P1Caq2/Ukrd6ff6fasTHQ7Hb30+3zfM1c/olFJNznjwp7XaYbC+s6njpLiMoX4mYOuqZTmb0ciVw7RpM3v54H2x7ghR1eqXc94Jpn4Y5r/gM+rmhhMRT5w4MbxmgQA4tHOvD57D/5eEegtNmEZVX2j8tfY1g38MZlEGAFA+I1Mr88PD55LbKn9cXFzVj/tK69pCii2/SDMzM3XCtJSgfg9Wr1jyJYAJkxMTB2ufMYoUTgEjFuBygvqeod/OX77kY1hfuT0WOLjdHxExiA+Z0LvDdMTHja3oLYQQQgghhBBCCCGEEEIIIYQQQgghhBBCCCGEEKKTa/OlmjpCWlrayVojOTc3+6/+6YmJs040DHNEbm5Wg42ZUlLSrwKoeqczhUqG3q693pV5eXluAEhJzdhhKD4vKyurtLntSUnLyARzEoDyvT/+MCxU+3F0ZikpKf1BanluTvYFDY6lpi8B09O5uYvfak0diYmJ0Q5H2FRmPgXAftOh1uQtXmw3JTPkRo4c6ejb94SpRDgLwH6fwht5WVlf2Z4oQqZTzjXWTHeC6DdJaWmj/NMNQw9gvyW66iFMZGIHK/0JtN6pGOcZjrBPMzIymrX/R2pqxtLk5JlnHn6d2gfMU3NzsoZIEDxypKRkDDccYV9pYAQUdkOprobJa5NT0+9t77b0Oa7fciZOAWiPBuIMjWXJyckntXc7jmWdbq7xzJkze3t8+gJoXKOIbkf1fiJBUaD3c7KzltW8XJScmvGDz6dvAFDvj2POnDnOErf7CsV0qibaq71VuXl5eZ7k5JmnM+t4MvTwpLS0vuz1vsdEU8CoSkpLG6O03gGgKDk5/QIoupRIlxDzypycnP1A9R+nUrrKJHIC6Gkwv6c1TXQ61XqvVycC3AXQL+fm5hYlp6cPI+ZfQmNPbGx0bu1mSP5SUtKnGQY+8jKfZjBdwIzte/f+8Ip/ME5KSxurNM5hhR/LXdEr8vPnl6empl/t83ny8/LyDgJAWlraOczqlJycxXW76qWkpV1bHhGx9LwTTyz7+ptvEqr/L3jb6aeckp+Zmalnz54dUVXly3A61QqPx0wpKTn4/GuvvVaVmpo6gpmGEdFen8/zSu0Vd2Zmptq6dfsUJpwB4q9Nr+Njw2H9nZGaOnM0oC/SxDt+2rNnxSmnnEIuV9lvcnKynqzNk5aWNoBZnZuTs/iVw+el9mTwMjDNWJK7eGNt+uRrrnk8sqJqQ3Ja2s4l2dlZ1e+bowHs1zASiPkQkV5R+3kBQHp6+lk+ptGkuZxIr8rJyfmpuo6MGcy+95VS5zDT2QB9k5OzeDkC5gYnJMyJJJRdHhsTHeX3Gd7nny8lZeb5gHkpFEpNr3dVXs0qPqmpGVOV4o+zsrK+B+quLK/Lzc16BgCS0zJu1t6q/yhHeAqxb21ubu4e//YC5uu5ubnf1fyf9GFWk1lRpIP4zays1m2TcLTpdFeEPp/+LTGeXbIkax0T+iUnz2zRKsUAQIwdUNRgR7sSV9mDYDqdiL9UrM8zHGG5AMCG2QuELtDop4BBYWFhTmI6AUCkAgYBiEtJSbuHFD9ErPcRUzeGeic1NXVIdcl6tGb8jTR+pzRVAejJhDu9Pv0SERQT9QIZ/0tOy7hZab6BWB0CYWapu2xBE28hw9R4xmAaw4ytAI3ue9wJBSNHjnQAQEpK+osGqzlE6gfFdEpUdNn/EhMTezFwqnI6k2sL0Ux3MPix2bNnRwBARkbGccx0a7jLVb512/bVBDqfmbYopmFbt23PAYCysrJIBt/j9Zq5UBzdv39/nZKS8RBDXQ+orwH0NIywgoSEOZEAaOu27atAmK5AW8F0unL4HrX6bJjwBw09gRlbCfTLvsed8OY333zDDFyRnJ5et4cKM90EcMDSYSoDTCty/YIgAKx64QWXJr6dNN0KAFrTMIbxV4a6l5gLiRDHUBsTZ84cCADJqRm/Mhn/UIzdUOxl0Ku1xxg8C2TM11BjmVHK0HempqY3WKY/P39+OQNbSkvdj6anp/erbXbt8eTU9DtB+u+s1AFm1dVwhL2dnl69056GztBax9fm7dWrlxN0eGFcYr7H4Qh/SYHjnU6nLyUl/RpT43nS7AIQBnJkT77mmpjk5IyzGfQqETyk+VtT8+OpqRl1i8MeCzrVFWFCwpxI5rJk0/ScCwDEeJKVvhX1N28PysyZM6O8Pj2HmBYGHluSk/V7v5drUlLTf0hMTDSWZme/nZKW/h1rtWxJ9uIvACAtLW2FZnX+kuys+YmJs05wOMwMn88zNC8vzwMAycnpX7EyHkT1pvIAyJObk5VYc+7JBAwk6NF1V41p6f3AemROTvZVNe95UVR02feZmZmqZg+K+pi/yMnNrt1QaEVKWnpWn+OPvyo1NfV7AANychaPrs2anJaxz3CG38WmekYp8zkATyckzIlklJ0OYHGFx3MFgOVejSQFLCYj7CoGti/JzvpjTRGrU1LTs5OTM87Wuuo7AP219o1ZsmTJzuTk5JNIOS7NzckagZo/9JSUNIqKKktPTk7fzYBjSU7WzMNtSbshYAe6wDf25ZKcrNo/+hWpqWkvHXfcCSmA/jdpmgPgg5EjRzoYmFTmjsqsdyZhMJgbXUWoMiLisy4VVSf75e6Sm5OVXtvm1NT0nwyfvmfkyJHXE/gu0+s5Oy8vr6Lms9xjmHwLgNtRfcKHS7IX/6X6vaasYDI2Amiwl0yYQ03wmnynqfnDlLT0r9jE35YsyVqXmDi7L7H32ogI51kLavYaTkpL2wSmhwEEtQUCkV6QnZ29Zs6cOU6vWfaniDDn2QsW1G1M9S8ASElLf5BNdX3uksUo1QP9AAAILklEQVSfAkBiYuKbhiNsDTrxZveBOlUgjIxxXw3QdlLOYUlpaWDCz6SRlJiY+Mc8m0VBAYDBf0tJTb+LAcPr07FgfjEnN6vBJuvJaRk3E+tpBNLV5yHO7XY7ELDvQyCHQ5/BwEe1QRAAtPa8Zaiwpw+3gQL3PNnifytGjEImVfde8vPnl6ekppd88smeCAANdjEjUgHLX/F/FdOZmhBHoLfrHTLpLRh66pIlC79JSU13pqSkxANlF4FouUm8zND0ZwDLSXOiMpBiMq4nxujU1PS6NjPQVynzRK3xHUCFS5Ys2VndDucQgPunpqav88sbC+Y1MFSkYv5v/bYYb0GZTQdChXrvi5n+C9CZp5126t3btm1/KC0tLU5rdSmIC/Lz5wf8v9AeDtiEvlZkeflgkHF42a7qfUDqrtB8DvW24dM39OnTZwCAHg5H2KrU1PSa90NOMNftka2g36z9d25u7p6U1HT/pfXrLFq06GcAt48cOfKO4447biKUWpCUlpYCeAyAPlngt+F6t+jo/5a6yl5srJyqmBhHZEVVvTSv17seANxudzxYFfoFQX9DlOKHa98HADCjd2N1dFadJhBmZmaqbdu238zAe4pVYt0BwibDGf4bVD93sUTAn4h4tTsiwrfqhRdcjeVJTJx1Imkz5bTTTrms5gqMUlLT620Qbxi60d54rdVuIvNU/7T/b+9uY+yoyjiA/59z5rI3FpVUsTVUg1HZ1sIHYmIIfFjEBlGJLZJL5850634w25akvCSkgKJt2n4QStiSmKoYy9runbnr0PBSaEp4TUQgYiIJ1IpbXivvJBS3l+7OnXMeP9x93+0WAwGy+f++3XvPzDw5dzI55zmT8xjTtgTAS2MxqJ+SGJOhiZ9UoOJ18t0+C9+qybJ/7HiVMwVywEIPe2jHpMbWLYE3rVgUu1SCiqieY+Cvq9eSgbAafyWO47Ocx2CtVvtPGMavwODOdHxEOKZSqcwHxvfnM8a/4iEH06T2/altV0bRTwAsnxbLLDvtGY9vYWK1QSNnwuvzmzZt8mEU7VIvkYpfBmenxeaspLbQJ6Io2pEkycT9KAWwmyfVOladlFox3i8FcNh7/5o18m5RDF90vN2vvTEnXBhbvXr1F44EQX7Pzp2DI7nbvWEULxOVc63on52ivRVXqzcajcZiKF5uBSvHVM1YudLy0NDZU18EybKsCQCDgye/Ou/kxund3d2laflkj8NFIOs+iRXzT4s58yB87rlDPwbkQD3tm7RNfWdn55eazj/V1dW1bWho9vtSFY00TWYr3IRSqRj0KvMHBgaWViqr3wuC4koFTlmwYEHrDvR4U0V+EIarTiuXg4fyfGzwh5GR1qEwWnWLOvM7tcVCUWwXjOd1PmoCvaxajd8qrDwVOP2eQn5ojN6Q582GDU76RRhG16i6O0VKi0V1C8StAIByuVQfGi4eFsGRJEkGRjroDufNn6B6MwA4l6dWTnoiDOODQSCP5N4vtSoXpmlt2vQvSZKnw2rcDKNVv3RNs7NUKhZ6b7rL5eDKRqNxrwRtG6vVeH1R2LuNcYsFWDPbnqMKXBqG0esuMH+zhX4XqsvL5dK3AUBU/6gijwjwVr1/97NTj812735xZRRd5VX+Eobxjcbokw5YJGquhugbRTPfPt5/+FoYRptFNFG1X4fTHkB+mmXZsZXVeE8QlP4QRdFW52ybiLvcWrlxdPHig2g2/fmfaQ7fXK3GtwL+H6ryVSgugZcVSX/thTCKnwmjeLszsiNw7lTnsV1EWjWrRR8FsLla7TwKFPP8LKmEvXtvez+MVmWDg+/fXq1WbxKRsldZD3XXqsWvrdNdURStbzaDt60tLhXRQ2mafuw1Wz4pc2axRNV/Q1Vumvp9a9qhO44da56lKu8A+viMx4v+3Rg9/k7GovvzPG8mSfIuVNY4jw225K5XlX0Q3NZoNDwAGKNbVLAERi8EUPbeHzHQx0ZP44q8E14PGuN/ZSCXQaU7TfseAAA1+KeqDIy2NcYcheDRSXFCD0wtQK/AvqI4POOoRGB+7iFftk63KrBI4M6r1Wr/zbLMuSJf1rpOaauIv8D74kdpmv4LAHp7e49AcIcX/c342XwC0X83GvPuAoAsy466Iu8QQXvhtcdAOqyVnpHGuU4YiQLA5z477xJ4/54N3DYPExvjf9vb2zuUZVlebgs6AHzRWtcjoh0Guk4gD874X6g+aUTXAFhgnW4F5HRXlM4bnfalafoOFM8LZMYpJAD0J0ndWbkAgtOc4nooLoZiWz2phRNHeCpSV4OnAbsRRi9WRTS6yNKf1q7zgodUsVFE13uDu0cfggL81apO2vFZodMeLGnat0e9rPDAIlVzBYDvQN3y/pF83eIzvtklKs9Ypzd4mKp6rEvTvv2t3864XUV/D+haQM4X9VcosO9416snfRtU/f2A3eBVLhdIrV6vv9Zfq90LlWs85GdBUGwRMYPt7e33Ha/v5qI5+UI1tYRhvEfE96Rp+tiJW88NXV1dp+R5Pt+r3FduK509Mb/2/wrDeC2MLKwnfZs+ugjp02jOTI1pBgYNLyfOU80VlUrl80PDzcehUlbF2g/zEAQAFRmG6oc6BxERERERERERERERERERERERERERERERERERERERERERERERERERERERERERERERERERERERERERERERERERERERERERERERERERERERERERERERERERERERERERERERERERERERERERERERERERERERERERERERERERERERERERERERERERERERERERfbz+BxL4U4Izn2y+AAAAAElFTkSuQmCC
    mediatype: image/png
  install:
    spec:
      clusterPermissions:
      - rules:
        - apiGroups:
          - ""
          resources:
          - clusterversions
          - nodes
          - rhmis
          verbs:
          - get
          - list
          - watch
        - apiGroups:
          - ""
          resources:
          - configmaps
          - events
          - namespaces
          - secrets
          - secrets/finalizers
          - serviceaccounts
          - services/finalizers
          verbs:
          - create
          - delete
          - get
          - list
          - patch
          - update
          - watch
        - apiGroups:
          - ""
          resources:
          - configmaps/status
          verbs:
          - delete
          - get
          - patch
          - update
        - apiGroups:
          - ""
          resources:
          - deployments
          - persistentvolumeclaims
          - persistentvolumes
          - pods
          - pods/exec
          - pods/log
          verbs:
          - '*'
        - apiGroups:
          - ""
          resources:
          - endpoints
          verbs:
          - create
          - delete
          - get
          - list
          - update
          - watch
        - apiGroups:
          - ""
          resources:
          - namespaces/finalizers
          verbs:
          - delete
          - get
          - list
          - patch
          - update
          - watch
        - apiGroups:
          - ""
          resources:
          - services
          verbs:
          - '*'
        - apiGroups:
          - '*'
          resources:
          - deployments
          - replicasets
          - services
          verbs:
          - '*'
        - apiGroups:
          - '*'
          resources:
          - statefulsets
          verbs:
          - create
          - delete
          - get
          - list
          - patch
          - update
          - watch
        - apiGroups:
          - admissionregistration.k8s.io
          resources:
          - mutatingwebhookconfigurations
          - validatingadmissionpolicies
          - validatingadmissionpolicybindings
          - validatingwebhookconfigurations
          verbs:
          - create
          - delete
          - get
          - list
          - patch
          - update
          - watch
        - apiGroups:
          - apiextensions.k8s.io
          resources:
          - customresourcedefinitions
          verbs:
          - create
          - delete
          - get
          - list
          - patch
          - update
          - watch
        - apiGroups:
          - apiregistration.k8s.io
          resources:
          - apiservices
          verbs:
          - create
          - delete
          - get
          - list
          - patch
          - update
          - watch
        - apiGroups:
          - apps
          resources:
          - deployments
          - deployments/finalizers
          - replicasets
          - statefulsets
          verbs:
          - '*'
        - apiGroups:
          - argoproj.io
          resources:
          - workflows
          verbs:
          - '*'
        - apiGroups:
          - authentication.k8s.io
          resources:
          - tokenreviews
          verbs:
          - create
          - get
        - apiGroups:
          - authorization.k8s.io
          resources:
          - subjectaccessreviews
          verbs:
          - create
          - get
        - apiGroups:
          - autoscaling
          resources:
          - horizontalpodautoscalers
          verbs:
          - create
          - delete
          - get
          - list
          - patch
          - update
          - watch
        - apiGroups:
          - autoscaling.openshift.io
          - machine.openshift.io
          resources:
          - machineautoscalers
          - machinesets
          verbs:
          - delete
          - get
          - list
          - patch
        - apiGroups:
          - batch
          resources:
          - cronjobs
          - jobs/status
          verbs:
          - create
          - delete
          - get
          - list
          - patch
          - update
          - watch
        - apiGroups:
          - batch
          resources:
          - jobs
          verbs:
          - '*'
        - apiGroups:
          - build.openshift.io
          resources:
          - buildconfigs
          verbs:
          - create
          - delete
          - get
          - list
          - patch
          - update
          - watch
        - apiGroups:
          - build.openshift.io
          resources:
          - buildconfigs/instantiate
          - builds
          verbs:
          - create
          - delete
          - get
          - list
          - patch
          - watch
        - apiGroups:
          - cert-manager.io
          resources:
          - certificates
          - issuers
          verbs:
          - create
          - patch
        - apiGroups:
          - components.platform.opendatahub.io
          resources:
          - codeflares
          verbs:
          - get
          - list
          - watch
        - apiGroups:
          - components.platform.opendatahub.io
          resources:
          - codeflares/status
          verbs:
          - get
        - apiGroups:
          - components.platform.opendatahub.io
          resources:
          - dashboards
          - datasciencepipelines
          - feastoperators
          - kserves
          - kueues
          - llamastackoperators
          - modelcontrollers
          - modelmeshservings
          - modelregistries
          - rays
          - trainingoperators
          - trustyais
          - workbenches
          verbs:
          - create
          - delete
          - get
          - list
          - patch
          - update
          - watch
        - apiGroups:
          - components.platform.opendatahub.io
          resources:
          - dashboards/finalizers
          verbs:
          - create
          - get
          - list
          - patch
          - update
          - use
          - watch
        - apiGroups:
          - components.platform.opendatahub.io
          resources:
          - dashboards/status
          - datasciencepipelines/status
          - feastoperators/status
          - kserves/status
          - kueues/status
          - llamastackoperators/status
          - modelcontrollers/status
          - modelmeshservings/status
          - modelregistries/status
          - rays/status
          - trainingoperators/status
          - trustyais/status
          - workbenches/status
          verbs:
          - get
          - patch
          - update
        - apiGroups:
          - components.platform.opendatahub.io
          resources:
          - datasciencepipelines/finalizers
          - feastoperators/finalizers
          - kserves/finalizers
          - kueues/finalizers
          - llamastackoperators/finalizers
          - modelcontrollers/finalizers
          - modelmeshservings/finalizers
          - modelregistries/finalizers
          - rays/finalizers
          - trainingoperators/finalizers
          - trustyais/finalizers
          - workbenches/finalizers
          verbs:
          - update
        - apiGroups:
          - config.openshift.io
          resources:
          - authentications
          - clusterversions
          verbs:
          - get
          - list
          - watch
        - apiGroups:
          - config.openshift.io
          resources:
          - ingresses
          verbs:
          - get
        - apiGroups:
          - console.openshift.io
          resources:
          - consolelinks
          - odhquickstarts
          verbs:
          - create
          - delete
          - get
          - list
          - patch
          - update
          - watch
        - apiGroups:
          - controller-runtime.sigs.k8s.io
          resources:
          - controllermanagerconfigs
          verbs:
          - create
          - delete
          - get
          - patch
        - apiGroups:
          - coordination.k8s.io
          resources:
          - leases
          verbs:
          - create
          - delete
          - get
          - list
          - patch
          - update
          - watch
        - apiGroups:
          - dashboard.opendatahub.io
          resources:
          - acceleratorprofiles
          - odhapplications
          - odhdocuments
          verbs:
          - create
          - delete
          - get
          - list
          - patch
          - update
          - watch
        - apiGroups:
          - dashboard.opendatahub.io
          resources:
          - hardwareprofiles
          verbs:
          - get
          - list
          - update
          - watch
        - apiGroups:
          - datasciencecluster.opendatahub.io
          resources:
          - datascienceclusters
          verbs:
          - create
          - delete
          - deletecollection
          - get
          - list
          - patch
          - update
          - watch
        - apiGroups:
          - datasciencecluster.opendatahub.io
          resources:
          - datascienceclusters/finalizers
          verbs:
          - patch
          - update
        - apiGroups:
          - datasciencecluster.opendatahub.io
          resources:
          - datascienceclusters/status
          verbs:
          - get
          - patch
          - update
        - apiGroups:
          - datasciencepipelinesapplications.opendatahub.io
          resources:
          - datasciencepipelinesapplications
          verbs:
          - create
          - delete
          - get
          - list
          - patch
          - update
          - watch
        - apiGroups:
          - datasciencepipelinesapplications.opendatahub.io
          resources:
          - datasciencepipelinesapplications/finalizers
          - datasciencepipelinesapplications/status
          verbs:
          - get
          - patch
          - update
        - apiGroups:
          - dscinitialization.opendatahub.io
          resources:
          - dscinitializations
          verbs:
          - create
          - delete
          - deletecollection
          - get
          - list
          - patch
          - update
          - watch
        - apiGroups:
          - dscinitialization.opendatahub.io
          resources:
          - dscinitializations/finalizers
          - dscinitializations/status
          verbs:
          - delete
          - get
          - patch
          - update
        - apiGroups:
          - events.k8s.io
          resources:
          - events
          verbs:
          - delete
          - get
          - list
          - patch
          - watch
        - apiGroups:
          - extensions
          resources:
          - deployments
          - replicasets
          verbs:
          - '*'
        - apiGroups:
          - extensions
          resources:
          - ingresses
          verbs:
          - delete
          - get
          - list
          - patch
          - watch
        - apiGroups:
          - features.opendatahub.io
          resources:
          - featuretrackers
          verbs:
          - create
          - delete
          - get
          - list
          - patch
          - update
          - watch
        - apiGroups:
          - features.opendatahub.io
          resources:
          - featuretrackers/finalizers
          verbs:
          - get
          - patch
          - update
        - apiGroups:
          - features.opendatahub.io
          resources:
          - featuretrackers/status
          verbs:
          - delete
          - get
          - patch
          - update
        - apiGroups:
          - gateway.networking.k8s.io
          resources:
          - gatewayclasses
          - gateways
          - httproutes
          verbs:
          - create
          - delete
          - get
          - list
          - patch
          - update
          - watch
        - apiGroups:
          - image.openshift.io
          resources:
          - imagestreams
          verbs:
          - create
          - delete
          - get
          - list
          - patch
          - update
          - watch
        - apiGroups:
          - image.openshift.io
          resources:
          - imagestreamtags
          - registry/metrics
          verbs:
          - get
        - apiGroups:
          - inference.networking.x-k8s.io
          resources:
          - inferencemodels
          - inferencepools
          verbs:
          - get
          - list
          - watch
        - apiGroups:
          - infrastructure.opendatahub.io
          resources:
          - hardwareprofiles
          verbs:
          - create
          - delete
          - get
          - list
          - patch
          - update
          - watch
        - apiGroups:
          - infrastructure.opendatahub.io
          resources:
          - hardwareprofiles/finalizers
          verbs:
          - update
        - apiGroups:
          - infrastructure.opendatahub.io
          resources:
          - hardwareprofiles/status
          verbs:
          - get
          - patch
          - update
        - apiGroups:
          - integreatly.org
          resources:
          - rhmis
          verbs:
          - delete
          - get
          - list
          - patch
          - watch
        - apiGroups:
          - keda.sh
          resources:
          - triggerauthentications
          verbs:
          - create
          - delete
          - get
          - list
          - patch
          - update
          - watch
        - apiGroups:
          - kubeflow.org
          resources:
          - notebooks
          verbs:
          - create
          - delete
          - get
          - list
          - patch
          - update
          - watch
        - apiGroups:
          - kueue.openshift.io
          resources:
          - kueues
          verbs:
          - create
          - delete
          - get
          - list
          - patch
          - update
          - watch
        - apiGroups:
          - kueue.openshift.io
          resources:
          - kueues/status
          verbs:
          - get
          - patch
          - update
        - apiGroups:
          - kueue.x-k8s.io
          resources:
          - clusterqueues
          - localqueues
          - resourceflavors
          verbs:
          - create
          - delete
          - get
          - list
          - patch
          - update
          - watch
        - apiGroups:
          - kueue.x-k8s.io
          resources:
          - clusterqueues/status
          - localqueues/status
          verbs:
          - get
          - patch
          - update
        - apiGroups:
          - machinelearning.seldon.io
          resources:
          - seldondeployments
          verbs:
          - '*'
        - apiGroups:
          - metrics.k8s.io
          resources:
          - nodes
          - pods
          verbs:
          - get
          - list
          - watch
        - apiGroups:
          - modelregistry.opendatahub.io
          resources:
          - modelregistries
          verbs:
          - create
          - delete
          - get
          - list
          - patch
          - update
          - watch
        - apiGroups:
          - modelregistry.opendatahub.io
          resources:
          - modelregistries/finalizers
          verbs:
          - get
          - update
        - apiGroups:
          - modelregistry.opendatahub.io
          resources:
          - modelregistries/status
          verbs:
          - get
          - patch
          - update
        - apiGroups:
          - monitoring.coreos.com
          resources:
          - alertmanagerconfigs
          - alertmanagers
          - alertmanagers/finalizers
          - alertmanagers/status
          - probes
          - prometheuses
          - prometheuses/finalizers
          - prometheuses/status
          - thanosrulers
          - thanosrulers/finalizers
          - thanosrulers/status
          verbs:
          - create
          - delete
          - deletecollection
          - get
          - patch
        - apiGroups:
          - monitoring.coreos.com
          resources:
          - podmonitors
          verbs:
          - create
          - delete
          - get
          - list
          - patch
          - update
          - watch
        - apiGroups:
          - monitoring.coreos.com
          resources:
          - prometheusrules
          - servicemonitors
          verbs:
          - create
          - delete
          - deletecollection
          - get
          - list
          - patch
          - update
          - watch
        - apiGroups:
          - monitoring.rhobs
          resources:
          - monitoringstacks
          - prometheusrules
          - servicemonitors
          - thanosqueriers
          verbs:
          - create
          - delete
          - get
          - list
          - patch
          - update
          - watch
        - apiGroups:
          - monitoring.rhobs
          resources:
          - monitoringstacks/finalizers
          - prometheusrules/finalizers
          - servicemonitors/finalizers
          - thanosqueriers/finalizers
          verbs:
          - update
        - apiGroups:
          - monitoring.rhobs
          resources:
          - monitoringstacks/status
          - prometheusrules/status
          - servicemonitors/status
          - thanosqueriers/status
          verbs:
          - get
          - patch
          - update
        - apiGroups:
          - networking.istio.io
          resources:
          - destinationrules
          - envoyfilters
          verbs:
          - create
          - delete
          - get
          - list
          - patch
          - update
          - watch
        - apiGroups:
          - networking.k8s.io
          resources:
          - ingresses
          - networkpolicies
          verbs:
          - create
          - delete
          - get
          - list
          - patch
          - update
          - watch
        - apiGroups:
          - oauth.openshift.io
          resources:
          - oauthclients
          verbs:
          - create
          - delete
          - get
          - list
          - patch
          - update
          - watch
        - apiGroups:
          - opendatahub.io
          resources:
          - odhdashboardconfigs
          verbs:
          - create
          - delete
          - get
          - list
          - patch
          - update
          - watch
        - apiGroups:
          - opentelemetry.io
          resources:
          - instrumentations
          - opentelemetrycollectors
          verbs:
          - create
          - delete
          - get
          - list
          - patch
          - update
          - watch
        - apiGroups:
          - opentelemetry.io
          resources:
          - instrumentations/finalizers
          - opentelemetrycollectors/finalizers
          verbs:
          - update
        - apiGroups:
          - opentelemetry.io
          resources:
          - instrumentations/status
          - opentelemetrycollectors/status
          verbs:
          - get
          - patch
          - update
        - apiGroups:
          - operator.openshift.io
          resources:
          - consoles
          - ingresscontrollers
          verbs:
          - delete
          - get
          - list
          - patch
          - watch
        - apiGroups:
          - operators.coreos.com
          resources:
          - catalogsources
          - operatorconditions
          verbs:
          - get
          - list
          - watch
        - apiGroups:
          - operators.coreos.com
          resources:
          - clusterserviceversions
          verbs:
          - delete
          - get
          - list
          - update
          - watch
        - apiGroups:
          - operators.coreos.com
          resources:
          - customresourcedefinitions
          verbs:
          - create
          - delete
          - get
          - patch
        - apiGroups:
          - operators.coreos.com
          resources:
          - subscriptions
          verbs:
          - delete
          - get
          - list
          - watch
        - apiGroups:
          - ray.io
          resources:
          - rayclusters
          verbs:
          - create
          - delete
          - get
          - list
          - patch
        - apiGroups:
          - ray.io
          resources:
          - rayjobs
          - rayservices
          verbs:
          - create
          - delete
          - get
          - list
          - patch
          - update
          - watch
        - apiGroups:
          - rbac.authorization.k8s.io
          resources:
          - clusterrolebindings
          - clusterroles
          - rolebindings
          - roles
          verbs:
          - '*'
        - apiGroups:
          - route.openshift.io
          resources:
          - routers/federate
          - routers/metrics
          verbs:
          - get
        - apiGroups:
          - route.openshift.io
          resources:
          - routes
          verbs:
          - create
          - delete
          - get
          - list
          - patch
          - update
          - watch
        - apiGroups:
          - security.openshift.io
          resources:
          - securitycontextconstraints
          verbs:
          - '*'
        - apiGroups:
          - security.openshift.io
          resourceNames:
          - anyuid
          resources:
          - securitycontextconstraints
          verbs:
          - '*'
        - apiGroups:
          - security.openshift.io
          resourceNames:
          - restricted
          resources:
          - securitycontextconstraints
          verbs:
          - '*'
        - apiGroups:
          - services.platform.opendatahub.io
          resources:
          - auths
          - monitorings
          verbs:
          - create
          - delete
          - get
          - list
          - patch
          - update
          - watch
        - apiGroups:
          - services.platform.opendatahub.io
          resources:
          - auths/finalizers
          - gatewayconfigs/finalizers
          - monitorings/finalizers
          verbs:
          - update
        - apiGroups:
          - services.platform.opendatahub.io
          resources:
          - auths/status
          - gatewayconfigs/status
          - monitorings/status
          verbs:
          - get
          - patch
          - update
        - apiGroups:
          - services.platform.opendatahub.io
          resources:
          - gatewayconfigs
          verbs:
          - create
          - get
          - list
          - patch
          - update
          - watch
        - apiGroups:
          - serving.kserve.io
          resources:
          - clusterservingruntimes
          - clusterservingruntimes/finalizers
          - inferencegraphs
          - inferenceservices
          - inferenceservices/finalizers
          - llminferenceserviceconfigs
          - predictors
          - servingruntimes/finalizers
          - trainedmodels
          verbs:
          - create
          - delete
          - get
          - list
          - patch
          - update
          - watch
        - apiGroups:
          - serving.kserve.io
          resources:
          - clusterservingruntimes/status
          - inferencegraphs/status
          - inferenceservices/status
          - predictors/status
          - trainedmodels/status
          verbs:
          - delete
          - get
          - patch
          - update
        - apiGroups:
          - serving.kserve.io
          resources:
          - llminferenceserviceconfigs/status
          - predictors/finalizers
          - servingruntimes/status
          verbs:
          - get
          - patch
          - update
        - apiGroups:
          - serving.kserve.io
          resources:
          - llminferenceservices
          - llminferenceservices/status
          verbs:
          - get
          - list
          - watch
        - apiGroups:
          - serving.kserve.io
          resources:
          - servingruntimes
          verbs:
          - '*'
        - apiGroups:
          - snapshot.storage.k8s.io
          resources:
          - volumesnapshots
          verbs:
          - create
          - delete
          - get
          - patch
        - apiGroups:
          - template.openshift.io
          resources:
          - templates
          verbs:
          - '*'
        - apiGroups:
          - tempo.grafana.com
          resources:
          - tempomonolithics
          - tempostacks
          verbs:
          - create
          - delete
          - get
          - list
          - patch
          - update
          - watch
        - apiGroups:
          - user.openshift.io
          resources:
          - groups
          verbs:
          - create
          - delete
          - get
          - list
          - patch
          - watch
        - apiGroups:
          - user.openshift.io
          resources:
          - users
          verbs:
          - delete
          - get
          - list
          - patch
          - update
          - watch
        serviceAccountName: opendatahub-operator-controller-manager
      deployments:
      - label:
          control-plane: controller-manager
          name: opendatahub-operator
        name: opendatahub-operator-controller-manager
        spec:
          replicas: 3
          selector:
            matchLabels:
              control-plane: controller-manager
              name: opendatahub-operator
          strategy: {}
          template:
            metadata:
              annotations:
                kubectl.kubernetes.io/default-container: manager
              labels:
                control-plane: controller-manager
                name: opendatahub-operator
            spec:
              affinity:
                nodeAffinity:
                  requiredDuringSchedulingIgnoredDuringExecution:
                    nodeSelectorTerms:
                    - matchExpressions:
                      - key: kubernetes.io/os
                        operator: In
                        values:
                        - linux
                podAntiAffinity:
                  preferredDuringSchedulingIgnoredDuringExecution:
                  - podAffinityTerm:
                      labelSelector:
                        matchExpressions:
                        - key: name
                          operator: In
                          values:
                          - opendatahub-operator
                      topologyKey: kubernetes.io/hostname
                    weight: 100
              containers:
              - args:
                - --health-probe-bind-address=:8081
                - --metrics-bind-address=0.0.0.0:8080
                - --leader-elect
                command:
                - /manager
                env:
                - name: DISABLE_DSC_CONFIG
                  value: "true"
                - name: OPERATOR_NAMESPACE
                  valueFrom:
                    fieldRef:
                      fieldPath: metadata.namespace
                - name: DEFAULT_MANIFESTS_PATH
                  value: /opt/manifests
                - name: ODH_PLATFORM_TYPE
                  value: OpenDataHub
                - name: RELATED_IMAGE_ODH_KUBE_AUTH_PROXY_IMAGE
                  value: quay.io/opendatahub/odh-kube-auth-proxy:latest
                image: REPLACE_IMAGE:latest
                imagePullPolicy: Always
                livenessProbe:
                  httpGet:
                    path: /healthz
                    port: 8081
                  initialDelaySeconds: 15
                  periodSeconds: 20
                name: manager
                ports:
                - containerPort: 9443
                  name: webhook-server
                  protocol: TCP
                - containerPort: 8080
                  name: http
                  protocol: TCP
                readinessProbe:
                  httpGet:
                    path: /readyz
                    port: 8081
                  initialDelaySeconds: 5
                  periodSeconds: 10
                resources:
                  limits:
                    cpu: 500m
                    memory: 4Gi
                  requests:
                    cpu: 100m
                    memory: 780Mi
                securityContext:
                  allowPrivilegeEscalation: false
                  capabilities:
                    drop:
                    - ALL
                volumeMounts:
                - mountPath: /tmp/k8s-webhook-server/serving-certs
                  name: cert
                  readOnly: true
              securityContext:
                runAsNonRoot: true
              serviceAccountName: opendatahub-operator-controller-manager
              terminationGracePeriodSeconds: 10
              volumes:
              - name: cert
                secret:
                  defaultMode: 420
                  secretName: opendatahub-operator-controller-webhook-cert
    strategy: deployment
  installModes:
  - supported: false
    type: OwnNamespace
  - supported: false
    type: SingleNamespace
  - supported: false
    type: MultiNamespace
  - supported: true
    type: AllNamespaces
  keywords:
  - odh
  - notebooks
  - serving
  - training
  - pipelines
  - workbenches
  - dashboard
  - kserve
  - distributed workloads
  - trustyai
  - modelregistry
  - feast
  - featurestore
  - llamastack
  links:
  - name: Open Data Hub
    url: https://opendatahub.io
  - name: Open Data Hub Community
    url: https://github.com/opendatahub-io/opendatahub-community
  maintainers:
  - email: ai-core-platform@redhat.com
    name: Open Data Hub Maintainers
  maturity: stable
  minKubeVersion: 1.25.0
  provider:
    name: ODH
  relatedImages:
  - image: quay.io/opendatahub/odh-kube-auth-proxy:latest
    name: odh-kube-auth-proxy-image
  selector:
    matchLabels:
      component: opendatahub-operator
  version: 3.0.0
  webhookdefinitions:
  - admissionReviewVersions:
    - v1
    - v2
    containerPort: 443
    conversionCRDs:
    - datascienceclusters.datasciencecluster.opendatahub.io
    - dscinitializations.dscinitialization.opendatahub.io
    deploymentName: opendatahub-operator-controller-manager
    generateName: cdatascienceclustersdscinitializations.kb.io
    sideEffects: None
    targetPort: 9443
    type: ConversionWebhook
    webhookPath: /convert
  - admissionReviewVersions:
    - v1
    containerPort: 443
    deploymentName: opendatahub-operator-controller-manager
    failurePolicy: Fail
    generateName: connection-isvc.opendatahub.io
    rules:
    - apiGroups:
      - serving.kserve.io
      apiVersions:
      - v1beta1
      operations:
      - CREATE
      - UPDATE
      resources:
      - inferenceservices
    sideEffects: NoneOnDryRun
    targetPort: 9443
    type: MutatingAdmissionWebhook
    webhookPath: /platform-connection-isvc
  - admissionReviewVersions:
    - v1
    containerPort: 443
    deploymentName: opendatahub-operator-controller-manager
    failurePolicy: Fail
    generateName: connection-llmisvc.opendatahub.io
    rules:
    - apiGroups:
      - serving.kserve.io
      apiVersions:
      - v1alpha1
      operations:
      - CREATE
      - UPDATE
      resources:
      - llminferenceservices
    sideEffects: NoneOnDryRun
    targetPort: 9443
    type: MutatingAdmissionWebhook
    webhookPath: /platform-connection-llmisvc
  - admissionReviewVersions:
    - v1
    containerPort: 443
    deploymentName: opendatahub-operator-controller-manager
    failurePolicy: Fail
    generateName: connection-notebook.opendatahub.io
    rules:
    - apiGroups:
      - kubeflow.org
      apiVersions:
      - v1
      operations:
      - CREATE
      - UPDATE
      resources:
      - notebooks
    sideEffects: None
    targetPort: 9443
    type: MutatingAdmissionWebhook
    webhookPath: /platform-connection-notebook
  - admissionReviewVersions:
    - v1
    containerPort: 443
    deploymentName: opendatahub-operator-controller-manager
    failurePolicy: Fail
    generateName: dashboard-acceleratorprofile-validator.opendatahub.io
    rules:
    - apiGroups:
      - dashboard.opendatahub.io
      apiVersions:
      - v1
      operations:
      - CREATE
      - UPDATE
      resources:
      - acceleratorprofiles
    sideEffects: None
    targetPort: 9443
    type: ValidatingAdmissionWebhook
    webhookPath: /validate-dashboard-acceleratorprofile
  - admissionReviewVersions:
    - v1
    containerPort: 443
    deploymentName: opendatahub-operator-controller-manager
    failurePolicy: Fail
    generateName: dashboard-hardwareprofile-validator.opendatahub.io
    rules:
    - apiGroups:
      - dashboard.opendatahub.io
      apiVersions:
      - v1alpha1
      operations:
      - CREATE
      - UPDATE
      resources:
      - hardwareprofiles
    sideEffects: None
    targetPort: 9443
    type: ValidatingAdmissionWebhook
    webhookPath: /validate-dashboard-hardwareprofile
  - admissionReviewVersions:
    - v1
    containerPort: 443
    deploymentName: opendatahub-operator-controller-manager
    failurePolicy: Fail
    generateName: datasciencecluster-v1-defaulter.opendatahub.io
    matchPolicy: Exact
    rules:
    - apiGroups:
      - datasciencecluster.opendatahub.io
      apiVersions:
      - v1
      operations:
      - CREATE
      - UPDATE
      resources:
      - datascienceclusters
    sideEffects: None
    targetPort: 9443
    type: MutatingAdmissionWebhook
    webhookPath: /mutate-datasciencecluster-v1
  - admissionReviewVersions:
    - v1
    containerPort: 443
    deploymentName: opendatahub-operator-controller-manager
    failurePolicy: Fail
    generateName: datasciencecluster-v1-validator.opendatahub.io
    matchPolicy: Exact
    rules:
    - apiGroups:
      - datasciencecluster.opendatahub.io
      apiVersions:
      - v1
      operations:
      - CREATE
      - UPDATE
      resources:
      - datascienceclusters
    sideEffects: None
    targetPort: 9443
    type: ValidatingAdmissionWebhook
    webhookPath: /validate-datasciencecluster-v1
  - admissionReviewVersions:
    - v1
    containerPort: 443
    deploymentName: opendatahub-operator-controller-manager
    failurePolicy: Fail
    generateName: datasciencecluster-v2-defaulter.opendatahub.io
    matchPolicy: Exact
    rules:
    - apiGroups:
      - datasciencecluster.opendatahub.io
      apiVersions:
      - v2
      operations:
      - CREATE
      - UPDATE
      resources:
      - datascienceclusters
    sideEffects: None
    targetPort: 9443
    type: MutatingAdmissionWebhook
    webhookPath: /mutate-datasciencecluster-v2
  - admissionReviewVersions:
    - v1
    containerPort: 443
    deploymentName: opendatahub-operator-controller-manager
    failurePolicy: Fail
    generateName: datasciencecluster-v2-validator.opendatahub.io
    matchPolicy: Exact
    rules:
    - apiGroups:
      - datasciencecluster.opendatahub.io
      apiVersions:
      - v2
      operations:
      - CREATE
      resources:
      - datascienceclusters
    sideEffects: None
    targetPort: 9443
    type: ValidatingAdmissionWebhook
    webhookPath: /validate-datasciencecluster-v2
  - admissionReviewVersions:
    - v1
    containerPort: 443
    deploymentName: opendatahub-operator-controller-manager
    failurePolicy: Fail
    generateName: dscinitialization-v1-validator.opendatahub.io
    matchPolicy: Exact
    rules:
    - apiGroups:
      - dscinitialization.opendatahub.io
      apiVersions:
      - v1
      operations:
      - CREATE
      - DELETE
      resources:
      - dscinitializations
    sideEffects: None
    targetPort: 9443
    type: ValidatingAdmissionWebhook
    webhookPath: /validate-dscinitialization-v1
  - admissionReviewVersions:
    - v1
    containerPort: 443
    deploymentName: opendatahub-operator-controller-manager
    failurePolicy: Fail
    generateName: dscinitialization-v2-validator.opendatahub.io
    matchPolicy: Exact
    rules:
    - apiGroups:
      - dscinitialization.opendatahub.io
      apiVersions:
      - v2
      operations:
      - CREATE
      - DELETE
      resources:
      - dscinitializations
    sideEffects: None
    targetPort: 9443
    type: ValidatingAdmissionWebhook
    webhookPath: /validate-dscinitialization-v2
  - admissionReviewVersions:
    - v1
    containerPort: 443
    deploymentName: opendatahub-operator-controller-manager
    failurePolicy: Fail
    generateName: hardwareprofile-isvc-injector.opendatahub.io
    rules:
    - apiGroups:
      - serving.kserve.io
      apiVersions:
      - v1beta1
      operations:
      - CREATE
      - UPDATE
      resources:
      - inferenceservices
    sideEffects: None
    targetPort: 9443
    type: MutatingAdmissionWebhook
    webhookPath: /mutate-hardware-profile
  - admissionReviewVersions:
    - v1
    containerPort: 443
    deploymentName: opendatahub-operator-controller-manager
    failurePolicy: Fail
    generateName: hardwareprofile-llmisvc-injector.opendatahub.io
    rules:
    - apiGroups:
      - serving.kserve.io
      apiVersions:
      - v1alpha1
      operations:
      - CREATE
      - UPDATE
      resources:
      - llminferenceservices
    sideEffects: None
    targetPort: 9443
    type: MutatingAdmissionWebhook
    webhookPath: /mutate-hardware-profile
  - admissionReviewVersions:
    - v1
    containerPort: 443
    deploymentName: opendatahub-operator-controller-manager
    failurePolicy: Fail
    generateName: hardwareprofile-notebook-injector.opendatahub.io
    rules:
    - apiGroups:
      - kubeflow.org
      apiVersions:
      - v1
      operations:
      - CREATE
      - UPDATE
      resources:
      - notebooks
    sideEffects: None
    targetPort: 9443
    type: MutatingAdmissionWebhook
    webhookPath: /mutate-hardware-profile
  - admissionReviewVersions:
    - v1
    containerPort: 443
    deploymentName: opendatahub-operator-controller-manager
    failurePolicy: Fail
    generateName: kserve-isvc-kueuelabels-validator.opendatahub.io
    rules:
    - apiGroups:
      - serving.kserve.io
      apiVersions:
      - v1beta1
      operations:
      - CREATE
      - UPDATE
      resources:
      - inferenceservices
    sideEffects: None
    targetPort: 9443
    type: ValidatingAdmissionWebhook
    webhookPath: /validate-kueue
  - admissionReviewVersions:
    - v1
    containerPort: 443
    deploymentName: opendatahub-operator-controller-manager
    failurePolicy: Fail
    generateName: kserve-llmisvc-kueuelabels-validator.opendatahub.io
    rules:
    - apiGroups:
      - serving.kserve.io
      apiVersions:
      - v1alpha1
      operations:
      - CREATE
      - UPDATE
      resources:
      - llminferenceservices
    sideEffects: None
    targetPort: 9443
    type: ValidatingAdmissionWebhook
    webhookPath: /validate-kueue
  - admissionReviewVersions:
    - v1
    containerPort: 443
    deploymentName: opendatahub-operator-controller-manager
    failurePolicy: Fail
    generateName: kubeflow-kueuelabels-validator.opendatahub.io
    rules:
    - apiGroups:
      - kubeflow.org
      apiVersions:
      - v1
      operations:
      - CREATE
      - UPDATE
      resources:
      - pytorchjobs
      - notebooks
    sideEffects: None
    targetPort: 9443
    type: ValidatingAdmissionWebhook
    webhookPath: /validate-kueue
  - admissionReviewVersions:
    - v1
    containerPort: 443
    deploymentName: opendatahub-operator-controller-manager
    failurePolicy: Fail
    generateName: ray-kueuelabels-validator.opendatahub.io
    rules:
    - apiGroups:
      - ray.io
      apiVersions:
      - v1
      - v1alpha1
      operations:
      - CREATE
      - UPDATE
      resources:
      - rayjobs
      - rayclusters
    sideEffects: None
    targetPort: 9443
    type: ValidatingAdmissionWebhook
    webhookPath: /validate-kueue<|MERGE_RESOLUTION|>--- conflicted
+++ resolved
@@ -83,11 +83,7 @@
     categories: AI/Machine Learning, Big Data
     certified: "False"
     containerImage: quay.io/opendatahub/opendatahub-operator:v3.0.0
-<<<<<<< HEAD
-    createdAt: "2025-10-17T10:48:32Z"
-=======
     createdAt: "2025-10-17T15:44:33Z"
->>>>>>> 6c375924
     operators.operatorframework.io/builder: operator-sdk-v1.39.2
     operators.operatorframework.io/internal-objects: '["featuretrackers.features.opendatahub.io",
       "dashboards.components.platform.opendatahub.io", "datasciencepipelines.components.platform.opendatahub.io",
