apiVersion: operators.coreos.com/v1alpha1
kind: ClusterServiceVersion
metadata:
  annotations:
    alm-examples: |-
      [
        {
          "apiVersion": "datasciencecluster.opendatahub.io/v1",
          "kind": "DataScienceCluster",
          "metadata": {
            "labels": {
              "app.kubernetes.io/created-by": "opendatahub-operator",
              "app.kubernetes.io/instance": "default",
              "app.kubernetes.io/managed-by": "kustomize",
              "app.kubernetes.io/name": "datasciencecluster",
              "app.kubernetes.io/part-of": "opendatahub-operator"
            },
            "name": "default-dsc"
          },
          "spec": {
            "components": {
              "codeflare": {
                "managementState": "Managed"
              },
              "dashboard": {
                "managementState": "Managed"
              },
              "datasciencepipelines": {
                "managementState": "Managed"
              },
              "feastoperator": {
                "managementState": "Managed"
              },
              "kserve": {
                "managementState": "Managed",
                "nim": {
                  "managementState": "Managed"
                },
                "rawDeploymentServiceConfig": "Headed",
                "serving": {
                  "ingressGateway": {
                    "certificate": {
                      "type": "OpenshiftDefaultIngress"
                    }
                  },
                  "managementState": "Managed",
                  "name": "knative-serving"
                }
              },
              "kueue": {
                "managementState": "Managed"
              },
              "llamastackoperator": {
                "managementState": "Removed"
              },
              "modelmeshserving": {
                "managementState": "Managed"
              },
              "modelregistry": {
                "managementState": "Managed",
                "registriesNamespace": "odh-model-registries"
              },
              "ray": {
                "managementState": "Managed"
              },
              "trainingoperator": {
                "managementState": "Managed"
              },
              "trustyai": {
                "managementState": "Managed"
              },
              "workbenches": {
                "managementState": "Managed"
              }
            }
          }
        },
        {
          "apiVersion": "dscinitialization.opendatahub.io/v1",
          "kind": "DSCInitialization",
          "metadata": {
            "labels": {
              "app.kubernetes.io/created-by": "opendatahub-operator",
              "app.kubernetes.io/instance": "default",
              "app.kubernetes.io/managed-by": "kustomize",
              "app.kubernetes.io/name": "dscinitialization",
              "app.kubernetes.io/part-of": "opendatahub-operator"
            },
            "name": "default-dsci"
          },
          "spec": {
            "applicationsNamespace": "opendatahub",
            "monitoring": {
              "managementState": "Managed",
              "namespace": "opendatahub"
            },
            "serviceMesh": {
              "controlPlane": {
                "metricsCollection": "Istio",
                "name": "data-science-smcp",
                "namespace": "istio-system"
              },
              "managementState": "Managed"
            },
            "trustedCABundle": {
              "customCABundle": "",
              "managementState": "Managed"
            }
          }
        }
      ]
    capabilities: Full Lifecycle
    categories: AI/Machine Learning, Big Data
    certified: "False"
    containerImage: quay.io/opendatahub/opendatahub-operator:v2.30.0
<<<<<<< HEAD
    createdAt: "2025-06-27T13:34:05Z"
=======
    createdAt: "2025-07-03T11:19:42Z"
>>>>>>> 65886909
    operators.operatorframework.io/builder: operator-sdk-v1.39.2
    operators.operatorframework.io/internal-objects: '["featuretrackers.features.opendatahub.io",
      "codeflares.components.platform.opendatahub.io", "dashboards.components.platform.opendatahub.io",
      "datasciencepipelines.components.platform.opendatahub.io", "kserves.components.platform.opendatahub.io",
      "kueues.components.platform.opendatahub.io", "modelmeshservings.components.platform.opendatahub.io",
      "modelregistries.components.platform.opendatahub.io", "rays.components.platform.opendatahub.io",
      "trainingoperators.components.platform.opendatahub.io", "trustyais.components.platform.opendatahub.io",
      "workbenches.components.platform.opendatahub.io", "monitorings.services.platform.opendatahub.io","modelcontrollers.components.platform.opendatahub.io",
      "feastoperators.components.platform.opendatahub.io", "llamastackoperators.components.platform.opendatahub.io"]'
    operators.operatorframework.io/project_layout: go.kubebuilder.io/v4
    repository: https://github.com/opendatahub-io/opendatahub-operator
  name: opendatahub-operator.v2.30.0
  namespace: placeholder
spec:
  apiservicedefinitions: {}
  customresourcedefinitions:
    owned:
    - description: Auth is the Schema for the auths API
      displayName: Auth
      kind: Auth
      name: auths.services.platform.opendatahub.io
      version: v1alpha1
    - description: CodeFlare is the Schema for the codeflares API
      displayName: Code Flare
      kind: CodeFlare
      name: codeflares.components.platform.opendatahub.io
      version: v1alpha1
    - description: Dashboard is the Schema for the dashboards API
      displayName: Dashboard
      kind: Dashboard
      name: dashboards.components.platform.opendatahub.io
      version: v1alpha1
    - description: DataScienceCluster is the Schema for the datascienceclusters API.
      displayName: Data Science Cluster
      kind: DataScienceCluster
      name: datascienceclusters.datasciencecluster.opendatahub.io
      version: v1
    - description: DataSciencePipelines is the Schema for the datasciencepipelines
        API
      displayName: Data Science Pipelines
      kind: DataSciencePipelines
      name: datasciencepipelines.components.platform.opendatahub.io
      version: v1alpha1
    - description: DSCInitialization is the Schema for the dscinitializations API.
      displayName: DSCInitialization
      kind: DSCInitialization
      name: dscinitializations.dscinitialization.opendatahub.io
      version: v1
    - description: FeastOperator is the Schema for the FeastOperator API
      displayName: Feast Operator
      kind: FeastOperator
      name: feastoperators.components.platform.opendatahub.io
      version: v1alpha1
    - kind: FeatureTracker
      name: featuretrackers.features.opendatahub.io
      version: v1
    - description: HardwareProfile is the Schema for the hardwareprofiles API.
      displayName: Hardware Profile
      kind: HardwareProfile
      name: hardwareprofiles.infrastructure.opendatahub.io
      version: v1alpha1
    - description: Kserve is the Schema for the kserves API
      displayName: Kserve
      kind: Kserve
      name: kserves.components.platform.opendatahub.io
      version: v1alpha1
    - description: Kueue is the Schema for the kueues API
      displayName: Kueue
      kind: Kueue
      name: kueues.components.platform.opendatahub.io
      version: v1alpha1
    - description: LlamaStackOperator is the Schema for the LlamaStackOperator API
      displayName: Llama Stack Operator
      kind: LlamaStackOperator
      name: llamastackoperators.components.platform.opendatahub.io
      version: v1alpha1
    - kind: ModelController
      name: modelcontrollers.components.platform.opendatahub.io
      version: v1alpha1
    - description: ModelMeshServing is the Schema for the modelmeshservings API
      displayName: Model Mesh Serving
      kind: ModelMeshServing
      name: modelmeshservings.components.platform.opendatahub.io
      version: v1alpha1
    - description: ModelRegistry is the Schema for the modelregistries API
      displayName: Model Registry
      kind: ModelRegistry
      name: modelregistries.components.platform.opendatahub.io
      version: v1alpha1
    - description: Monitoring is the Schema for the monitorings API
      displayName: Monitoring
      kind: Monitoring
      name: monitorings.services.platform.opendatahub.io
      version: v1alpha1
    - description: Ray is the Schema for the rays API
      displayName: Ray
      kind: Ray
      name: rays.components.platform.opendatahub.io
      version: v1alpha1
    - description: TrainingOperator is the Schema for the trainingoperators API
      displayName: Training Operator
      kind: TrainingOperator
      name: trainingoperators.components.platform.opendatahub.io
      version: v1alpha1
    - description: TrustyAI is the Schema for the trustyais API
      displayName: Trusty AI
      kind: TrustyAI
      name: trustyais.components.platform.opendatahub.io
      version: v1alpha1
    - description: Workbenches is the Schema for the workbenches API
      displayName: Workbenches
      kind: Workbenches
      name: workbenches.components.platform.opendatahub.io
      version: v1alpha1
  description: "The Open Data Hub is a machine-learning-as-a-service platform built
    on Red Hat's Kubernetes-based OpenShift® Container Platform. Open Data Hub integrates
    multiple AI/ML open source components into one operator that can easily be downloaded
    and installed by OpenShift users.\n\nOpen Data Hub operator allows users to install
    and manage components of the Open Data Hub. Users can mix and match tools from
    each project to fulfill the needs of their use case. Each of the projects share
    some components, but can be mostly seen as an extension of each other to provide
    a complete solution for both novice and skilled enterprise users.\n    \n### Components\n\n*
    Open Data Hub Dashboard - A web dashboard that displays installed Open Data Hub
    components with easy access to component UIs and documentation\n* ODH Notebook
    Controller - Secure management of Jupyter Notebook in Kubernetes environments
    built on top of Kubeflow Notebook Controller with support for OAuth\n* Jupyter
    Notebooks - JupyterLab notebook that provide Python support for GPU workloads\n*
    Data Science Pipelines - Pipeline solution for end to end MLOps workflows that
    support the Kubeflow Pipelines SDK and Argo Workflows\n* Model Mesh - ModelMesh
    Serving is the Controller for managing ModelMesh, a general-purpose model serving
    management/routing layer\n* Distributed Workloads(Incubation) - Stack built to
    make managing distributed compute infrastructure in the cloud easy and intuitive
    for Data Scientists. This stack consists of three components \n                                      Codeflare
    , KubeRay and Kueue.\n* Kserve - Kserve is the Controller for for serving machine
    learning (ML) models on arbitrary frameworks\n* Feast - Feature Store is the fastest
    path to manage existing infrastructure to productionize analytic data for model
    training and online inference."
  displayName: Open Data Hub Operator
  icon:
  - base64data: iVBORw0KGgoAAAANSUhEUgAAAUIAAAEiCAYAAACMWdvGAAAABHNCSVQICAgIfAhkiAAAAAlwSFlzAAAOxAAADsQBlSsOGwAAABl0RVh0U29mdHdhcmUAd3d3Lmlua3NjYXBlLm9yZ5vuPBoAACAASURBVHic7N15eFTV+Qfw73vuTBKyQdhVkIC4orjUBREtO6KE1ewBqVqsW0Xb+lOxNq11a+tWbVW0ikAWiIAQQSEo1gWtuyAKsiS4IMoSkplsM3PP+/sjC5NJcu8kmSQQ3s/z5HmYc8895wyTvHPvPRsghBBCCCGEEEIIIYQQQgghhBBCCCGEEEIIIYQQQgghhBBCCCGEEEIIIYQQQgghhBBCCCGEEEIIIYQQQgghhBBCCCGEEEIIIYQQQgghhBBCCCGEEEIIIYQQQgghhBBCCCGEEEIIIYQQQgghhBBCCCGEEEIIIYQQQgghhBBCCCGEEEIIIYQQQgghhBBCCCGEEEIIIYQQQgghhBBCCCGEEEIIIYQQQgghhBBCCCGEEEIIIYQQnQR1dAPEsWnWluJzoTECzB4itf6ls7rtDMyz5p8cftDtmgXCZcTKy8Rrd1RF52Vmku6INovOSwKhaFeJWzisCxe/CEaaX7LJzA8uGtrjj7UJSzNLunvD1BsAzvE/n8Gvd4+OmXrFb6mqvdosOj/V0Q0Qx5YufOjBgCAIAAYR3TNzU/Hs2gRPOD2BgCAIAAS6vNjlvquNmymOMRIIRbuZXVgYAebfNHWciG8DgBczOYKYEpssiGhWGzRPHMMkEHZi5eU7+u/lvVEd3Y5avvLu/QBEWmQ5DQAiHBW9AIQ3nY1PDGnDxDFPAmEnwsyq1Lvr0hLPrn+Vegr3+hzGt5HeipJSb+HKgxU7Ozx4kPY6bbKEAYAG2f1eyu+tCClHRzdAtF6xp+hcAzq91FuURKD+AT1gBhiTHYY6u5S//0Us9TvQMa0U4sglgfAoxczKVVU4CYp+B/BlANkNARjAHs9tAO5plwYKcRSRQHiUYf6ui9vrm+XyFt0ORac051wi9cu2apcQRzMJhEcJZlYub9Esl893P4DjW1iKL6SNEqKTkEB4FHB5i0aVeoseIeBccCsKIqwLWaOE6EQkEB7BDlbsPNHhUE8w89TWTwGiLysdZU+GoFlCdDoyDOEIVeLZNcthqE1gTG1dSeRm4BntpMt60xB3aFonROciV4RHGBdv78U+xzNgTG9FMZVgWs+k86qc5cslAAphTQLhEeSQd9d49tJCAH1acj4DnxPwhNfpW96DTi4NcfOE6LQkEB4hXJ7COcz8L7ToM+H3oPFwbPjAV4moNd0pQhyTJBB2MObt4S6v42kGftXsVdEYaxT0ndHhJ21uaf17OD+yqkzFal0VC8OIVT42lIN9Xu2scpoo9+nyAyd1TyppaflCHA0kEHYgF+/o7fKq5QAuaeapmzXx77qFDSoI9oQ9nB9Z5eYLwPpiKJwKplMADK5y696AhiID0AAUQWuCARPaAJQRjkLXylIA3zGhiIBNpPkjr8P86OTIGd83s91CHJEkEHYQNxf21V68AeCMZpxWSsAd0c7454nItMu8u2zFLzSrGQBGV7n1eQCcIEILxiLGAhhCjCEArmQiOEwHCl0rfyDQa8x4NTyGCo6nhPJmlyzEEUACYQdw864+2ov1aF4Q3MjavDo2YvAOq0xFruWnazauJYXpWmNg61pq6wQGXwfCdVVurihyrVwNmPfGx0z/uo3rFSKkJBC2sxZcCVaCkBnjiP9HU1eBG3iDY6C7dLIG38ig0USgVs1AaZkuDFxFMC4vKsv/ZXxUwqft3gIhWkgCYTty8Y7e2kvvADw4qBOIvtdMU7s5B3zS2GHmTLW77NxUuEszGRhsu/5MO2AgGlo/ieY/9xSiw8jMknbCXBjBXmNF0EEQ+MBw4MJuYY0HwV2lryQUuc/9nBmLGQi2zPZy8e5Dr8Z1dCOECJZcEbYDZqZSb9ECAoYHdwYtinHyHKL4ysAj35Xnn+Az9b8ATAlxM0OJtIMsltoX4sgigbAdlHoK7yOi5CCzPxvjHHBD4MBoZqbd7vwbfKZ+ENW9uG2hFIAJAAzEUMt/P3YOjL5yb+iaJUTbkkDYxlxVuxKZaF4weQl4PNoZf3tgECwsXtGtyL1qAUJxFUgoIo13taIvSGO7Ir0dpuPHAd0mFQdm3cJLw2JKnP1NA/2J1SBNOI+ILgDz2Wh6cyVm8J2tbqcQ7UgCYRsqL9/R30f0bHC5+ZGYsEG/D0wtdK84B6xeBnBSC5tRxYT1pHmZYdDaE6Om7An2xCGU5AGws+bnLQAvAEAhb4igctco1jyZgEkM9AMAAr5n4A+DYqa+3MK2CtEhJBC2kZoVpRcACKbTYEFsY0GwdNUUMOcA6NLc+gn8JYP+rb1V2aGeIjeQRlUCeK3m54bt5cv6KQpTgyI++Z4oU4eyLiHagwTCNuLyFf0fgNFBZH0nxulrsOl5UemqazXxMy14TvcmoO+Lj5n2VjPPazGZaieOdhII24Dbs+tszfhzEFm3sdMxlWhglX9iYemq/2PiB6k5qzAQfahAdw+ITnijue0V4lgngTDEmJlc3qInAdhsZk5uaHNyV+p/0D+1yLXqRgY/1IwqS0G4Nz6q8imiJNv5x7UymdW3m0viTdKnAziRwX1AFEGMrly9/MKh6h/+ltjYobly66Kz+5Y1o11HvKVL2ajaWTpQEQ1hpuMI3JW06sqAArEXxG4CDjBUkUnGN7Pu7PJtR7dZtA0JhCFW6tmdRoRLg8h6a2zESd/4JxS5V6Yzc3P2FVnrMNS1/SMTfggm86wtxeey5isU6Je7viy+GITow0erF2NoODOPwKRBFOaZtelAToSHbp1/fvejclmuZ59lZ3Sx+2JoTABorHeHe6iCigDXXnoT2L/DnmtnKjIM9iHrAZcbwHsg3qBM442UeZGfyPqPnYMEwhDax1tjyMcP287zJayIdca/4J+0y50/nlm/iOBm+2gAf4mP/uw+u86Ja7buO97nVXMASofmwQSAWzYROQxEV1eG45TEpXxpXpL96jdHisUPuc8izXNwwJ0BoFt1aov+D6IBTADTBK00sh9078h+wLWIyLcw9a64opA1WLQ7CYQhFO4JvweEEywzEX6Aw/lr/6RdFasHkM+XDdvbaYAANxQlxUdNfs0q38zN+08nUvf4vEgMptxmuLjL6QevArAkhGW2iez73eOY+E/Q3Fbzngcz8Gdmx72LH3AthaIHM+6MbvEiuaLjSCAMERfv6A0vbra9GNQ8N4b6Hah9vZ3XhJPLmwdCD/ta6CCYJsVHJbzfVI6Mr/Ydp0zjYQDp4LaZS05Ml+IIDoQ5D5RcpKEeZPCodqrSICAVmlOyHnAt9Wnjd1ffExnU4wpxZJBAGCLsMW4DIdIm25sx4YPqDTY23N5HQLggiCp+ZOZRA2Mnb2u8AUyzNhffBBP3o+2m4NVW5m3b8lvm2UyOjAlz36+B36JjFhQhAMkOZV6R/YA70zE46omko+gRwrFMVp8JgYO8sysIDcYC1sc+xXquf0qha9UvCbgxiCpKQPqKQbFTGg2Cs7f83HfWl8WvgfAk2jwIAiBY3pZ3hKy/llwYHe7+nIG56Pjf6xgGP+Ld4S5Y+jd33w5uiwhCR//CdApOn3Ez6h7CN45A//LfZKmQN0QA/CzsxwpWaFaTBkZP+7yxg7O/3H+BNh2fAJjQ3Ha30NKXzuqxrp3qCkr2/e4MKPVfME7u6LYEGOX18edZD7ku6+iGCGtya9xKzFvCXF6+1SZbJTlRb2wguUvnMXBqEBXcdFJswruNHcrYVDxVM2eDmj8Fz48H4E3MtF8pcmlwsWIyGNwHQD8CHcfgngCKALzw7f64v7WirpBiZsp5oOx+Jr6rNeUQ8AMD3wD4EQw3FJdBUxQIcSD0B+MUAN1bWHwfaKzLftCVnnZXzLLWtFO0HQmEreT2dJkMQi+rPAz+TzQNqluWalfF6gHs8/3BrmwCPR8fO+XFxo7N/PJgCjEvQvM/Q2bgv8RYBkN/WIEen+cNIU8zyzgiZD/kegREtzX7RMZ+EPIArPeB/3v13bEH7E7JebA4ntkYpUGXEzAZQEQzagxnxpLFD5TekHF37HPNbq9ocxIIW4mhrrYZk+bVJv3DP4FM371oehmrWls4OuaWxg5kbCqeSsyLARjNaOpegJ5RPry04Nyjf8xb9gPuh5m5uUHwPQL/w9UzZvX111OzOnxqxgm+CODFpQ8d7OrVzjQAvwcwKMgiDAI9k32/qyRtXszS5jVbtLWO3+TiKFa9ERN/B5DFFwotjg2Ln1n7amfp8lOIjC02iyloYr40PnbqxsADs784MEwrehPBr0hTzsyPVhrmw3lDeruDPKdNzNy8/3SC+soqz8KzulPWXysGQPmKQlj1JjDmps+L2RDCMrEhkx17nK4MED0EoE+Qp3mY6YqMedEyJ/wIIleEraB9nGEdBAEi/Vz918a9Qawo82xjQTB18099NGg5gg+Ca2DqOYvO6Wk7pm0DZzrCD5T0gabeBqEswlQ/nN33H0f73GIPQPOO90Q9PiqTfKEuvKbMBS9mFr8S5nT8HYTrgjgtjIiXLnyo4lyZu3zkkCvCVij1FH0E8PkWWXbFOOMH185HLXSv7gv27QYQZnFOMXx60MC4aYf8EzOZ1a4tB9eBaUwQTTPB9OdBZ3W7P5Oo0Sl4H/78h74+8k0m1lMYOA+g3mg4isAFYDsDrzHRK5f0fOwTasVGoe17RUiFSlNS6j1RH7eunOBl3e9KAeE5wH8Od5Ped/eI/mVzb9FF25ArwhYq5W094eXzrPIQ4SX/SfnMvl+TdRAEGH8PDIIAsOvLQzcBQQXBMiaeseis7msbO/jBz7eO0KD7fPBeBoZi6+/CGADnEXAeMc97f9/c79/fR48WH/L9+4qTn6yyOrGDfUaMian3RP3UnpWmz4vJzXqwbDtYrwHQ2yb7xdH73X8EcG87NE3YkHGELcSesHGw/v9jnw8L617wUoOYr7Updl9VFZ4KTLxm677jAb4viGZ5wEhcdGaPBkHwgwO3nPHeT3NXatA7AEbatL0p/Zj50W5dja3v75ubzjZRtGPwR07lHZU2L7pdg2Ct9LuiPjHAlwKwr59wR+4Dpae0fauEHQmELURkO4B5c1yXgUW1LwrLuowB0QDrU/ip03pNcQWmer3G3wB0tanPhOL0hUO7N5j18f7Pt12tTeNTIky2KSNY8cxY/P6+uS9/sff3USEqs/UI25ygK5Pu7NhlwlLujv1Gs7oC1bsCWgk3QQ2++ET7k0DYAsxMIIyzzkT1rsqIebpldsBnKHo+MH3W5oNDCUgNolF3LBzS4+X6SaD3fpqbyeAFsB+u0xLTy5Rv4/s/zo1vg7KbicoMhWlJd8fs6+iWAMDMeVGfkuYM2K/3NS7rfld7LQ4hmiCBsAVcVbtOBuN4qzxKmXXT0JgzFcAJlvmBFY3uMMf0R9h8Tgy8Neis7o8Hpr+/b+4CIvzJ6twQGMoGNr578NYT27gea4wbU/4v5usObUOAtHti8xkNH3U0QLinHZojLEggbAEiOsfyOFAe5dDv1L4uKj3vQsA6cDJTVmDarC0HTwTxVJvmlJoGzQ7sHd748213Aphlc26oHKd8tLIDb5PXpc+LXmifrf1pZ9ldAL6zyTY654GSi9qjPaJxEghbgIGzbY5/RHRyXa8qke1uduXhMVTQIFXjetj17DMeyD4jbrd/0vv7bp0M8P02dTbFheoVsJvrnHJlvtQBHSheA9zoDJwjwaw/9C1j4Ha7fJrVNe3RHtE4CYQtYntF+IX/aya2+7Z//XhKKK+XwkywfzZ40BFm/ts/YcPPN0Yz03wE/9luZvCd0DQ0zFceNbz347Hf9/ohDIr6gSgdwMsAglpTj8EzPth3W2KQ9YYGUVbK3bHf2GfsOOl3RS8D8JllJkLy0ke5NYtniFaQcYQtoXC21SNwBn0RkHShVXEEfjMwbeZXBy4E1ECr85jpiRdO61WvlzmCwn7HHNR0r5+Y+ffDe8dlB+57kkR5JoAfAGQDyP7gwC1nmKbxOMGmgwgAg+//mOesOJ/mt8dAYTYUHzGr4TSFiDj7QfffmTnbIltXX6VrAoBX2qtd4jC5Imymfbw1Bmy9L4mGuan23zsr8k8EYLk4p6nof4FpZBrjbZriDTNUvQfxH/x0ax9m/N7mPAD8mcNQF1zS54nFdps/AcCwHk9+NbxXt8sR3Dajgz37IucEka/VCHj3SOsgaYqjKmoZAMtVbhg0tp2aIwJIIGymsCqn7YrD5c4uddPIyNR2aw5WVkZWbWqQSmw9i4T47f8M6VpvT2Qmug4207sY+MYM84y5sMejdg/w61dHmXp47yfuItDDQWSfa5+l9ZiwuD3qCYWkTPJw9WMGK8HMHBJtQAJhM5FBdoHw0PF0fN3zPmKyvL0FsHUIJdVbDzBxKRuA9T4mxGpVYBoDU2zqqiJlTLm029PFNvmaNKxX17vBaHArH2Dwe3t/e2ZL6wiWMo0jbssAK0rzapsspy38u8tuap5oAxIIm4m07fO3vfVeEewC4a7AhPBT9w8GrDeCMphe9X+9cf9tJwCwWgACxPzU8J6PbLVpjyWiTA2mubDrWVZkN+yntXak3hPZrKvajuZw+N6GTceTYeK0dmqO8COBsJk0WT/vQ8AcU2bub5WZGUWBaUo5zrCpw/XC0G71AigxT4T1akImAX+3KTcow/s+thmgNVZ5CHRFKOqy0G6ryoRKzdS/xnchrMUSCDuCBMJmUkTW+w8T/VzvZfUKLlYF/thIaj/LKoDtgWnMtislbxzW54kQLkSg7Xo3z2zTMYVsE1COXJZDfRg0uL0aIg6TQNhMWpP18vjM9cYDMthytgUxN7L4KVtedTKwo0E5NucA/J718eYxtGn3nDDmnb239Axlnf6YqLCtym5TxJbtJs1x7dUUcZgEwjZGIMtAyNQwEDLYpueX9zZMI8spfARqOI+5FXb3+elb2Cwo4DAcdivmtBxpu5VdjkyarNtNNncQok1IIGxjxNaD1hXQcAl5Issd0gjU4JaTAcuAq0Eh3a+kZtC15fL32qy/4o1WDdvdUgTVYLmyowGRXSDk2HZqivAjgbCNMaHc6rjWDXuHia17Fokbfm4KZPn8z/7WuXk+OHBLLACnZaZwXS9YGabtmopI3MLWK3jXUCY1WMX7aMA2ny3Y5tGLaBMSCEOMwPWvABmWGyARNTpMxvLqTauGAUiDLW99CXyy1fFmM9VQmxxalan6awPadTQBiPD9ZB1ca4ty6qN9YylxBJFA2EykYH0lwlRvs3ci60AIUGMPxy3rIEZ8gzSgsd7nw80CXVm9LmJoaFJ2q11/O7z/YxX12sBk23nSLbJPyHebE8KOBMJmYm29FwVT/QHXDFivmNzI8v0MshsofHqDFK0/tDmn9wf7DtltLxCUNdtvCQc4ySoPMxrrpbZbvNV8cjA8NnmECDkJhM1kKNN6LF7Ayi/MsB7mwQ1nnrDmIptm9Ltm6756vYthfSrfBshy6hwDD4XiqjCum+NGMKz3X6HGVlHhi61PwRfw2/WvLbiqdp/h9u4ce6iiyG7GjziGSCBsLpsrQhB6MfPh/1ebcWNo5NmdQ9NmWA9NIY9XDfNPOJ/me5nZcrYHgKHv7y9u1bLwHxy45QxmzrTJVsUUVm/PlsSlbBDBMhACaLO5w4cqdw8q9RS+x6S3aFYFyuBdpd7CVaW8rc3GOoqjhwTCZuIwtpudYZRU7q67WjKUXSDECd+Wraw3BnDBuXGH0MgcZH8KNK2RxBybugCmzPf3zU23zdeIjftvO0GbxkoAlkM8CPTqiF5/q9dj3GXIoaGw2YmPNL9qdbyl9vLeKKV0AYDh9Q4wEuB1vlLvi0sck+QXoJmicdJ+2IzJU4rrelR1ZLctgPVzL9NUDRZuJeJ3Gstbdxw0PTPgD/iSXo+vBvC+1XkAiBmL3vtpbuZSTgx6qMbGn347HJo/AmA3Bcw0zYYbRpGGXfA9VLat+0fBtqc5orwVM4GmpiDSJSW+QlkH8BgngbCZiEgDvNkyjzq8p8lAGlUJkE1+PTwwTYMabNLuj8F9dn5VMjIwXYHvsDqvtkoi/Knf/hO+2PjT3KkbOLPJQd//23f7KRv3zV0IUu8AOC6Isl8acdxjW/wTbtnO4Qy+2vo0fjMviYLaEqC52GbrVQX6RVvUK44eslR/y2wCmn7exeCh9V/r/5HFHxszTQJQL4CFkbHOy6YHQJMDjMk05wH11wYc1vuJdzf+PPdlAFdZvoPqhg0BYUX4vpLi93++da0GthCpnwGOZMYgYhpjsrZbCcdfiTLMBleDpRXFV4Fg/SyOaZ3l8dbQuNhq+QdmPipnqYjQkSvCFgjcnKkBpnP9XyqijdYl8uk7S/LrdZr8Z0jXgyCbzgOi0VdvKr4sMFlT2DUAvrSus179cQxKIdB9YH4WjMcIuAXEzQmCGsQZw3o8+b1/4sgN7GDC/9mcW+E0jLxm1BW0QxVFA0F2V7LUJrfk4ughgbAFmFTDpfXrG3SocnfdMymHNl9nm3m5iswZgWla0wK7tmjiP9fseFdnRK+/uQztm8zAfrvzQ4WJ7hje64kGnR39ex26GcBZ1mdTTuC2A6FCSl9ik6Uy1lluvcOc6PQkELZAlaNiE8CWgc1Qum7zpX6x0w8QGh1gfBjRdYFj/Kq2dstHI0tu1TsNGDlrc/FNgekX9X2qUDGmwmbDoJAg+vslvR57JDB55heu3sTc4FY5EIOebpuGASBq8Pw1IMPHRENkEPcxTgJhC/Si01yA+sAqDxPq7UJHhHybYk/6tuwXo/wT8pLIZMLjtg0i/H3mFwcb7BFycZ/H3zOZLgRhS2OnhUAVAb8a3uuxBh00iUvZIMO7AEA3mzLeW3RWtzZZbZqrr5Qn2WQK6TqN4ugkgbCFiPC6ZQbGGOaP6xYQ8CleCpv9KjT41sC0buFxzwM2s1OACFLIDpxtAgCX9nlsl1LmcALnwmb9wGbaDtajL+79+ILGDnY5vfghMCbalMFKcxDbj7ZMqbfoIgIst0qA/XAjcQyQQNhCmk27Xs7YUrNn3VXh4Mip37Ft8OSEnWWr6u1e9+TJVEWEeUE06Syf11gz84u9DdYlHNbjydKLez+RyoovAvBWEGU13URgP4PvPFRinjW8zz8b7QS6elPxrwD7/ZUZyF5wdg/LK+vWIKYGz10DVJSHdVnfVvWLo4cEwhaKdQ76BDYLKhDrX9VL0PysXbkG872BaS8NicslUEEQzRpBKix/zsd7Gt0B75KeT3w0vPfjoxTzeAaeB2ymC9ZieACsI8aNHngGXtL7iYevOPnJqsayzvzy4E1M/HwQpZY7wHcFVX9LEU+3Po61famvLOclZBxhSxGRLvUUvQ7wzCYzMSWU8raesXTqfgAYGONZU+QK293YijN1pzAm7XbnjxkQnfCGX2VMnxXPYQc2wW4zKGBUZXjE+l9tPpD84lk9Gl3FZlifJwoAFDBnqg9+PnQxAxcz4VQi9AIQBYYXzMVEahdDbwpzRqw7v/vDJZa1MtPMzQf/Qozg5jIT3/rimY23LxRc3sKRdhtaMfPytqpfHF0kELaCJr1IMTUdCIEw9jpTATwJAERJZqFr5UMALHtJNeunC3nD0OpZKdUWnBtXdPWXB69nRnYQTbvYBH02a/PB2QvP6t7k/F2iTI3q3uxWdRjM+nz/Cfiy+BkQWXdM1GAga9GZPYK5amwxBn5rk8XLTqNN5jaLo4/cGrdCV8fANwj41ioPgX7jP6m/PLrqBTDvtin6ZLhdDW4bXzqzew4ITwXZvB4AVs3adHD+NVv3WW7s1GLMNHPzgWthqC9h1zt72NZK5fuNVQbTEUSnjslNdjwdrNh5IpgTLM9nrO9GAyyXLRPHDgmErUBEWjMttMl2httTWPesaggleRh0v13ZDL57V+krlwamf7sv7jaC7VCcuiaC8Guf19g+68uDD167paR7kOdZmvMxO2dtOpg2a3PxJwR6HvZDZKox9mhlJOQN6W25aEVFZcR+AF6LLF7lqWxyawKHUjcCZHe3M9/muDiGSCBsJWa1ADbDUjTRPPab/bE7JvZFAJ9bnUOAQxFlbyvNrzdH961R5AuvqkwhguXqNAEiwbjTq80fZm0qzsvYVDz1lu0cbn+aH2aavaX4nFmbD95dGV68A4QsEM61P7EagX5S0GMWD+lqOUAcAK7PpHIASy1KW5yU2XgwLeHvuoNwvU0Vu2PC4oP9MhHHAHlG2ErdIk7cWeIpeoPATS7lRMA5rqrCSai5khtFo3xFpfk3Mul3YfFlxEC/cNI5W3jplUMoqW72w/zzjy+f+cXeiUqFr2Cw5coqASJAfJUCriqpLC6dtfngJ8z0uVL4XGvsViC3Jl+5kx1VptLHaaA/MfoDGEpfHhqnwX1sa2jcPq157KKze24N9gQf+FYH6HQA5/mnE/CO9lTNbeo88ph3gWyuUAn/JmqblW7E0Slk+8wey1zeotHM/IZVHgY+j3XGn+//B1joWvUMwHZXLwCQGx/9WXpN50adW7ZzeEll8fMAMlrW8naxycFq2gtDu1kuNNuYpZkc5nG6MhThMobyMXHBjqrovMxM0o3lLy/f0d/nML4BYLUvdAWczv6x1K/tpx42Iut+960gtpottC797piQ7C0jgidXhCEQ44x/s9RTuBGBKyD7IeCcUm/hDcDhzg5lqru0YU6E/aZGKYWuc/cA+J1/4pMnUxWAmbM2HfgMRA/jyPs8l7D2XPvC2S0bq5eUSR4AL9T82PI5jExYB0EAWNRRQVAcueQZYYiwsu8AIdD9ZVxUtyTUgG6TilnrRNisYA0ARLi90LXy6cY2X1o4tMejivRwAEHferaxUoB+u/DMuNRFLQyCzVXiKRwGwGbxV1T6TG37ObUp4jbdnEq0jATCEOnqiF8DkN3iAbGml+v9IQ7qOu1DJgpmCh0A/Ga369yXPuZnG2yCvuDMnh9VuMrOI+K/AKho5Nz2wchxOM3TF54V92RjO9J9x0u7FJXmX1xYsmrYdl7TvA6bxWnmTgAAIABJREFUpqrk7eEE/AeA9dYDTE9273KS5XCnNsf42fI48d52aonwI4EwhDTpu4PINrvEV3SFf8LAqIRHAAQ1y4EJGT3dfd8sKlvWYLHRvOH9K146s8eflI/OAPhFWA9BCSkivMNKjVk4tHvaC6f1ajC0hZmp0LXyBp87/AcmvRGK33e6vd/vcq9s9fNNl8eRCcBuEdlDHGY81Nq6WstHXACgyRWxCcp+Ay4RctJZEmKl3qI8MNstk7/PcNLZURT/Y23Cd7y0i+kOX8fAiCCr+pGZkwfFTm1yGE3aV8UDHCbfjOpbxl5BltscHgBLidXjLw3t9klTmbaV5vcMU/xCE4OcmRlTB8VOWdWSBpR4dl5AoI224wYJd8c6Bz7YkjpCbfH97jQiXojAK1jG/PR5McF0nokQk0AYYjU9l18DaLAKjD8GrY91DphQvRlUte9Klnb3qfB3YH91U8sE0z/DY+ie4ymhvKlMiVs4rIt5aCIpPbVmf5TW7OVbRaC3mfgVRb7lC4b0tryVK3SvvByM5wGcYJHt84ExU4Iek1irlLf1hDfsY8Bms3nQjhinMZSof8c9Mgiw+K8lw0ip2wGcBuAnBi1OvytqIbXxBveicRII20Cpt/BOMOyvPojmxTrjH/BP2lH+Sn/DpDcANNj43cIuUnRzfNRk+w3SmSn9q4OnK42LAQwl0KmoDiQ9an5qH5e4Ub26zh6AtjHxNjbxviO25KMFAwdWNl74YTsr8k9UPv0YAOsVYGpadSB6b/j5dH3Qt/LMbJR6d79uNX6zhibiUTHOQW8HW7Y49kggbAPMW8Jc3shPAQyxyaqJOSUmfFC9jYsK3av7gn1rAQxt4rym/JdY3RUfm9Bhi43ucC3vbZDxOwA3ga2viv2Ux0dPjm7O1VBpVeHDINhuXUqgp2LC4m8JtlxxbJJA2EbcVTvP0qQ+hP24tkoQjYl1xtdb5HT3oVfjtGGuATCsuXUz+A1i46n4mIp8oqR2mUGxs3T5KYqMGwH8GkCj6yE2jbIHxky22wC+Tqmn6BqAn4f9729hpbN8aG8aYjm3WQgJhG3I5Sm6kcH/ss9J+1n7Lu4aMbjePNw9nB9Z6dbzCQg6SNQvFkXMlKUUL4uPmhLyndq+L13ew6uMSWBci+pOnpb8Pn3rMNTw/pEJPwST2VW1K4mJsmE3VAYwiTA2xjnwrRa0SRxjJBC2sVJv4QpU7yZnjfEjQY2NCR/wVeChXa6VNxPwCCw2ew/CLoAKmPhd8up3B8ZNK2puAd+XLu/hUc5fEJvDAJoI4ALYByQra5lw9aDoKUGtlH3Iu2ucYsoHYD/+kPiOWOegv7eibeIYIoGwjZXwd93J6/sUtj2bsAyGRaWvDGeihQBOClXTANoB8HZm/EDEpSAqAVMFCJHQCCfiaGacCEI/EAaBER+iuj1MNG9gVMIjwT4XLPEWXk6M5QC62GYmejnGMSBJemBFsCQQtgNX1e4hTPo9AF2DyL5PgcdFhw36IvDAHs6PrHTp+4hwK1p3JdaB6BOlzOsHRE1rctxhoFJP4dUAngPQYEZNI76qclYNq95yVYjgSCBsJ27v7jGa9WsI7o+5FEqnxzpOanQp+cKSVy6Con8jYImqI1wxgHnx0VXzm9OBU+otuhvMf0VQv6u0H9q8JDbipG9a3kxxLJJA2I5KPYWzUb2SSjD/7xqEe2Ic8Q81dovHzFTozk8k8H0ATglxU0OpAqDnfHD89eSYKyx3/fPH/F0Xl9f3FIBrgjylVEOP6RZ2UptsFi86NwmE7czlLZrH1Vc4QWFgSZWz/LqmhoBs4A2OgS7X1SA9l0Fnhq6lrUOAG4SnNfBIsJ0htVxVRaczYSnAQb0fAsqZ+PJY56DmrNotRB0JhB0g6JknhxUS4Rq7oSBFrlWjGXwzgMnouGeInxL4BfZx1sC4aYeae3LNVfNTsJmi6MfDhCldnQNfb25dQtSSQNhBSjyFt9UMiQn2M9AEPOlyht99PB3f5LxioHqRAyfMqQSaAcJotG7YjS0Cfwmi10DIael4xeKKwnhD8VMgujL4elHOSic39SxViGBJIOxALk/hDQz8C836HGgHGHfEhsevCCb3zoNLu8IRcalSuISYRzBwPuxnu1gxCfw1M30Coo3aQa+f1CWhxWv8MX/sdPl63EaMP3GzZqTQfgYndA0b+EFL6xailgTCDuaq2nUVEy1A8LeCtd7W0L9rbucA81Lj25LIAdrhO5kYg5nQH0xxALoB3I1Aihk+IrgYMAHsJcJ3zPwDtNrdpSJ8c9++E1q96jQzk8uzeyqI74P9nOxAhdA8MTZi0LbWtkMIQALhEcFdtWuoJnoFwMBmnsoMLNGgv8WFxYd8Cl1bYGZyVRUmsKJMQvDbgfr5yHDSFP+1HIVoLQmER4iatfWWAhjVwiLeZEWPxhoD1hyJMyr28t6oSG9lCoNvamEAZAL+Ge0sv4NoiO0eL0I0hwTCIwjzBofLM+DP1ctL2ay43LRviJDFps49EgYWuz2F55jgXxMoA0BsC4spBuNXseEDV4aybULUkkB4BCrxFF5EwAJUr17cYgR8ysS5SvPrUWGDvmyPK0Xmj51uX89LmXkSQAkAD25difSuaeqMuC6DdoemhUI0JIHwCFUzs+J+ALciJJts0X4Qv83MbzH4fa/Tuy0U83FL+fse7PNeoIALWdMFIB4BoFvr24uDAN8Z4xz4/JF4qy86FwmER7iaq8NHYbF5fEsx8B1A2wC9TRF+0oxDYBTDUMUGm1UAYEIZSnP1LS2pXszcD0T9AR6A6o3p7VfVaTZaTE7f72JosPXWl0KEiATCowAzk9tTOIOJHkLoluE6En1ARHfHOOM3dHRDxLFFAuFRhHlLWKk38iZi3AFC345uTwh9yIoyuzri7TefEqINSCA8CjFvD3d5HWkA3R7swgRHJn6PlXqwqyN+dUe3RBzbJBAexZiZSn1F40ljLgjjcHQs1nqIQIvBvmdjwgd/2dGNEQKQQNhpuHlXH9OLJAKlALgYR9Zn62HQ2wTOdjvDl9gtGiFEezuS/lhEiBRX7BpgONRV0DwahEsBxHRAMw4A9BqxzveG8drudFJJB7RBiKBIIOzkmDc4Sr3xvyDCSGhcBsIQVA97CeFnzz6AvgL4IwJ9ZII+6uoc8AURtcueykK0lgTCY9Ae3hPZxes51cF8KhROZcZxDMQpII5BcQDHgREJQgUAMFCiAM1AFQPfE/h7Bu0mxrea9PeVzqiv+1LfVq9II4QQQgghhBBCCCGEEEIIIYQQQgghhBBCCCGEEEIIIYQQQgghhBBCCCGEEEIIIYQQQgghhBBCCCGEEO3jmFiqf8OGDRE+n+98Zu6vlIph5v1KqaJ33nnn88zMTG117tq1a/sbhnGqVR4iOlheXr41ISGh0d3ZXn311bjw8PDhzW23w+H436hRo/YDwJo1a3qFhYWdXXvM6/XumDhxYlFT52ZmZqoRI0aMrn2ttT40fvz4j+3qnJCY2D1C03lWeUxN+xzcZfcrryw4FNQbCZAwI3WIgnlcXdtg/Ji/LGdLYL4piYlnsGkMbEkdBod9sGLFwgOB6ZOmpl1oGL7YuroV78zPyytsSR2JiYlGlWlcXvvaJO1bvWzpWqtzJk9PudL/9arluXV7Ok+ZktIfDl33u6ZhfJ+/LGdrU2VNnJ7eL4y8p9W+9mn6YfWKJV/Xvp40LfViQ5lRVu1hRkWVwV+vzcs7aJWvs3N0dAPa0htvvHGe1vpun883EUAkEYGZAQBaa1xyySX7CwoKchwOx99GjRr1fWNlKKWmMPOTVvUwMyIiInwFBQVvaq0fnjBhwpv+xyMiIs5k5leb236v1zsBwDoAcDgcFzPzytpjDofj2/Xr1583duzYBn/sADB+/PjwsrKygtrXRPQugEvt6nSyca5mFFjlIQJMqjQTpqd8CtCiCMP3fF5eXkUw72nOnDnOvftLX9dQ/Q6n8g9z5swZOH/+fK9/Xq2N6wH8NphyA3kNz1gAb/inTZs2s7ePvG9rVuF1iT68BWBUS+oA0IWBus9VsSoH0GTgyczMVJ9s2hr4e1B3McIOnsKs6n7XiPhfAG5uqjyDzUka6um6+omfBfAbv/Of06yG2L2JMBNImJ7yKRE9tmpZThYAtjuns1Ed3YC28PHHHzvXr1//uNb6YwAzAEQ2kbUngFt8Pt8369evv7aV1ToAjFdKrS8oKPhTK8sKxonM/BIzd9RVvQHgAoD/WWka26ZclRLUFe+P+0sTGegXkHzCnv2lU0LfxPp88N0EILxeImHk5BmpQ9u67qPAecy8KGF68vyObkhH6HSBcMOGDY7i4uJXmPlWBH/r34WZn1+3bt29IWgCAchcv3791BCUZefK9evX/64d6rHTX2u8NWlG2hVB5G30Co9At4S4TfVMnDgxHMRzGjumwU1edR176LogP8dOpdMFQq/X+zCAwA/yBwB/IKKzmfkEZr6Ame8DUG/TcSLKLCgomGFTxZPjxo2jcePG0dixYxUzn0BECQA+98/EzPOaKoCZN3q93gi7n3HjxlneotZ4sKCgYEQQ+VrqPV2lutf+sGH2Y4VRRHgGgMcvn5OYc6+ckTaoqYISpicPA3CRX5LfLRhfNmla8tn++SOUeS8bZj//H4Iejfq2B+Zhw+xnlpW865/JiIhNBtC3sbqJkT4hMbG7zf/DUU8Z5pD85blU++OrKIkgpokgFPvnI9aTOqqNHaVTPSMsKCg4HQ2vONYDuGrcuHH+QW8PgI/feOON/2itXwdQ+8CZADy6cePGNcOHD7d95kVEXFPWnrVr136olPoKQI+aw7949dVX4yZNmlTc2HlXXHFFVfPeXZMczJyzYcOGc2s7VkKK4V29Otv/PRSj+ovlrSlXpSzSGmsAdK3JHEOM+wGkNl6UupUOxx8G0wOgw18YRHQLgOtqX+fl5ZUg4MsqYUZqN3C9R1i+V/PyfrB7GzVl1yoB4SVw3e9KpFOrawH83a6czuS1116rAvB6woyU+QD+7/ARdnZUmzpKp7oiJKKbUD+47+rSpcv0gCBYZ8yYMbtN00wAUOmXfGJZWdm05tY9YcKEnwG8598cp9N5QnPLaQki6uf1ehdmZma26+e58uXcjSC6oV5bwIkJCak9A/NOnpxyPIEPX20zCiIcvvsB+PdWpk2bNqtH4LmtNXl60mUAzj+cwguhzEcAmHXtZropMTHRCHXdRwMGAq6Gle3ogs6mU10RMnOC/2siemDEiBEuq3Muv/zyHQUFBQvg19sGYDKA7ObWT0TEflcrhmF4msgaXlBQcKJVWZWVlfubGo5TYzWAMQAiauqeOHz48DsBPNC8VrdO/rKc3ITpKX8BMLgmyYCTxyPg/087cDMBdVcaTHgmLy+vImF68kKA5tYkd/HBcx2Ah0PZRiZ1q/9NuGbMX52X923CjJR1YEysSR5QqR0JAF4JZd1HEs2q35Uz0uq+9BWb3QC6HIxf1WVi2ubqGv5ShzSwA3WaQLhx48YuZWVl9YKLYRirm8rvj5lfIyK/YQd0mlX+xqxfv74HM/v3nHpN02zqlu18ALutyouIiEgGsLSp40T0BYBVzPysX9p969at+9/48ePfaOq8NsAA3sThQAgQD/bPkJiY2KXSxK/9kn48vmds9TASUs/Cv2OLcOPIkSMfeeutt3yhaNwV09MGgPXkwyn09uoVuV8CADQ/C6KJdYeYb0HrAmGXhOkpjQ7DAoBPNjU5JLB9aFqr4D9stl5fohfAcgccv31rwYJKHGM6za2xy+UKvB3TI0eO/CnI0/f4v2DmXsHWu3bt2qiCgoKRzLwah58PAsC7EyZMKAu2nJYYO3bsfAAL/ZIUEWW9/vrrxzV1Tptg2lv/Nep9FpWmIx04nEbA/NoxgzUDht/2y35idPe+9a7sW8MgfTP8v/CrO3kAABEO/SqAb/2yj54yJf2sVlRHAE6w+TlSVRGoyqd8nb7TqDGdJhBGRUUFznJQa9eujQvmXKVUvT9cZm7QweFnzvr16w+uX7/+YEFBwSGllBvABgT0hjLz/UE1vJW01jcC+MovqY9hGFlVVVXt9ryL6zpLahNUwP8f+3dU+Lwwnq93mOjZei9DNJQmISEhEoxr/JL2+8oPLa99kZeXZxLwYr2WOswbQ1H3EYlRCkJx3U/1VWCtaAbPAvMHNb37x5ROc2s8YsQIV0FBwT4AdVdzSqkxAPKCOH2k/wsi2mmRN5yZwy2OM4C7rW5PiegLrfV1TR0HAI/HY9WGOhMmTCh78803k0zT/BCHB46PMk3znmDODwUirveHw9BFtf9OmJY6GmD/AcufKM19rpya1qc2QZHerRnlqGs/j5oyJf2slSuzNreqXWGRVzP7dQQw3lThcWdeOTXtcBKbn4HI7zVmTp06+64WTh/0MjU9bEqxIgY3+fxTa5T5NQXM1NREgNoCI+E/np7I6pkylMO8eGVeXt2XZmZmpvroi69PNYjuZ6C2g7ArQP8G8AscQzNMOk0gBAAiWs3Ms/1e37lhw4YVo0aNavJ50/r163sACBxo2+zpcDXeI6I/jx071nL8HzO7g5n3G6zRo0dvWbdu3U1EVHd1w8x3hKp8K1NmpFykuf7VsDLp8Hxb0nMDnkVdpJSu9951I7O9tWHeDOD6VjSNmAOuLAlJinRSQLbA86K0qroWwCMtqNP76rIlTQ7BqZli12QgJMbe+s1hyznfpOlc//wM/jH4pgI18+y/TkxMTKk0jQMAomsOnXvljLSBq5dl72pOeUezTnNrDABE9Bzqf4udZ5rm00uXLm30NnHt2rVRzLyEmf1voQ9WVVW9bFHNf4noer+fDGaeoLXuM27cuBF2QbCtjB8/fgERLfBLavOpd5Mnp/bRmgJ6GPm1Vaty9wBAQmLiQIBaOkthZmuG0kyeljoBwOktOZfBt3TEUBrtNT4A4P+lffbk6SmTG8s7dWrySSBc5Z9mEL3XWN4gmPAbSgQADviaHBjfGXWqK8IxY8ZsXLdu3RIiSqlNY+br4uLiTlu7du2fSkpK/puUlGSuWbMmPCwsbGLNc7wzAor5U2ODoP1sqemkOOIYhnGDaZrnMvPZ9rlbLjExsWuFT01n4vtQvwOgSvPhgbnsc9xKxC0NKF188PwKwD9acjIT39rCegFgQIV2XAEgvxVlNNvq1dnFCdOTXwWobnomA9mTZyT/oTIybOG6RYvKEhMTjUqvGm8q+jdqhk7V2B5G5v+aW2diYmLXKm08hIDnvD4d0AHWyXWqQAgAkZGRcyorK08PCAYjlFJvxMXFVaxbt+4AEfVq4jnforFjx/6rHZp5fkFBge1tBzM/P378+KDHBY4aNapy/fr1SQA+BhDTmgbWIYxImJFyeNAzQ1Wa6EoNrzeZiK5bvbx6aMrkyZNjmA4/pgBQ5TPM/q/l5e1rqqqEGalJYF7iV/fNiYmJj+Xl5ZlNndOYSTPSTgbr8X5J30UY5kCrciZPT/kjA3+pq7p6KE27BkIAUIaep01jHA6vYhPFTP8OL/M+kTA95cdKEz2hGiwiwiC6w+7/SZvG0skzUuqGxjCja6WJ/ghciILpq9Urchssi9aZdapbY6C60wTVA40bWxeuCxH1Q+AHX21+XFzctTXT5tpaOICBQfw0+9Zw7Nix3xBRo4sLtJADjLi6n8AeYgBglBJz8qplOYvrkozIX/nnJdDLVkEQAI7rEbMCgP9zrgGVPtXsea/E5lz4/W4T8JxdkPAZ5nOo34s67sppyWc2t+7WWpmX9xUTpQIInOLpBHAiGq6kxADuyV+WE8z4xyHM+EXtD6rHfgb+LZSA9GwcQx0lQCcMhAAwduzYA8XFxVcS0WwAO2yyvwNg1Lhx464///zzvTZ5jwpjx47NBfBcO1T1MwgPO+A8edWKJf698wRQvWEopuJnYWP+/PleBhbUT23eUJqpU2d3A2iWX5JPG+YLduetycvbC6p/BagINzSVvy29uiwnXzNfCK5ei9LCl0xqUv7y3FDMJvIB/IrJfGH+8iUfhaC8o0qnuzWulZSUZAJ4iZkXrl27dqjD4fil1noAEUUT0X6tdaFhGAVjxoyxnOGhlNpomuadfkmfNbctRLSLmf/Q3PMA1P1Caq2/Ukrd6ff6fasTHQ7Hb30+3zfM1c/olFJNznjwp7XaYbC+s6njpLiMoX4mYOuqZTmb0ciVw7RpM3v54H2x7ghR1eqXc94Jpn4Y5r/gM+rmhhMRT5w4MbxmgQA4tHOvD57D/5eEegtNmEZVX2j8tfY1g38MZlEGAFA+I1Mr88PD55LbKn9cXFzVj/tK69pCii2/SDMzM3XCtJSgfg9Wr1jyJYAJkxMTB2ufMYoUTgEjFuBygvqeod/OX77kY1hfuT0WOLjdHxExiA+Z0LvDdMTHja3oLYQQQgghhBBCCCGEEEIIIYQQQgghhBBCCCGEEKKTa/OlmjpCWlrayVojOTc3+6/+6YmJs040DHNEbm5Wg42ZUlLSrwKoeqczhUqG3q693pV5eXluAEhJzdhhKD4vKyurtLntSUnLyARzEoDyvT/+MCxU+3F0ZikpKf1BanluTvYFDY6lpi8B09O5uYvfak0diYmJ0Q5H2FRmPgXAftOh1uQtXmw3JTPkRo4c6ejb94SpRDgLwH6fwht5WVlf2Z4oQqZTzjXWTHeC6DdJaWmj/NMNQw9gvyW66iFMZGIHK/0JtN6pGOcZjrBPMzIymrX/R2pqxtLk5JlnHn6d2gfMU3NzsoZIEDxypKRkDDccYV9pYAQUdkOprobJa5NT0+9t77b0Oa7fciZOAWiPBuIMjWXJyckntXc7jmWdbq7xzJkze3t8+gJoXKOIbkf1fiJBUaD3c7KzltW8XJScmvGDz6dvAFDvj2POnDnOErf7CsV0qibaq71VuXl5eZ7k5JmnM+t4MvTwpLS0vuz1vsdEU8CoSkpLG6O03gGgKDk5/QIoupRIlxDzypycnP1A9R+nUrrKJHIC6Gkwv6c1TXQ61XqvVycC3AXQL+fm5hYlp6cPI+ZfQmNPbGx0bu1mSP5SUtKnGQY+8jKfZjBdwIzte/f+8Ip/ME5KSxurNM5hhR/LXdEr8vPnl6empl/t83ny8/LyDgJAWlraOczqlJycxXW76qWkpV1bHhGx9LwTTyz7+ptvEqr/L3jb6aeckp+Zmalnz54dUVXly3A61QqPx0wpKTn4/GuvvVaVmpo6gpmGEdFen8/zSu0Vd2Zmptq6dfsUJpwB4q9Nr+Njw2H9nZGaOnM0oC/SxDt+2rNnxSmnnEIuV9lvcnKynqzNk5aWNoBZnZuTs/iVw+el9mTwMjDNWJK7eGNt+uRrrnk8sqJqQ3Ja2s4l2dlZ1e+bowHs1zASiPkQkV5R+3kBQHp6+lk+ptGkuZxIr8rJyfmpuo6MGcy+95VS5zDT2QB9k5OzeDkC5gYnJMyJJJRdHhsTHeX3Gd7nny8lZeb5gHkpFEpNr3dVXs0qPqmpGVOV4o+zsrK+B+quLK/Lzc16BgCS0zJu1t6q/yhHeAqxb21ubu4e//YC5uu5ubnf1fyf9GFWk1lRpIP4zays1m2TcLTpdFeEPp/+LTGeXbIkax0T+iUnz2zRKsUAQIwdUNRgR7sSV9mDYDqdiL9UrM8zHGG5AMCG2QuELtDop4BBYWFhTmI6AUCkAgYBiEtJSbuHFD9ErPcRUzeGeic1NXVIdcl6tGb8jTR+pzRVAejJhDu9Pv0SERQT9QIZ/0tOy7hZab6BWB0CYWapu2xBE28hw9R4xmAaw4ytAI3ue9wJBSNHjnQAQEpK+osGqzlE6gfFdEpUdNn/EhMTezFwqnI6k2sL0Ux3MPix2bNnRwBARkbGccx0a7jLVb512/bVBDqfmbYopmFbt23PAYCysrJIBt/j9Zq5UBzdv39/nZKS8RBDXQ+orwH0NIywgoSEOZEAaOu27atAmK5AW8F0unL4HrX6bJjwBw09gRlbCfTLvsed8OY333zDDFyRnJ5et4cKM90EcMDSYSoDTCty/YIgAKx64QWXJr6dNN0KAFrTMIbxV4a6l5gLiRDHUBsTZ84cCADJqRm/Mhn/UIzdUOxl0Ku1xxg8C2TM11BjmVHK0HempqY3WKY/P39+OQNbSkvdj6anp/erbXbt8eTU9DtB+u+s1AFm1dVwhL2dnl69056GztBax9fm7dWrlxN0eGFcYr7H4Qh/SYHjnU6nLyUl/RpT43nS7AIQBnJkT77mmpjk5IyzGfQqETyk+VtT8+OpqRl1i8MeCzrVFWFCwpxI5rJk0/ScCwDEeJKVvhX1N28PysyZM6O8Pj2HmBYGHluSk/V7v5drUlLTf0hMTDSWZme/nZKW/h1rtWxJ9uIvACAtLW2FZnX+kuys+YmJs05wOMwMn88zNC8vzwMAycnpX7EyHkT1pvIAyJObk5VYc+7JBAwk6NF1V41p6f3AemROTvZVNe95UVR02feZmZmqZg+K+pi/yMnNrt1QaEVKWnpWn+OPvyo1NfV7AANychaPrs2anJaxz3CG38WmekYp8zkATyckzIlklJ0OYHGFx3MFgOVejSQFLCYj7CoGti/JzvpjTRGrU1LTs5OTM87Wuuo7AP219o1ZsmTJzuTk5JNIOS7NzckagZo/9JSUNIqKKktPTk7fzYBjSU7WzMNtSbshYAe6wDf25ZKcrNo/+hWpqWkvHXfcCSmA/jdpmgPgg5EjRzoYmFTmjsqsdyZhMJgbXUWoMiLisy4VVSf75e6Sm5OVXtvm1NT0nwyfvmfkyJHXE/gu0+s5Oy8vr6Lms9xjmHwLgNtRfcKHS7IX/6X6vaasYDI2Amiwl0yYQ03wmnynqfnDlLT0r9jE35YsyVqXmDi7L7H32ogI51kLavYaTkpL2wSmhwEEtQUCkV6QnZ29Zs6cOU6vWfaniDDn2QsW1G1M9S8ASElLf5BNdX3uksUo1QP9AAAILklEQVSfAkBiYuKbhiNsDTrxZveBOlUgjIxxXw3QdlLOYUlpaWDCz6SRlJiY+Mc8m0VBAYDBf0tJTb+LAcPr07FgfjEnN6vBJuvJaRk3E+tpBNLV5yHO7XY7ELDvQyCHQ5/BwEe1QRAAtPa8Zaiwpw+3gQL3PNnifytGjEImVfde8vPnl6ekppd88smeCAANdjEjUgHLX/F/FdOZmhBHoLfrHTLpLRh66pIlC79JSU13pqSkxANlF4FouUm8zND0ZwDLSXOiMpBiMq4nxujU1PS6NjPQVynzRK3xHUCFS5Ys2VndDucQgPunpqav88sbC+Y1MFSkYv5v/bYYb0GZTQdChXrvi5n+C9CZp5126t3btm1/KC0tLU5rdSmIC/Lz5wf8v9AeDtiEvlZkeflgkHF42a7qfUDqrtB8DvW24dM39OnTZwCAHg5H2KrU1PSa90NOMNftka2g36z9d25u7p6U1HT/pfXrLFq06GcAt48cOfKO4447biKUWpCUlpYCeAyAPlngt+F6t+jo/5a6yl5srJyqmBhHZEVVvTSv17seANxudzxYFfoFQX9DlOKHa98HADCjd2N1dFadJhBmZmaqbdu238zAe4pVYt0BwibDGf4bVD93sUTAn4h4tTsiwrfqhRdcjeVJTJx1Imkz5bTTTrms5gqMUlLT620Qbxi60d54rdVuIvNU/7T/b+9uY+yoyjiA/59z5rI3FpVUsTVUg1HZ1sIHYmIIfFjEBlGJLZJL5850634w25akvCSkgKJt2n4QStiSmKoYy9runbnr0PBSaEp4TUQgYiIJ1IpbXivvJBS3l+7OnXMeP9x93+0WAwGy+f++3XvPzDw5dzI55zmT8xjTtgTAS2MxqJ+SGJOhiZ9UoOJ18t0+C9+qybJ/7HiVMwVywEIPe2jHpMbWLYE3rVgUu1SCiqieY+Cvq9eSgbAafyWO47Ocx2CtVvtPGMavwODOdHxEOKZSqcwHxvfnM8a/4iEH06T2/altV0bRTwAsnxbLLDvtGY9vYWK1QSNnwuvzmzZt8mEU7VIvkYpfBmenxeaspLbQJ6Io2pEkycT9KAWwmyfVOladlFox3i8FcNh7/5o18m5RDF90vN2vvTEnXBhbvXr1F44EQX7Pzp2DI7nbvWEULxOVc63on52ivRVXqzcajcZiKF5uBSvHVM1YudLy0NDZU18EybKsCQCDgye/Ou/kxund3d2laflkj8NFIOs+iRXzT4s58yB87rlDPwbkQD3tm7RNfWdn55eazj/V1dW1bWho9vtSFY00TWYr3IRSqRj0KvMHBgaWViqr3wuC4koFTlmwYEHrDvR4U0V+EIarTiuXg4fyfGzwh5GR1qEwWnWLOvM7tcVCUWwXjOd1PmoCvaxajd8qrDwVOP2eQn5ojN6Q582GDU76RRhG16i6O0VKi0V1C8StAIByuVQfGi4eFsGRJEkGRjroDufNn6B6MwA4l6dWTnoiDOODQSCP5N4vtSoXpmlt2vQvSZKnw2rcDKNVv3RNs7NUKhZ6b7rL5eDKRqNxrwRtG6vVeH1R2LuNcYsFWDPbnqMKXBqG0esuMH+zhX4XqsvL5dK3AUBU/6gijwjwVr1/97NTj812735xZRRd5VX+Eobxjcbokw5YJGquhugbRTPfPt5/+FoYRptFNFG1X4fTHkB+mmXZsZXVeE8QlP4QRdFW52ybiLvcWrlxdPHig2g2/fmfaQ7fXK3GtwL+H6ryVSgugZcVSX/thTCKnwmjeLszsiNw7lTnsV1EWjWrRR8FsLla7TwKFPP8LKmEvXtvez+MVmWDg+/fXq1WbxKRsldZD3XXqsWvrdNdURStbzaDt60tLhXRQ2mafuw1Wz4pc2axRNV/Q1Vumvp9a9qhO44da56lKu8A+viMx4v+3Rg9/k7GovvzPG8mSfIuVNY4jw225K5XlX0Q3NZoNDwAGKNbVLAERi8EUPbeHzHQx0ZP44q8E14PGuN/ZSCXQaU7TfseAAA1+KeqDIy2NcYcheDRSXFCD0wtQK/AvqI4POOoRGB+7iFftk63KrBI4M6r1Wr/zbLMuSJf1rpOaauIv8D74kdpmv4LAHp7e49AcIcX/c342XwC0X83GvPuAoAsy466Iu8QQXvhtcdAOqyVnpHGuU4YiQLA5z477xJ4/54N3DYPExvjf9vb2zuUZVlebgs6AHzRWtcjoh0Guk4gD874X6g+aUTXAFhgnW4F5HRXlM4bnfalafoOFM8LZMYpJAD0J0ndWbkAgtOc4nooLoZiWz2phRNHeCpSV4OnAbsRRi9WRTS6yNKf1q7zgodUsVFE13uDu0cfggL81apO2vFZodMeLGnat0e9rPDAIlVzBYDvQN3y/pF83eIzvtklKs9Ypzd4mKp6rEvTvv2t3864XUV/D+haQM4X9VcosO9416snfRtU/f2A3eBVLhdIrV6vv9Zfq90LlWs85GdBUGwRMYPt7e33Ha/v5qI5+UI1tYRhvEfE96Rp+tiJW88NXV1dp+R5Pt+r3FduK509Mb/2/wrDeC2MLKwnfZs+ugjp02jOTI1pBgYNLyfOU80VlUrl80PDzcehUlbF2g/zEAQAFRmG6oc6BxERERERERERERERERERERERERERERERERERERERERERERERERERERERERERERERERERERERERERERERERERERERERERERERERERERERERERERERERERERERERERERERERERERERERERERERERERERERERERERERERERERERERERERERERERERERERERfbz+BxL4U4Izn2y+AAAAAElFTkSuQmCC
    mediatype: image/png
  install:
    spec:
      clusterPermissions:
      - rules:
        - apiGroups:
          - '*'
          resources:
          - deployments
          - replicasets
          - services
          verbs:
          - '*'
        - apiGroups:
          - '*'
          resources:
          - statefulsets
          verbs:
          - create
          - delete
          - get
          - list
          - patch
          - update
          - watch
        - apiGroups:
          - admissionregistration.k8s.io
          resources:
          - mutatingwebhookconfigurations
          - validatingadmissionpolicies
          - validatingadmissionpolicybindings
          - validatingwebhookconfigurations
          verbs:
          - create
          - delete
          - get
          - list
          - patch
          - update
          - watch
        - apiGroups:
          - apiextensions.k8s.io
          resources:
          - customresourcedefinitions
          verbs:
          - create
          - delete
          - get
          - list
          - patch
          - update
          - watch
        - apiGroups:
          - apiregistration.k8s.io
          resources:
          - apiservices
          verbs:
          - create
          - delete
          - get
          - list
          - patch
          - update
          - watch
        - apiGroups:
          - apps
          resources:
          - deployments
          - deployments/finalizers
          - replicasets
          - statefulsets
          verbs:
          - '*'
        - apiGroups:
          - argoproj.io
          resources:
          - workflows
          verbs:
          - '*'
        - apiGroups:
          - authentication.k8s.io
          resources:
          - tokenreviews
          verbs:
          - create
          - get
        - apiGroups:
          - authorino.kuadrant.io
          resources:
          - authconfigs
          verbs:
          - '*'
        - apiGroups:
          - authorization.k8s.io
          resources:
          - subjectaccessreviews
          verbs:
          - create
          - get
        - apiGroups:
          - authorization.openshift.io
          - rbac.authorization.k8s.io
          resources:
          - clusterrolebindings
          - clusterroles
          - rolebindings
          - roles
          verbs:
          - '*'
        - apiGroups:
          - autoscaling
          resources:
          - horizontalpodautoscalers
          verbs:
          - create
          - delete
          - get
          - list
          - patch
          - update
          - watch
        - apiGroups:
          - autoscaling.openshift.io
          - machine.openshift.io
          resources:
          - machineautoscalers
          - machinesets
          verbs:
          - delete
          - get
          - list
          - patch
        - apiGroups:
          - batch
          resources:
          - cronjobs
          - jobs/status
          verbs:
          - create
          - delete
          - get
          - list
          - patch
          - update
          - watch
        - apiGroups:
          - batch
          resources:
          - jobs
          verbs:
          - '*'
        - apiGroups:
          - build.openshift.io
          resources:
          - buildconfigs
          verbs:
          - create
          - delete
          - get
          - list
          - patch
          - update
          - watch
        - apiGroups:
          - build.openshift.io
          resources:
          - buildconfigs/instantiate
          - builds
          verbs:
          - create
          - delete
          - get
          - list
          - patch
          - watch
        - apiGroups:
          - cert-manager.io
          resources:
          - certificates
          - issuers
          verbs:
          - create
          - patch
        - apiGroups:
          - components.platform.opendatahub.io
          resources:
          - codeflares
          - dashboards
          - datasciencepipelines
          - feastoperators
          - kserves
          - kueues
          - llamastackoperators
          - modelcontrollers
          - modelmeshservings
          - modelregistries
          - rays
          - trainingoperators
          - trustyais
          - workbenches
          verbs:
          - create
          - delete
          - get
          - list
          - patch
          - update
          - watch
        - apiGroups:
          - components.platform.opendatahub.io
          resources:
          - codeflares/finalizers
          - datasciencepipelines/finalizers
          - feastoperators/finalizers
          - kserves/finalizers
          - kueues/finalizers
          - llamastackoperators/finalizers
          - modelcontrollers/finalizers
          - modelmeshservings/finalizers
          - modelregistries/finalizers
          - rays/finalizers
          - trainingoperators/finalizers
          - trustyais/finalizers
          - workbenches/finalizers
          verbs:
          - update
        - apiGroups:
          - components.platform.opendatahub.io
          resources:
          - codeflares/status
          - dashboards/status
          - datasciencepipelines/status
          - feastoperators/status
          - kserves/status
          - kueues/status
          - llamastackoperators/status
          - modelcontrollers/status
          - modelmeshservings/status
          - modelregistries/status
          - rays/status
          - trainingoperators/status
          - trustyais/status
          - workbenches/status
          verbs:
          - get
          - patch
          - update
        - apiGroups:
          - components.platform.opendatahub.io
          resources:
          - dashboards/finalizers
          verbs:
          - create
          - get
          - list
          - patch
          - update
          - use
          - watch
        - apiGroups:
          - config.openshift.io
          resources:
          - authentications
          - clusterversions
          verbs:
          - get
          - list
          - watch
        - apiGroups:
          - config.openshift.io
          resources:
          - ingresses
          verbs:
          - get
        - apiGroups:
          - console.openshift.io
          resources:
          - consolelinks
          - odhquickstarts
          verbs:
          - create
          - delete
          - get
          - list
          - patch
          - update
          - watch
        - apiGroups:
          - controller-runtime.sigs.k8s.io
          resources:
          - controllermanagerconfigs
          verbs:
          - create
          - delete
          - get
          - patch
        - apiGroups:
          - coordination.k8s.io
          resources:
          - leases
          verbs:
          - create
          - delete
          - get
          - list
          - patch
          - update
          - watch
        - apiGroups:
          - ""
          resources:
          - clusterversions
          - rhmis
          verbs:
          - get
          - list
          - watch
        - apiGroups:
          - ""
          resources:
          - configmaps
          - events
          - namespaces
          - secrets
          - secrets/finalizers
          - serviceaccounts
          - services/finalizers
          verbs:
          - create
          - delete
          - get
          - list
          - patch
          - update
          - watch
        - apiGroups:
          - ""
          resources:
          - configmaps/status
          verbs:
          - delete
          - get
          - patch
          - update
        - apiGroups:
          - ""
          resources:
          - deployments
          - persistentvolumeclaims
          - persistentvolumes
          - pods
          - pods/exec
          - pods/log
          verbs:
          - '*'
        - apiGroups:
          - ""
          resources:
          - endpoints
          verbs:
          - create
          - delete
          - get
          - list
          - update
          - watch
        - apiGroups:
          - ""
          resources:
          - namespaces/finalizers
          verbs:
          - delete
          - get
          - list
          - patch
          - update
          - watch
        - apiGroups:
          - ""
          resources:
          - services
          verbs:
          - '*'
          - create
          - delete
          - get
          - list
          - patch
          - update
          - watch
        - apiGroups:
          - dashboard.opendatahub.io
          resources:
          - acceleratorprofiles
          - odhapplications
          - odhdocuments
          verbs:
          - create
          - delete
          - get
          - list
          - patch
          - update
          - watch
        - apiGroups:
          - datasciencecluster.opendatahub.io
          resources:
          - datascienceclusters
          verbs:
          - create
          - delete
          - deletecollection
          - get
          - list
          - patch
          - update
          - watch
        - apiGroups:
          - datasciencecluster.opendatahub.io
          resources:
          - datascienceclusters/finalizers
          verbs:
          - patch
          - update
        - apiGroups:
          - datasciencecluster.opendatahub.io
          resources:
          - datascienceclusters/status
          verbs:
          - get
          - patch
          - update
        - apiGroups:
          - datasciencepipelinesapplications.opendatahub.io
          resources:
          - datasciencepipelinesapplications
          verbs:
          - create
          - delete
          - get
          - list
          - patch
          - update
          - watch
        - apiGroups:
          - datasciencepipelinesapplications.opendatahub.io
          resources:
          - datasciencepipelinesapplications/finalizers
          - datasciencepipelinesapplications/status
          verbs:
          - get
          - patch
          - update
        - apiGroups:
          - dscinitialization.opendatahub.io
          resources:
          - dscinitializations
          verbs:
          - create
          - delete
          - deletecollection
          - get
          - list
          - patch
          - update
          - watch
        - apiGroups:
          - dscinitialization.opendatahub.io
          resources:
          - dscinitializations/finalizers
          - dscinitializations/status
          verbs:
          - delete
          - get
          - patch
          - update
        - apiGroups:
          - events.k8s.io
          resources:
          - events
          verbs:
          - delete
          - get
          - list
          - patch
          - watch
        - apiGroups:
          - extensions
          resources:
          - deployments
          - replicasets
          verbs:
          - '*'
        - apiGroups:
          - extensions
          resources:
          - ingresses
          verbs:
          - delete
          - get
          - list
          - patch
          - watch
        - apiGroups:
          - features.opendatahub.io
          resources:
          - featuretrackers
          verbs:
          - create
          - delete
          - get
          - list
          - patch
          - update
          - watch
        - apiGroups:
          - features.opendatahub.io
          resources:
          - featuretrackers/finalizers
          verbs:
          - get
          - patch
          - update
        - apiGroups:
          - features.opendatahub.io
          resources:
          - featuretrackers/status
          verbs:
          - delete
          - get
          - patch
          - update
        - apiGroups:
          - image.openshift.io
          resources:
          - imagestreams
          verbs:
          - create
          - delete
          - get
          - list
          - patch
          - update
          - watch
        - apiGroups:
          - image.openshift.io
          resources:
          - imagestreamtags
          - registry/metrics
          verbs:
          - get
        - apiGroups:
          - infrastructure.opendatahub.io
          resources:
          - hardwareprofiles
          verbs:
          - create
          - delete
          - get
          - list
          - patch
          - update
          - watch
        - apiGroups:
          - infrastructure.opendatahub.io
          resources:
          - hardwareprofiles/finalizers
          verbs:
          - update
        - apiGroups:
          - infrastructure.opendatahub.io
          resources:
          - hardwareprofiles/status
          verbs:
          - get
          - patch
          - update
        - apiGroups:
          - integreatly.org
          resources:
          - rhmis
          verbs:
          - delete
          - get
          - list
          - patch
          - watch
        - apiGroups:
          - keda.sh
          resources:
          - triggerauthentications
          verbs:
          - create
          - delete
          - get
          - list
          - patch
          - update
          - watch
        - apiGroups:
          - kueue.openshift.io
          resources:
          - kueues
          verbs:
          - create
          - delete
          - get
          - list
          - patch
          - update
          - watch
        - apiGroups:
          - kueue.openshift.io
          resources:
          - kueues/status
          verbs:
          - get
          - patch
          - update
        - apiGroups:
          - kueue.x-k8s.io
          resources:
          - clusterqueues
          - localqueues
          verbs:
          - create
          - delete
          - get
          - list
          - patch
          - update
          - watch
        - apiGroups:
          - kueue.x-k8s.io
          resources:
          - clusterqueues/status
          - localqueues/status
          verbs:
          - get
          - patch
          - update
        - apiGroups:
          - machinelearning.seldon.io
          resources:
          - seldondeployments
          verbs:
          - '*'
        - apiGroups:
          - maistra.io
          resources:
          - servicemeshcontrolplanes
          - servicemeshmemberrolls
          - servicemeshmembers/finalizers
          verbs:
          - create
          - get
          - list
          - patch
          - update
          - use
          - watch
        - apiGroups:
          - maistra.io
          resources:
          - servicemeshmembers
          verbs:
          - create
          - delete
          - get
          - list
          - patch
          - update
          - use
          - watch
        - apiGroups:
          - metrics.k8s.io
          resources:
          - nodes
          - pods
          verbs:
          - get
          - list
          - watch
        - apiGroups:
          - modelregistry.opendatahub.io
          resources:
          - modelregistries
          verbs:
          - create
          - delete
          - get
          - list
          - patch
          - update
          - watch
        - apiGroups:
          - modelregistry.opendatahub.io
          resources:
          - modelregistries/finalizers
          verbs:
          - get
          - update
        - apiGroups:
          - modelregistry.opendatahub.io
          resources:
          - modelregistries/status
          verbs:
          - get
          - patch
          - update
        - apiGroups:
          - monitoring.coreos.com
          resources:
          - alertmanagerconfigs
          - alertmanagers
          - alertmanagers/finalizers
          - alertmanagers/status
          - probes
          - prometheuses
          - prometheuses/finalizers
          - prometheuses/status
          - thanosrulers
          - thanosrulers/finalizers
          - thanosrulers/status
          verbs:
          - create
          - delete
          - deletecollection
          - get
          - patch
        - apiGroups:
          - monitoring.coreos.com
          resources:
          - podmonitors
          verbs:
          - create
          - delete
          - get
          - list
          - patch
          - update
          - watch
        - apiGroups:
          - monitoring.coreos.com
          resources:
          - prometheusrules
          - servicemonitors
          verbs:
          - create
          - delete
          - deletecollection
          - get
          - list
          - patch
          - update
          - watch
        - apiGroups:
          - monitoring.rhobs
          resources:
          - monitoringstacks
          verbs:
          - create
          - delete
          - get
          - list
          - patch
          - update
          - watch
        - apiGroups:
          - monitoring.rhobs
          resources:
          - monitoringstacks/finalizers
          verbs:
          - update
        - apiGroups:
          - monitoring.rhobs
          resources:
          - monitoringstacks/status
          verbs:
          - get
          - patch
          - update
        - apiGroups:
          - networking.istio.io
          resources:
          - envoyfilters
          - gateways
          - virtualservices
          verbs:
          - '*'
        - apiGroups:
          - networking.istio.io
          resources:
          - virtualservices/finalizers
          verbs:
          - create
          - delete
          - get
          - list
          - patch
          - update
          - watch
        - apiGroups:
          - networking.istio.io
          resources:
          - virtualservices/status
          verbs:
          - delete
          - get
          - patch
          - update
        - apiGroups:
          - networking.k8s.io
          resources:
          - ingresses
          - networkpolicies
          verbs:
          - create
          - delete
          - get
          - list
          - patch
          - update
          - watch
        - apiGroups:
          - oauth.openshift.io
          resources:
          - oauthclients
          verbs:
          - create
          - delete
          - get
          - list
          - patch
          - update
          - watch
        - apiGroups:
          - opendatahub.io
          resources:
          - odhdashboardconfigs
          verbs:
          - create
          - delete
          - get
          - list
          - patch
          - update
          - watch
        - apiGroups:
          - operator.authorino.kuadrant.io
          resources:
          - authorinos
          verbs:
          - '*'
        - apiGroups:
          - operator.knative.dev
          resources:
          - knativeservings
          verbs:
          - '*'
        - apiGroups:
          - operator.knative.dev
          resources:
          - knativeservings/finalizers
          verbs:
          - get
          - patch
          - update
        - apiGroups:
          - operator.openshift.io
          resources:
          - consoles
          - ingresscontrollers
          verbs:
          - delete
          - get
          - list
          - patch
          - watch
        - apiGroups:
          - operators.coreos.com
          resources:
          - catalogsources
          - operatorconditions
          verbs:
          - get
          - list
          - watch
        - apiGroups:
          - operators.coreos.com
          resources:
          - clusterserviceversions
          verbs:
          - delete
          - get
          - list
          - update
          - watch
        - apiGroups:
          - operators.coreos.com
          resources:
          - customresourcedefinitions
          verbs:
          - create
          - delete
          - get
          - patch
        - apiGroups:
          - operators.coreos.com
          resources:
          - subscriptions
          verbs:
          - delete
          - get
          - list
          - watch
        - apiGroups:
          - ray.io
          resources:
          - rayclusters
          verbs:
          - create
          - delete
          - get
          - list
          - patch
        - apiGroups:
          - ray.io
          resources:
          - rayjobs
          - rayservices
          verbs:
          - create
          - delete
          - get
          - list
          - patch
          - update
          - watch
        - apiGroups:
          - route.openshift.io
          resources:
          - routers/federate
          - routers/metrics
          verbs:
          - get
        - apiGroups:
          - route.openshift.io
          resources:
          - routes
          verbs:
          - create
          - delete
          - get
          - list
          - patch
          - update
          - watch
        - apiGroups:
          - security.istio.io
          resources:
          - authorizationpolicies
          verbs:
          - '*'
        - apiGroups:
          - security.openshift.io
          resources:
          - securitycontextconstraints
          verbs:
          - '*'
        - apiGroups:
          - security.openshift.io
          resourceNames:
          - anyuid
          resources:
          - securitycontextconstraints
          verbs:
          - '*'
        - apiGroups:
          - security.openshift.io
          resourceNames:
          - restricted
          resources:
          - securitycontextconstraints
          verbs:
          - '*'
        - apiGroups:
          - services.platform.opendatahub.io
          resources:
          - auths
          - monitorings
          verbs:
          - create
          - delete
          - get
          - list
          - patch
          - update
          - watch
        - apiGroups:
          - services.platform.opendatahub.io
          resources:
          - auths/finalizers
          - monitorings/finalizers
          verbs:
          - update
        - apiGroups:
          - services.platform.opendatahub.io
          resources:
          - auths/status
          - monitorings/status
          verbs:
          - get
          - patch
          - update
        - apiGroups:
          - serving.knative.dev
          resources:
          - services
          - services/finalizers
          verbs:
          - create
          - delete
          - get
          - list
          - patch
          - update
          - watch
        - apiGroups:
          - serving.knative.dev
          resources:
          - services/status
          verbs:
          - delete
          - get
          - patch
          - update
        - apiGroups:
          - serving.kserve.io
          resources:
          - clusterservingruntimes
          - clusterservingruntimes/finalizers
          - inferencegraphs
          - inferenceservices
          - inferenceservices/finalizers
          - predictors
          - servingruntimes/finalizers
          - trainedmodels
          verbs:
          - create
          - delete
          - get
          - list
          - patch
          - update
          - watch
        - apiGroups:
          - serving.kserve.io
          resources:
          - clusterservingruntimes/status
          - inferencegraphs/status
          - inferenceservices/status
          - predictors/status
          - trainedmodels/status
          verbs:
          - delete
          - get
          - patch
          - update
        - apiGroups:
          - serving.kserve.io
          resources:
          - predictors/finalizers
          - servingruntimes/status
          verbs:
          - get
          - patch
          - update
        - apiGroups:
          - serving.kserve.io
          resources:
          - servingruntimes
          verbs:
          - '*'
        - apiGroups:
          - snapshot.storage.k8s.io
          resources:
          - volumesnapshots
          verbs:
          - create
          - delete
          - get
          - patch
        - apiGroups:
          - template.openshift.io
          resources:
          - templates
          verbs:
          - '*'
        - apiGroups:
          - user.openshift.io
          resources:
          - groups
          verbs:
          - create
          - delete
          - get
          - list
          - patch
          - update
          - watch
        - apiGroups:
          - user.openshift.io
          resources:
          - users
          verbs:
          - delete
          - get
          - list
          - patch
          - update
          - watch
        serviceAccountName: opendatahub-operator-controller-manager
      deployments:
      - label:
          control-plane: controller-manager
          name: opendatahub-operator
        name: opendatahub-operator-controller-manager
        spec:
          replicas: 3
          selector:
            matchLabels:
              control-plane: controller-manager
              name: opendatahub-operator
          strategy: {}
          template:
            metadata:
              annotations:
                kubectl.kubernetes.io/default-container: manager
              labels:
                control-plane: controller-manager
                name: opendatahub-operator
            spec:
              affinity:
                nodeAffinity:
                  requiredDuringSchedulingIgnoredDuringExecution:
                    nodeSelectorTerms:
                    - matchExpressions:
                      - key: kubernetes.io/os
                        operator: In
                        values:
                        - linux
                podAntiAffinity:
                  preferredDuringSchedulingIgnoredDuringExecution:
                  - podAffinityTerm:
                      labelSelector:
                        matchExpressions:
                        - key: name
                          operator: In
                          values:
                          - opendatahub-operator
                      topologyKey: kubernetes.io/hostname
                    weight: 100
              containers:
              - args:
                - --health-probe-bind-address=:8081
                - --metrics-bind-address=0.0.0.0:8080
                - --leader-elect
                command:
                - /manager
                env:
                - name: DISABLE_DSC_CONFIG
                  value: "true"
                - name: OPERATOR_NAMESPACE
                  valueFrom:
                    fieldRef:
                      fieldPath: metadata.namespace
                - name: DEFAULT_MANIFESTS_PATH
                  value: /opt/manifests
                - name: ODH_PLATFORM_TYPE
                  value: OpenDataHub
                image: REPLACE_IMAGE:latest
                imagePullPolicy: Always
                livenessProbe:
                  httpGet:
                    path: /healthz
                    port: 8081
                  initialDelaySeconds: 15
                  periodSeconds: 20
                name: manager
                ports:
                - containerPort: 9443
                  name: webhook-server
                  protocol: TCP
                - containerPort: 8080
                  name: http
                  protocol: TCP
                readinessProbe:
                  httpGet:
                    path: /readyz
                    port: 8081
                  initialDelaySeconds: 5
                  periodSeconds: 10
                resources:
                  limits:
                    cpu: 500m
                    memory: 4Gi
                  requests:
                    cpu: 100m
                    memory: 780Mi
                securityContext:
                  allowPrivilegeEscalation: false
                  capabilities:
                    drop:
                    - ALL
                volumeMounts:
                - mountPath: /tmp/k8s-webhook-server/serving-certs
                  name: cert
                  readOnly: true
              securityContext:
                runAsNonRoot: true
              serviceAccountName: opendatahub-operator-controller-manager
              terminationGracePeriodSeconds: 10
              volumes:
              - name: cert
                secret:
                  defaultMode: 420
                  secretName: opendatahub-operator-controller-webhook-cert
    strategy: deployment
  installModes:
  - supported: false
    type: OwnNamespace
  - supported: false
    type: SingleNamespace
  - supported: false
    type: MultiNamespace
  - supported: true
    type: AllNamespaces
  keywords:
  - odh
  - notebooks
  - serving
  - training
  - pipelines
  - modelmesh
  - workbenches
  - dashboard
  - kserve
  - distributed workloads
  - trustyai
  - modelregistry
  - feast
  - featurestore
  - llamastack
  links:
  - name: Open Data Hub
    url: https://opendatahub.io
  - name: Open Data Hub Community
    url: https://github.com/opendatahub-io/opendatahub-community
  maintainers:
  - email: opendatahub@redhat.com
    name: Open Data Hub Maintainers
  maturity: stable
  minKubeVersion: 1.25.0
  provider:
    name: ODH
  selector:
    matchLabels:
      component: opendatahub-operator
  version: 2.30.0
  webhookdefinitions:
  - admissionReviewVersions:
    - v1
    containerPort: 443
    deploymentName: opendatahub-operator-controller-manager
    failurePolicy: Fail
    generateName: auth-validator.opendatahub.io
    rules:
    - apiGroups:
      - services.platform.opendatahub.io
      apiVersions:
      - v1alpha1
      operations:
      - CREATE
      - UPDATE
      resources:
      - auths
    sideEffects: None
    targetPort: 9443
    type: ValidatingAdmissionWebhook
    webhookPath: /validate-auth
  - admissionReviewVersions:
    - v1
    containerPort: 443
    deploymentName: opendatahub-operator-controller-manager
    failurePolicy: Fail
    generateName: datasciencecluster-defaulter.opendatahub.io
    rules:
    - apiGroups:
      - datasciencecluster.opendatahub.io
      apiVersions:
      - v1
      operations:
      - CREATE
      - UPDATE
      resources:
      - datascienceclusters
    sideEffects: None
    targetPort: 9443
    type: MutatingAdmissionWebhook
    webhookPath: /mutate-datasciencecluster
  - admissionReviewVersions:
    - v1
    containerPort: 443
    deploymentName: opendatahub-operator-controller-manager
    failurePolicy: Fail
    generateName: datasciencecluster-validator.opendatahub.io
    rules:
    - apiGroups:
      - datasciencecluster.opendatahub.io
      apiVersions:
      - v1
      operations:
      - CREATE
      resources:
      - datascienceclusters
    sideEffects: None
    targetPort: 9443
    type: ValidatingAdmissionWebhook
    webhookPath: /validate-datasciencecluster
  - admissionReviewVersions:
    - v1
    containerPort: 443
    deploymentName: opendatahub-operator-controller-manager
    failurePolicy: Fail
    generateName: dscinitialization-validator.opendatahub.io
    rules:
    - apiGroups:
      - dscinitialization.opendatahub.io
      apiVersions:
      - v1
      operations:
      - CREATE
      - DELETE
      resources:
      - dscinitializations
    sideEffects: None
    targetPort: 9443
    type: ValidatingAdmissionWebhook
    webhookPath: /validate-dscinitialization
  - admissionReviewVersions:
    - v1
    containerPort: 443
    deploymentName: opendatahub-operator-controller-manager
    failurePolicy: Fail
    generateName: kserve-kueuelabels-validator.opendatahub.io
    rules:
    - apiGroups:
      - serving.kserve.io
      apiVersions:
      - v1beta1
      operations:
      - CREATE
      - UPDATE
      resources:
      - inferenceservices
    sideEffects: None
    targetPort: 9443
    type: ValidatingAdmissionWebhook
    webhookPath: /validate-kueue
  - admissionReviewVersions:
    - v1
    containerPort: 443
    deploymentName: opendatahub-operator-controller-manager
    failurePolicy: Fail
    generateName: kubeflow-kueuelabels-validator.opendatahub.io
    rules:
    - apiGroups:
      - kubeflow.org
      apiVersions:
      - v1
      operations:
      - CREATE
      - UPDATE
      resources:
      - pytorchjobs
      - notebooks
    sideEffects: None
    targetPort: 9443
    type: ValidatingAdmissionWebhook
    webhookPath: /validate-kueue
  - admissionReviewVersions:
    - v1
    containerPort: 443
    deploymentName: opendatahub-operator-controller-manager
    failurePolicy: Fail
    generateName: ray-kueuelabels-validator.opendatahub.io
    rules:
    - apiGroups:
      - ray.io
      apiVersions:
      - v1alpha1
      operations:
      - CREATE
      - UPDATE
      resources:
      - rayjobs
      - rayclusters
    sideEffects: None
    targetPort: 9443
    type: ValidatingAdmissionWebhook
    webhookPath: /validate-kueue<|MERGE_RESOLUTION|>--- conflicted
+++ resolved
@@ -113,11 +113,7 @@
     categories: AI/Machine Learning, Big Data
     certified: "False"
     containerImage: quay.io/opendatahub/opendatahub-operator:v2.30.0
-<<<<<<< HEAD
-    createdAt: "2025-06-27T13:34:05Z"
-=======
     createdAt: "2025-07-03T11:19:42Z"
->>>>>>> 65886909
     operators.operatorframework.io/builder: operator-sdk-v1.39.2
     operators.operatorframework.io/internal-objects: '["featuretrackers.features.opendatahub.io",
       "codeflares.components.platform.opendatahub.io", "dashboards.components.platform.opendatahub.io",
