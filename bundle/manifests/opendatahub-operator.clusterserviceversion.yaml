apiVersion: operators.coreos.com/v1alpha1
kind: ClusterServiceVersion
metadata:
  annotations:
    alm-examples: |-
      [
        {
          "apiVersion": "datasciencecluster.opendatahub.io/v1",
          "kind": "DataScienceCluster",
          "metadata": {
            "labels": {
              "app.kubernetes.io/created-by": "opendatahub-operator",
              "app.kubernetes.io/instance": "default",
              "app.kubernetes.io/managed-by": "kustomize",
              "app.kubernetes.io/name": "datasciencecluster",
              "app.kubernetes.io/part-of": "opendatahub-operator"
            },
            "name": "default-dsc"
          },
          "spec": {
            "components": {
              "codeflare": {
                "managementState": "Removed"
              },
              "dashboard": {
                "managementState": "Managed"
              },
              "datasciencepipelines": {
                "managementState": "Managed"
              },
              "kserve": {
                "managementState": "Removed"
              },
              "modelmeshserving": {
                "managementState": "Managed"
              },
              "ray": {
                "managementState": "Removed"
              },
              "trustyai": {
                "managementState": "Removed"
              },
              "workbenches": {
                "managementState": "Managed"
              }
            }
          }
        },
        {
          "apiVersion": "dscinitialization.opendatahub.io/v1",
          "kind": "DSCInitialization",
          "metadata": {
            "labels": {
              "app.kubernetes.io/created-by": "opendatahub-operator",
              "app.kubernetes.io/instance": "default",
              "app.kubernetes.io/managed-by": "kustomize",
              "app.kubernetes.io/name": "dscinitialization",
              "app.kubernetes.io/part-of": "opendatahub-operator"
            },
            "name": "default-dsci"
          },
          "spec": {
            "applicationsNamespace": "opendatahub",
            "monitoring": {
              "managementState": "Managed",
              "namespace": "opendatahub"
            }
          }
        },
        {
          "apiVersion": "features.opendatahub.io/v1",
          "kind": "FeatureTracker",
          "metadata": {
            "labels": {
              "app.kubernetes.io/created-by": "opendatahub-operator",
              "app.kubernetes.io/instance": "default",
              "app.kubernetes.io/managed-by": "kustomize",
              "app.kubernetes.io/name": "default-feature",
              "app.kubernetes.io/part-of": "opendatahub-operator"
            },
            "name": "default-feature"
          }
        }
      ]
    capabilities: Full Lifecycle
    categories: AI/Machine Learning, Big Data
    certified: "False"
    containerImage: quay.io/opendatahub/opendatahub-operator:v2.1.0
    createdAt: "2023-8-23T00:00:00Z"
    olm.skipRange: '>=1.0.0 <2.0.0'
    operatorframework.io/initialization-resource: |-
      {
        "apiVersion": "datasciencecluster.opendatahub.io/v1",
        "kind": "DataScienceCluster",
        "metadata": {
          "name": "default",
          "labels": {
            "app.kubernetes.io/name": "datasciencecluster",
            "app.kubernetes.io/instance": "default",
            "app.kubernetes.io/part-of": "opendatahub-operator",
            "app.kubernetes.io/managed-by": "kustomize",
            "app.kubernetes.io/created-by": "opendatahub-operator"
          }
        },
        "spec": {
          "components": {
            "codeflare": {
              "managementState": "Removed"
            },
            "dashboard": {
              "managementState": "Managed"
            },
            "datasciencepipelines": {
              "managementState": "Managed"
            },
            "kserve": {
              "managementState": "Removed"
            },
            "modelmeshserving": {
              "managementState": "Managed"
            },
            "ray": {
              "managementState": "Removed"
            },
            "workbenches": {
              "managementState": "Managed"
            },
            "trustyai": {
              "managementState": "Removed"
            }
          }
        }
      }
    operators.operatorframework.io/builder: operator-sdk-v1.24.1
    operators.operatorframework.io/internal-objects: '[dscinitialization.opendatahub.io]'
    operators.operatorframework.io/project_layout: go.kubebuilder.io/v3
    repository: https://github.com/opendatahub-io/opendatahub-operator
  name: opendatahub-operator.v2.4.0
  namespace: placeholder
spec:
  apiservicedefinitions: {}
  customresourcedefinitions:
    owned:
    - description: DataScienceCluster is the Schema for the datascienceclusters API.
      displayName: Data Science Cluster
      kind: DataScienceCluster
      name: datascienceclusters.datasciencecluster.opendatahub.io
      specDescriptors:
      - description: Override and fine tune specific component configurations.
        displayName: Components
        path: components
      version: v1
    - description: DSCInitialization is the Schema for the dscinitializations API.
      displayName: DSC Initialization
      kind: DSCInitialization
      name: dscinitializations.dscinitialization.opendatahub.io
      specDescriptors:
      - description: Namespace for applications to be installed, non-configurable,
          default to "opendatahub"
        displayName: Applications Namespace
        path: applicationsNamespace
      - description: Enable monitoring on specified namespace
        displayName: Monitoring
        path: monitoring
<<<<<<< HEAD
      - description: Enable Service Mesh for Data Science Clusters
=======
      - description: Configures Service Mesh as networking layer for Data Science
          Clusters components. The Service Mesh is a mandatory prerequisite for single
          model serving (KServe) and you should review this configuration if you are
          planning to use KServe. For other components, it enhances user experience;
          e.g. it provides unified authentication giving a Single Sign On experience.
>>>>>>> 91fe6f2b
        displayName: Service Mesh
        path: serviceMesh
      - description: Internal development useful field to test customizations. This
          is not recommended to be used in production environment.
        displayName: Dev Flags
        path: devFlags
      statusDescriptors:
      - description: Conditions describes the state of the DSCInitializationStatus
          resource
        displayName: Conditions
        path: conditions
      version: v1
    - kind: FeatureTracker
      name: featuretrackers.features.opendatahub.io
      version: v1
  description: "The Open Data Hub is a machine-learning-as-a-service platform built
    on Red Hat's Kubernetes-based OpenShift® Container Platform. Open Data Hub integrates
    multiple AI/ML open source components into one operator that can easily be downloaded
    and installed by OpenShift users.\n\nOpen Data Hub operator allows users to install
    and manage components of the Open Data Hub. Users can mix and match tools from
    each project to fulfill the needs of their use case. Each of the projects share
    some components, but can be mostly seen as an extension of each other to provide
    a complete solution for both novice and skilled enterprise users.\n    \n### Components\n\n*
    Open Data Hub Dashboard - A web dashboard that displays installed Open Data Hub
    components with easy access to component UIs and documentation\n* ODH Notebook
    Controller - Secure management of Jupyter Notebook in Kubernetes environments
    built on top of Kubeflow Notebook Controller with support for OAuth\n* Jupyter
    Notebooks - JupyterLab notebook that provide Python support for GPU workloads\n*
    Data Science Pipelines - Pipeline solution for end to end MLOps workflows that
    support the Kubeflow Pipelines SDK and Tekton\n* Model Mesh - ModelMesh Serving
    is the Controller for managing ModelMesh, a general-purpose model serving management/routing
    layer\n* Distributed Workloads(Incubation) - Stack built to make managing distributed
    compute infrastructure in the cloud easy and intuitive for Data Scientists. This
    stack consists of two components \n                                      Codeflare
    and KubeRay.\n* Kserve (Incubation) - Kserve is the Controller for for serving
    machine learning (ML) models on arbitrary frameworks"
  displayName: Open Data Hub Operator
  icon:
  - base64data: iVBORw0KGgoAAAANSUhEUgAAAUIAAAEiCAYAAACMWdvGAAAABHNCSVQICAgIfAhkiAAAAAlwSFlzAAAOxAAADsQBlSsOGwAAABl0RVh0U29mdHdhcmUAd3d3Lmlua3NjYXBlLm9yZ5vuPBoAACAASURBVHic7N15eFTV+Qfw73vuTBKyQdhVkIC4orjUBREtO6KE1ewBqVqsW0Xb+lOxNq11a+tWbVW0ikAWiIAQQSEo1gWtuyAKsiS4IMoSkplsM3PP+/sjC5NJcu8kmSQQ3s/z5HmYc8895wyTvHPvPRsghBBCCCGEEEIIIYQQQgghhBBCCCGEEEIIIYQQQgghhBBCCCGEEEIIIYQQQgghhBBCCCGEEEIIIYQQQgghhBBCCCGEEEIIIYQQQgghhBBCCCGEEEIIIYQQQgghhBBCCCGEEEIIIYQQQgghhBBCCCGEEEIIIYQQQgghhBBCCCGEEEIIIYQQQgghhBBCCCGEEEIIIYQQQgghhBBCCCGEEEIIIYQQQgghhBBCCCGEEEIIIYQQnQR1dAPEsWnWluJzoTECzB4itf6ls7rtDMyz5p8cftDtmgXCZcTKy8Rrd1RF52Vmku6INovOSwKhaFeJWzisCxe/CEaaX7LJzA8uGtrjj7UJSzNLunvD1BsAzvE/n8Gvd4+OmXrFb6mqvdosOj/V0Q0Qx5YufOjBgCAIAAYR3TNzU/Hs2gRPOD2BgCAIAAS6vNjlvquNmymOMRIIRbuZXVgYAebfNHWciG8DgBczOYKYEpssiGhWGzRPHMMkEHZi5eU7+u/lvVEd3Y5avvLu/QBEWmQ5DQAiHBW9AIQ3nY1PDGnDxDFPAmEnwsyq1Lvr0hLPrn+Vegr3+hzGt5HeipJSb+HKgxU7Ozx4kPY6bbKEAYAG2f1eyu+tCClHRzdAtF6xp+hcAzq91FuURKD+AT1gBhiTHYY6u5S//0Us9TvQMa0U4sglgfAoxczKVVU4CYp+B/BlANkNARjAHs9tAO5plwYKcRSRQHiUYf6ui9vrm+XyFt0ORac051wi9cu2apcQRzMJhEcJZlYub9Esl893P4DjW1iKL6SNEqKTkEB4FHB5i0aVeoseIeBccCsKIqwLWaOE6EQkEB7BDlbsPNHhUE8w89TWTwGiLysdZU+GoFlCdDoyDOEIVeLZNcthqE1gTG1dSeRm4BntpMt60xB3aFonROciV4RHGBdv78U+xzNgTG9FMZVgWs+k86qc5cslAAphTQLhEeSQd9d49tJCAH1acj4DnxPwhNfpW96DTi4NcfOE6LQkEB4hXJ7COcz8L7ToM+H3oPFwbPjAV4moNd0pQhyTJBB2MObt4S6v42kGftXsVdEYaxT0ndHhJ21uaf17OD+yqkzFal0VC8OIVT42lIN9Xu2scpoo9+nyAyd1TyppaflCHA0kEHYgF+/o7fKq5QAuaeapmzXx77qFDSoI9oQ9nB9Z5eYLwPpiKJwKplMADK5y696AhiID0AAUQWuCARPaAJQRjkLXylIA3zGhiIBNpPkjr8P86OTIGd83s91CHJEkEHYQNxf21V68AeCMZpxWSsAd0c7454nItMu8u2zFLzSrGQBGV7n1eQCcIEILxiLGAhhCjCEArmQiOEwHCl0rfyDQa8x4NTyGCo6nhPJmlyzEEUACYQdw864+2ov1aF4Q3MjavDo2YvAOq0xFruWnazauJYXpWmNg61pq6wQGXwfCdVVurihyrVwNmPfGx0z/uo3rFSKkJBC2sxZcCVaCkBnjiP9HU1eBG3iDY6C7dLIG38ig0USgVs1AaZkuDFxFMC4vKsv/ZXxUwqft3gIhWkgCYTty8Y7e2kvvADw4qBOIvtdMU7s5B3zS2GHmTLW77NxUuEszGRhsu/5MO2AgGlo/ieY/9xSiw8jMknbCXBjBXmNF0EEQ+MBw4MJuYY0HwV2lryQUuc/9nBmLGQi2zPZy8e5Dr8Z1dCOECJZcEbYDZqZSb9ECAoYHdwYtinHyHKL4ysAj35Xnn+Az9b8ATAlxM0OJtIMsltoX4sgigbAdlHoK7yOi5CCzPxvjHHBD4MBoZqbd7vwbfKZ+ENW9uG2hFIAJAAzEUMt/P3YOjL5yb+iaJUTbkkDYxlxVuxKZaF4weQl4PNoZf3tgECwsXtGtyL1qAUJxFUgoIo13taIvSGO7Ir0dpuPHAd0mFQdm3cJLw2JKnP1NA/2J1SBNOI+ILgDz2Wh6cyVm8J2tbqcQ7UgCYRsqL9/R30f0bHC5+ZGYsEG/D0wtdK84B6xeBnBSC5tRxYT1pHmZYdDaE6Om7An2xCGU5AGws+bnLQAvAEAhb4igctco1jyZgEkM9AMAAr5n4A+DYqa+3MK2CtEhJBC2kZoVpRcACKbTYEFsY0GwdNUUMOcA6NLc+gn8JYP+rb1V2aGeIjeQRlUCeK3m54bt5cv6KQpTgyI++Z4oU4eyLiHagwTCNuLyFf0fgNFBZH0nxulrsOl5UemqazXxMy14TvcmoO+Lj5n2VjPPazGZaieOdhII24Dbs+tszfhzEFm3sdMxlWhglX9iYemq/2PiB6k5qzAQfahAdw+ITnijue0V4lgngTDEmJlc3qInAdhsZk5uaHNyV+p/0D+1yLXqRgY/1IwqS0G4Nz6q8imiJNv5x7UymdW3m0viTdKnAziRwX1AFEGMrly9/MKh6h/+ltjYobly66Kz+5Y1o11HvKVL2ajaWTpQEQ1hpuMI3JW06sqAArEXxG4CDjBUkUnGN7Pu7PJtR7dZtA0JhCFW6tmdRoRLg8h6a2zESd/4JxS5V6Yzc3P2FVnrMNS1/SMTfggm86wtxeey5isU6Je7viy+GITow0erF2NoODOPwKRBFOaZtelAToSHbp1/fvejclmuZ59lZ3Sx+2JoTABorHeHe6iCigDXXnoT2L/DnmtnKjIM9iHrAZcbwHsg3qBM442UeZGfyPqPnYMEwhDax1tjyMcP287zJayIdca/4J+0y50/nlm/iOBm+2gAf4mP/uw+u86Ja7buO97nVXMASofmwQSAWzYROQxEV1eG45TEpXxpXpL96jdHisUPuc8izXNwwJ0BoFt1aov+D6IBTADTBK00sh9078h+wLWIyLcw9a64opA1WLQ7CYQhFO4JvweEEywzEX6Aw/lr/6RdFasHkM+XDdvbaYAANxQlxUdNfs0q38zN+08nUvf4vEgMptxmuLjL6QevArAkhGW2iez73eOY+E/Q3Fbzngcz8Gdmx72LH3AthaIHM+6MbvEiuaLjSCAMERfv6A0vbra9GNQ8N4b6Hah9vZ3XhJPLmwdCD/ta6CCYJsVHJbzfVI6Mr/Ydp0zjYQDp4LaZS05Ml+IIDoQ5D5RcpKEeZPCodqrSICAVmlOyHnAt9Wnjd1ffExnU4wpxZJBAGCLsMW4DIdIm25sx4YPqDTY23N5HQLggiCp+ZOZRA2Mnb2u8AUyzNhffBBP3o+2m4NVW5m3b8lvm2UyOjAlz36+B36JjFhQhAMkOZV6R/YA70zE46omko+gRwrFMVp8JgYO8sysIDcYC1sc+xXquf0qha9UvCbgxiCpKQPqKQbFTGg2Cs7f83HfWl8WvgfAk2jwIAiBY3pZ3hKy/llwYHe7+nIG56Pjf6xgGP+Ld4S5Y+jd33w5uiwhCR//CdApOn3Ez6h7CN45A//LfZKmQN0QA/CzsxwpWaFaTBkZP+7yxg7O/3H+BNh2fAJjQ3Ha30NKXzuqxrp3qCkr2/e4MKPVfME7u6LYEGOX18edZD7ku6+iGCGtya9xKzFvCXF6+1SZbJTlRb2wguUvnMXBqEBXcdFJswruNHcrYVDxVM2eDmj8Fz48H4E3MtF8pcmlwsWIyGNwHQD8CHcfgngCKALzw7f64v7WirpBiZsp5oOx+Jr6rNeUQ8AMD3wD4EQw3FJdBUxQIcSD0B+MUAN1bWHwfaKzLftCVnnZXzLLWtFO0HQmEreT2dJkMQi+rPAz+TzQNqluWalfF6gHs8/3BrmwCPR8fO+XFxo7N/PJgCjEvQvM/Q2bgv8RYBkN/WIEen+cNIU8zyzgiZD/kegREtzX7RMZ+EPIArPeB/3v13bEH7E7JebA4ntkYpUGXEzAZQEQzagxnxpLFD5TekHF37HPNbq9ocxIIW4mhrrYZk+bVJv3DP4FM371oehmrWls4OuaWxg5kbCqeSsyLARjNaOpegJ5RPry04Nyjf8xb9gPuh5m5uUHwPQL/w9UzZvX111OzOnxqxgm+CODFpQ8d7OrVzjQAvwcwKMgiDAI9k32/qyRtXszS5jVbtLWO3+TiKFa9ERN/B5DFFwotjg2Ln1n7amfp8lOIjC02iyloYr40PnbqxsADs784MEwrehPBr0hTzsyPVhrmw3lDeruDPKdNzNy8/3SC+soqz8KzulPWXysGQPmKQlj1JjDmps+L2RDCMrEhkx17nK4MED0EoE+Qp3mY6YqMedEyJ/wIIleEraB9nGEdBAEi/Vz918a9Qawo82xjQTB18099NGg5gg+Ca2DqOYvO6Wk7pm0DZzrCD5T0gabeBqEswlQ/nN33H0f73GIPQPOO90Q9PiqTfKEuvKbMBS9mFr8S5nT8HYTrgjgtjIiXLnyo4lyZu3zkkCvCVij1FH0E8PkWWXbFOOMH185HLXSv7gv27QYQZnFOMXx60MC4aYf8EzOZ1a4tB9eBaUwQTTPB9OdBZ3W7P5Oo0Sl4H/78h74+8k0m1lMYOA+g3mg4isAFYDsDrzHRK5f0fOwTasVGoe17RUiFSlNS6j1RH7eunOBl3e9KAeE5wH8Od5Ped/eI/mVzb9FF25ArwhYq5W094eXzrPIQ4SX/SfnMvl+TdRAEGH8PDIIAsOvLQzcBQQXBMiaeseis7msbO/jBz7eO0KD7fPBeBoZi6+/CGADnEXAeMc97f9/c79/fR48WH/L9+4qTn6yyOrGDfUaMian3RP3UnpWmz4vJzXqwbDtYrwHQ2yb7xdH73X8EcG87NE3YkHGELcSesHGw/v9jnw8L617wUoOYr7Updl9VFZ4KTLxm677jAb4viGZ5wEhcdGaPBkHwgwO3nPHeT3NXatA7AEbatL0p/Zj50W5dja3v75ubzjZRtGPwR07lHZU2L7pdg2Ct9LuiPjHAlwKwr59wR+4Dpae0fauEHQmELURkO4B5c1yXgUW1LwrLuowB0QDrU/ip03pNcQWmer3G3wB0tanPhOL0hUO7N5j18f7Pt12tTeNTIky2KSNY8cxY/P6+uS9/sff3USEqs/UI25ygK5Pu7NhlwlLujv1Gs7oC1bsCWgk3QQ2++ET7k0DYAsxMIIyzzkT1rsqIebpldsBnKHo+MH3W5oNDCUgNolF3LBzS4+X6SaD3fpqbyeAFsB+u0xLTy5Rv4/s/zo1vg7KbicoMhWlJd8fs6+iWAMDMeVGfkuYM2K/3NS7rfld7LQ4hmiCBsAVcVbtOBuN4qzxKmXXT0JgzFcAJlvmBFY3uMMf0R9h8Tgy8Neis7o8Hpr+/b+4CIvzJ6twQGMoGNr578NYT27gea4wbU/4v5usObUOAtHti8xkNH3U0QLinHZojLEggbAEiOsfyOFAe5dDv1L4uKj3vQsA6cDJTVmDarC0HTwTxVJvmlJoGzQ7sHd748213Aphlc26oHKd8tLIDb5PXpc+LXmifrf1pZ9ldAL6zyTY654GSi9qjPaJxEghbgIGzbY5/RHRyXa8qke1uduXhMVTQIFXjetj17DMeyD4jbrd/0vv7bp0M8P02dTbFheoVsJvrnHJlvtQBHSheA9zoDJwjwaw/9C1j4Ha7fJrVNe3RHtE4CYQtYntF+IX/aya2+7Z//XhKKK+XwkywfzZ40BFm/ts/YcPPN0Yz03wE/9luZvCd0DQ0zFceNbz347Hf9/ohDIr6gSgdwMsAglpTj8EzPth3W2KQ9YYGUVbK3bHf2GfsOOl3RS8D8JllJkLy0ke5NYtniFaQcYQtoXC21SNwBn0RkHShVXEEfjMwbeZXBy4E1ECr85jpiRdO61WvlzmCwn7HHNR0r5+Y+ffDe8dlB+57kkR5JoAfAGQDyP7gwC1nmKbxOMGmgwgAg+//mOesOJ/mt8dAYTYUHzGr4TSFiDj7QfffmTnbIltXX6VrAoBX2qtd4jC5Imymfbw1Bmy9L4mGuan23zsr8k8EYLk4p6nof4FpZBrjbZriDTNUvQfxH/x0ax9m/N7mPAD8mcNQF1zS54nFdps/AcCwHk9+NbxXt8sR3Dajgz37IucEka/VCHj3SOsgaYqjKmoZAMtVbhg0tp2aIwJIIGymsCqn7YrD5c4uddPIyNR2aw5WVkZWbWqQSmw9i4T47f8M6VpvT2Qmug4207sY+MYM84y5sMejdg/w61dHmXp47yfuItDDQWSfa5+l9ZiwuD3qCYWkTPJw9WMGK8HMHBJtQAJhM5FBdoHw0PF0fN3zPmKyvL0FsHUIJdVbDzBxKRuA9T4mxGpVYBoDU2zqqiJlTLm029PFNvmaNKxX17vBaHArH2Dwe3t/e2ZL6wiWMo0jbssAK0rzapsspy38u8tuap5oAxIIm4m07fO3vfVeEewC4a7AhPBT9w8GrDeCMphe9X+9cf9tJwCwWgACxPzU8J6PbLVpjyWiTA2mubDrWVZkN+yntXak3hPZrKvajuZw+N6GTceTYeK0dmqO8COBsJk0WT/vQ8AcU2bub5WZGUWBaUo5zrCpw/XC0G71AigxT4T1akImAX+3KTcow/s+thmgNVZ5CHRFKOqy0G6ryoRKzdS/xnchrMUSCDuCBMJmUkTW+w8T/VzvZfUKLlYF/thIaj/LKoDtgWnMtislbxzW54kQLkSg7Xo3z2zTMYVsE1COXJZDfRg0uL0aIg6TQNhMWpP18vjM9cYDMthytgUxN7L4KVtedTKwo0E5NucA/J718eYxtGn3nDDmnb239Axlnf6YqLCtym5TxJbtJs1x7dUUcZgEwjZGIMtAyNQwEDLYpueX9zZMI8spfARqOI+5FXb3+elb2Cwo4DAcdivmtBxpu5VdjkyarNtNNncQok1IIGxjxNaD1hXQcAl5Issd0gjU4JaTAcuAq0Eh3a+kZtC15fL32qy/4o1WDdvdUgTVYLmyowGRXSDk2HZqivAjgbCNMaHc6rjWDXuHia17Fokbfm4KZPn8z/7WuXk+OHBLLACnZaZwXS9YGabtmopI3MLWK3jXUCY1WMX7aMA2ny3Y5tGLaBMSCEOMwPWvABmWGyARNTpMxvLqTauGAUiDLW99CXyy1fFmM9VQmxxalan6awPadTQBiPD9ZB1ca4ty6qN9YylxBJFA2EykYH0lwlRvs3ci60AIUGMPxy3rIEZ8gzSgsd7nw80CXVm9LmJoaFJ2q11/O7z/YxX12sBk23nSLbJPyHebE8KOBMJmYm29FwVT/QHXDFivmNzI8v0MshsofHqDFK0/tDmn9wf7DtltLxCUNdtvCQc4ySoPMxrrpbZbvNV8cjA8NnmECDkJhM1kKNN6LF7Ayi/MsB7mwQ1nnrDmIptm9Ltm6756vYthfSrfBshy6hwDD4XiqjCum+NGMKz3X6HGVlHhi61PwRfw2/WvLbiqdp/h9u4ce6iiyG7GjziGSCBsLpsrQhB6MfPh/1ebcWNo5NmdQ9NmWA9NIY9XDfNPOJ/me5nZcrYHgKHv7y9u1bLwHxy45QxmzrTJVsUUVm/PlsSlbBDBMhACaLO5w4cqdw8q9RS+x6S3aFYFyuBdpd7CVaW8rc3GOoqjhwTCZuIwtpudYZRU7q67WjKUXSDECd+Wraw3BnDBuXGH0MgcZH8KNK2RxBybugCmzPf3zU23zdeIjftvO0GbxkoAlkM8CPTqiF5/q9dj3GXIoaGw2YmPNL9qdbyl9vLeKKV0AYDh9Q4wEuB1vlLvi0sck+QXoJmicdJ+2IzJU4rrelR1ZLctgPVzL9NUDRZuJeJ3Gstbdxw0PTPgD/iSXo+vBvC+1XkAiBmL3vtpbuZSTgx6qMbGn347HJo/AmA3Bcw0zYYbRpGGXfA9VLat+0fBtqc5orwVM4GmpiDSJSW+QlkH8BgngbCZiEgDvNkyjzq8p8lAGlUJkE1+PTwwTYMabNLuj8F9dn5VMjIwXYHvsDqvtkoi/Knf/hO+2PjT3KkbOLPJQd//23f7KRv3zV0IUu8AOC6Isl8acdxjW/wTbtnO4Qy+2vo0fjMviYLaEqC52GbrVQX6RVvUK44eslR/y2wCmn7exeCh9V/r/5HFHxszTQJQL4CFkbHOy6YHQJMDjMk05wH11wYc1vuJdzf+PPdlAFdZvoPqhg0BYUX4vpLi93++da0GthCpnwGOZMYgYhpjsrZbCcdfiTLMBleDpRXFV4Fg/SyOaZ3l8dbQuNhq+QdmPipnqYjQkSvCFgjcnKkBpnP9XyqijdYl8uk7S/LrdZr8Z0jXgyCbzgOi0VdvKr4sMFlT2DUAvrSus179cQxKIdB9YH4WjMcIuAXEzQmCGsQZw3o8+b1/4sgN7GDC/9mcW+E0jLxm1BW0QxVFA0F2V7LUJrfk4ughgbAFmFTDpfXrG3SocnfdMymHNl9nm3m5iswZgWla0wK7tmjiP9fseFdnRK+/uQztm8zAfrvzQ4WJ7hje64kGnR39ex26GcBZ1mdTTuC2A6FCSl9ik6Uy1lluvcOc6PQkELZAlaNiE8CWgc1Qum7zpX6x0w8QGh1gfBjRdYFj/Kq2dstHI0tu1TsNGDlrc/FNgekX9X2qUDGmwmbDoJAg+vslvR57JDB55heu3sTc4FY5EIOebpuGASBq8Pw1IMPHRENkEPcxTgJhC/Si01yA+sAqDxPq7UJHhHybYk/6tuwXo/wT8pLIZMLjtg0i/H3mFwcb7BFycZ/H3zOZLgRhS2OnhUAVAb8a3uuxBh00iUvZIMO7AEA3mzLeW3RWtzZZbZqrr5Qn2WQK6TqN4ugkgbCFiPC6ZQbGGOaP6xYQ8CleCpv9KjT41sC0buFxzwM2s1OACFLIDpxtAgCX9nlsl1LmcALnwmb9wGbaDtajL+79+ILGDnY5vfghMCbalMFKcxDbj7ZMqbfoIgIst0qA/XAjcQyQQNhCmk27Xs7YUrNn3VXh4Mip37Ft8OSEnWWr6u1e9+TJVEWEeUE06Syf11gz84u9DdYlHNbjydKLez+RyoovAvBWEGU13URgP4PvPFRinjW8zz8b7QS6elPxrwD7/ZUZyF5wdg/LK+vWIKYGz10DVJSHdVnfVvWLo4cEwhaKdQ76BDYLKhDrX9VL0PysXbkG872BaS8NicslUEEQzRpBKix/zsd7Gt0B75KeT3w0vPfjoxTzeAaeB2ymC9ZieACsI8aNHngGXtL7iYevOPnJqsayzvzy4E1M/HwQpZY7wHcFVX9LEU+3Po61famvLOclZBxhSxGRLvUUvQ7wzCYzMSWU8raesXTqfgAYGONZU+QK293YijN1pzAm7XbnjxkQnfCGX2VMnxXPYQc2wW4zKGBUZXjE+l9tPpD84lk9Gl3FZlifJwoAFDBnqg9+PnQxAxcz4VQi9AIQBYYXzMVEahdDbwpzRqw7v/vDJZa1MtPMzQf/Qozg5jIT3/rimY23LxRc3sKRdhtaMfPytqpfHF0kELaCJr1IMTUdCIEw9jpTATwJAERJZqFr5UMALHtJNeunC3nD0OpZKdUWnBtXdPWXB69nRnYQTbvYBH02a/PB2QvP6t7k/F2iTI3q3uxWdRjM+nz/Cfiy+BkQWXdM1GAga9GZPYK5amwxBn5rk8XLTqNN5jaLo4/cGrdCV8fANwj41ioPgX7jP6m/PLrqBTDvtin6ZLhdDW4bXzqzew4ITwXZvB4AVs3adHD+NVv3WW7s1GLMNHPzgWthqC9h1zt72NZK5fuNVQbTEUSnjslNdjwdrNh5IpgTLM9nrO9GAyyXLRPHDgmErUBEWjMttMl2httTWPesaggleRh0v13ZDL57V+krlwamf7sv7jaC7VCcuiaC8Guf19g+68uDD167paR7kOdZmvMxO2dtOpg2a3PxJwR6HvZDZKox9mhlJOQN6W25aEVFZcR+AF6LLF7lqWxyawKHUjcCZHe3M9/muDiGSCBsJWa1ADbDUjTRPPab/bE7JvZFAJ9bnUOAQxFlbyvNrzdH961R5AuvqkwhguXqNAEiwbjTq80fZm0qzsvYVDz1lu0cbn+aH2aavaX4nFmbD95dGV68A4QsEM61P7EagX5S0GMWD+lqOUAcAK7PpHIASy1KW5yU2XgwLeHvuoNwvU0Vu2PC4oP9MhHHAHlG2ErdIk7cWeIpeoPATS7lRMA5rqrCSai5khtFo3xFpfk3Mul3YfFlxEC/cNI5W3jplUMoqW72w/zzjy+f+cXeiUqFr2Cw5coqASJAfJUCriqpLC6dtfngJ8z0uVL4XGvsViC3Jl+5kx1VptLHaaA/MfoDGEpfHhqnwX1sa2jcPq157KKze24N9gQf+FYH6HQA5/mnE/CO9lTNbeo88ph3gWyuUAn/JmqblW7E0Slk+8wey1zeotHM/IZVHgY+j3XGn+//B1joWvUMwHZXLwCQGx/9WXpN50adW7ZzeEll8fMAMlrW8naxycFq2gtDu1kuNNuYpZkc5nG6MhThMobyMXHBjqrovMxM0o3lLy/f0d/nML4BYLUvdAWczv6x1K/tpx42Iut+960gtpottC797piQ7C0jgidXhCEQ44x/s9RTuBGBKyD7IeCcUm/hDcDhzg5lqru0YU6E/aZGKYWuc/cA+J1/4pMnUxWAmbM2HfgMRA/jyPs8l7D2XPvC2S0bq5eUSR4AL9T82PI5jExYB0EAWNRRQVAcueQZYYiwsu8AIdD9ZVxUtyTUgG6TilnrRNisYA0ARLi90LXy6cY2X1o4tMejivRwAEHferaxUoB+u/DMuNRFLQyCzVXiKRwGwGbxV1T6TG37ObUp4jbdnEq0jATCEOnqiF8DkN3iAbGml+v9IQ7qOu1DJgpmCh0A/Ga369yXPuZnG2yCvuDMnh9VuMrOI+K/AKho5Nz2wchxOM3TF54V92RjO9J9x0u7FJXmX1xYsmrYdl7TvA6bxWnmTgAAIABJREFUpqrk7eEE/AeA9dYDTE9273KS5XCnNsf42fI48d52aonwI4EwhDTpu4PINrvEV3SFf8LAqIRHAAQ1y4EJGT3dfd8sKlvWYLHRvOH9K146s8eflI/OAPhFWA9BCSkivMNKjVk4tHvaC6f1ajC0hZmp0LXyBp87/AcmvRGK33e6vd/vcq9s9fNNl8eRCcBuEdlDHGY81Nq6WstHXACgyRWxCcp+Ay4RctJZEmKl3qI8MNstk7/PcNLZURT/Y23Cd7y0i+kOX8fAiCCr+pGZkwfFTm1yGE3aV8UDHCbfjOpbxl5BltscHgBLidXjLw3t9klTmbaV5vcMU/xCE4OcmRlTB8VOWdWSBpR4dl5AoI224wYJd8c6Bz7YkjpCbfH97jQiXojAK1jG/PR5McF0nokQk0AYYjU9l18DaLAKjD8GrY91DphQvRlUte9Klnb3qfB3YH91U8sE0z/DY+ie4ymhvKlMiVs4rIt5aCIpPbVmf5TW7OVbRaC3mfgVRb7lC4b0tryVK3SvvByM5wGcYJHt84ExU4Iek1irlLf1hDfsY8Bms3nQjhinMZSof8c9Mgiw+K8lw0ip2wGcBuAnBi1OvytqIbXxBveicRII20Cpt/BOMOyvPojmxTrjH/BP2lH+Sn/DpDcANNj43cIuUnRzfNRk+w3SmSn9q4OnK42LAQwl0KmoDiQ9an5qH5e4Ub26zh6AtjHxNjbxviO25KMFAwdWNl74YTsr8k9UPv0YAOsVYGpadSB6b/j5dH3Qt/LMbJR6d79uNX6zhibiUTHOQW8HW7Y49kggbAPMW8Jc3shPAQyxyaqJOSUmfFC9jYsK3av7gn1rAQxt4rym/JdY3RUfm9Bhi43ucC3vbZDxOwA3ga2viv2Ux0dPjm7O1VBpVeHDINhuXUqgp2LC4m8JtlxxbJJA2EbcVTvP0qQ+hP24tkoQjYl1xtdb5HT3oVfjtGGuATCsuXUz+A1i46n4mIp8oqR2mUGxs3T5KYqMGwH8GkCj6yE2jbIHxky22wC+Tqmn6BqAn4f9729hpbN8aG8aYjm3WQgJhG3I5Sm6kcH/ss9J+1n7Lu4aMbjePNw9nB9Z6dbzCQg6SNQvFkXMlKUUL4uPmhLyndq+L13ew6uMSWBci+pOnpb8Pn3rMNTw/pEJPwST2VW1K4mJsmE3VAYwiTA2xjnwrRa0SRxjJBC2sVJv4QpU7yZnjfEjQY2NCR/wVeChXa6VNxPwCCw2ew/CLoAKmPhd8up3B8ZNK2puAd+XLu/hUc5fEJvDAJoI4ALYByQra5lw9aDoKUGtlH3Iu2ucYsoHYD/+kPiOWOegv7eibeIYIoGwjZXwd93J6/sUtj2bsAyGRaWvDGeihQBOClXTANoB8HZm/EDEpSAqAVMFCJHQCCfiaGacCEI/EAaBER+iuj1MNG9gVMIjwT4XLPEWXk6M5QC62GYmejnGMSBJemBFsCQQtgNX1e4hTPo9AF2DyL5PgcdFhw36IvDAHs6PrHTp+4hwK1p3JdaB6BOlzOsHRE1rctxhoFJP4dUAngPQYEZNI76qclYNq95yVYjgSCBsJ27v7jGa9WsI7o+5FEqnxzpOanQp+cKSVy6Con8jYImqI1wxgHnx0VXzm9OBU+otuhvMf0VQv6u0H9q8JDbipG9a3kxxLJJA2I5KPYWzUb2SSjD/7xqEe2Ic8Q81dovHzFTozk8k8H0ATglxU0OpAqDnfHD89eSYKyx3/fPH/F0Xl9f3FIBrgjylVEOP6RZ2UptsFi86NwmE7czlLZrH1Vc4QWFgSZWz/LqmhoBs4A2OgS7X1SA9l0Fnhq6lrUOAG4SnNfBIsJ0htVxVRaczYSnAQb0fAsqZ+PJY56DmrNotRB0JhB0g6JknhxUS4Rq7oSBFrlWjGXwzgMnouGeInxL4BfZx1sC4aYeae3LNVfNTsJmi6MfDhCldnQNfb25dQtSSQNhBSjyFt9UMiQn2M9AEPOlyht99PB3f5LxioHqRAyfMqQSaAcJotG7YjS0Cfwmi10DIael4xeKKwnhD8VMgujL4elHOSic39SxViGBJIOxALk/hDQz8C836HGgHGHfEhsevCCb3zoNLu8IRcalSuISYRzBwPuxnu1gxCfw1M30Coo3aQa+f1CWhxWv8MX/sdPl63EaMP3GzZqTQfgYndA0b+EFL6xailgTCDuaq2nUVEy1A8LeCtd7W0L9rbucA81Lj25LIAdrhO5kYg5nQH0xxALoB3I1Aihk+IrgYMAHsJcJ3zPwDtNrdpSJ8c9++E1q96jQzk8uzeyqI74P9nOxAhdA8MTZi0LbWtkMIQALhEcFdtWuoJnoFwMBmnsoMLNGgv8WFxYd8Cl1bYGZyVRUmsKJMQvDbgfr5yHDSFP+1HIVoLQmER4iatfWWAhjVwiLeZEWPxhoD1hyJMyr28t6oSG9lCoNvamEAZAL+Ge0sv4NoiO0eL0I0hwTCIwjzBofLM+DP1ctL2ay43LRviJDFps49EgYWuz2F55jgXxMoA0BsC4spBuNXseEDV4aybULUkkB4BCrxFF5EwAJUr17cYgR8ysS5SvPrUWGDvmyPK0Xmj51uX89LmXkSQAkAD25difSuaeqMuC6DdoemhUI0JIHwCFUzs+J+ALciJJts0X4Qv83MbzH4fa/Tuy0U83FL+fse7PNeoIALWdMFIB4BoFvr24uDAN8Z4xz4/JF4qy86FwmER7iaq8NHYbF5fEsx8B1A2wC9TRF+0oxDYBTDUMUGm1UAYEIZSnP1LS2pXszcD0T9AR6A6o3p7VfVaTZaTE7f72JosPXWl0KEiATCowAzk9tTOIOJHkLoluE6En1ARHfHOOM3dHRDxLFFAuFRhHlLWKk38iZi3AFC345uTwh9yIoyuzri7TefEqINSCA8CjFvD3d5HWkA3R7swgRHJn6PlXqwqyN+dUe3RBzbJBAexZiZSn1F40ljLgjjcHQs1nqIQIvBvmdjwgd/2dGNEQKQQNhpuHlXH9OLJAKlALgYR9Zn62HQ2wTOdjvDl9gtGiFEezuS/lhEiBRX7BpgONRV0DwahEsBxHRAMw4A9BqxzveG8drudFJJB7RBiKBIIOzkmDc4Sr3xvyDCSGhcBsIQVA97CeFnzz6AvgL4IwJ9ZII+6uoc8AURtcueykK0lgTCY9Ae3hPZxes51cF8KhROZcZxDMQpII5BcQDHgREJQgUAMFCiAM1AFQPfE/h7Bu0mxrea9PeVzqiv+1LfVq9II4QQQgghhBBCCCGEEEIIIYQQQgghhBBCCCGEEEIIIYQQQgghhBBCCCGEEEIIIYQQQgghhBBCCCGEEO3jmFiqf8OGDRE+n+98Zu6vlIph5v1KqaJ33nnn88zMTG117tq1a/sbhnGqVR4iOlheXr41ISGh0d3ZXn311bjw8PDhzW23w+H436hRo/YDwJo1a3qFhYWdXXvM6/XumDhxYlFT52ZmZqoRI0aMrn2ttT40fvz4j+3qnJCY2D1C03lWeUxN+xzcZfcrryw4FNQbCZAwI3WIgnlcXdtg/Ji/LGdLYL4piYlnsGkMbEkdBod9sGLFwgOB6ZOmpl1oGL7YuroV78zPyytsSR2JiYlGlWlcXvvaJO1bvWzpWqtzJk9PudL/9arluXV7Ok+ZktIfDl33u6ZhfJ+/LGdrU2VNnJ7eL4y8p9W+9mn6YfWKJV/Xvp40LfViQ5lRVu1hRkWVwV+vzcs7aJWvs3N0dAPa0htvvHGe1vpun883EUAkEYGZAQBaa1xyySX7CwoKchwOx99GjRr1fWNlKKWmMPOTVvUwMyIiInwFBQVvaq0fnjBhwpv+xyMiIs5k5leb236v1zsBwDoAcDgcFzPzytpjDofj2/Xr1583duzYBn/sADB+/PjwsrKygtrXRPQugEvt6nSyca5mFFjlIQJMqjQTpqd8CtCiCMP3fF5eXkUw72nOnDnOvftLX9dQ/Q6n8g9z5swZOH/+fK9/Xq2N6wH8NphyA3kNz1gAb/inTZs2s7ePvG9rVuF1iT68BWBUS+oA0IWBus9VsSoH0GTgyczMVJ9s2hr4e1B3McIOnsKs6n7XiPhfAG5uqjyDzUka6um6+omfBfAbv/Of06yG2L2JMBNImJ7yKRE9tmpZThYAtjuns1Ed3YC28PHHHzvXr1//uNb6YwAzAEQ2kbUngFt8Pt8369evv7aV1ToAjFdKrS8oKPhTK8sKxonM/BIzd9RVvQHgAoD/WWka26ZclRLUFe+P+0sTGegXkHzCnv2lU0LfxPp88N0EILxeImHk5BmpQ9u67qPAecy8KGF68vyObkhH6HSBcMOGDY7i4uJXmPlWBH/r34WZn1+3bt29IWgCAchcv3791BCUZefK9evX/64d6rHTX2u8NWlG2hVB5G30Co9At4S4TfVMnDgxHMRzGjumwU1edR176LogP8dOpdMFQq/X+zCAwA/yBwB/IKKzmfkEZr6Ame8DUG/TcSLKLCgomGFTxZPjxo2jcePG0dixYxUzn0BECQA+98/EzPOaKoCZN3q93gi7n3HjxlneotZ4sKCgYEQQ+VrqPV2lutf+sGH2Y4VRRHgGgMcvn5OYc6+ckTaoqYISpicPA3CRX5LfLRhfNmla8tn++SOUeS8bZj//H4Iejfq2B+Zhw+xnlpW865/JiIhNBtC3sbqJkT4hMbG7zf/DUU8Z5pD85blU++OrKIkgpokgFPvnI9aTOqqNHaVTPSMsKCg4HQ2vONYDuGrcuHH+QW8PgI/feOON/2itXwdQ+8CZADy6cePGNcOHD7d95kVEXFPWnrVr136olPoKQI+aw7949dVX4yZNmlTc2HlXXHFFVfPeXZMczJyzYcOGc2s7VkKK4V29Otv/PRSj+ovlrSlXpSzSGmsAdK3JHEOM+wGkNl6UupUOxx8G0wOgw18YRHQLgOtqX+fl5ZUg4MsqYUZqN3C9R1i+V/PyfrB7GzVl1yoB4SVw3e9KpFOrawH83a6czuS1116rAvB6woyU+QD+7/ARdnZUmzpKp7oiJKKbUD+47+rSpcv0gCBYZ8yYMbtN00wAUOmXfGJZWdm05tY9YcKEnwG8598cp9N5QnPLaQki6uf1ehdmZma26+e58uXcjSC6oV5bwIkJCak9A/NOnpxyPIEPX20zCiIcvvsB+PdWpk2bNqtH4LmtNXl60mUAzj+cwguhzEcAmHXtZropMTHRCHXdRwMGAq6Gle3ogs6mU10RMnOC/2siemDEiBEuq3Muv/zyHQUFBQvg19sGYDKA7ObWT0TEflcrhmF4msgaXlBQcKJVWZWVlfubGo5TYzWAMQAiauqeOHz48DsBPNC8VrdO/rKc3ITpKX8BMLgmyYCTxyPg/087cDMBdVcaTHgmLy+vImF68kKA5tYkd/HBcx2Ah0PZRiZ1q/9NuGbMX52X923CjJR1YEysSR5QqR0JAF4JZd1HEs2q35Uz0uq+9BWb3QC6HIxf1WVi2ubqGv5ShzSwA3WaQLhx48YuZWVl9YKLYRirm8rvj5lfIyK/YQd0mlX+xqxfv74HM/v3nHpN02zqlu18ALutyouIiEgGsLSp40T0BYBVzPysX9p969at+9/48ePfaOq8NsAA3sThQAgQD/bPkJiY2KXSxK/9kn48vmds9TASUs/Cv2OLcOPIkSMfeeutt3yhaNwV09MGgPXkwyn09uoVuV8CADQ/C6KJdYeYb0HrAmGXhOkpjQ7DAoBPNjU5JLB9aFqr4D9stl5fohfAcgccv31rwYJKHGM6za2xy+UKvB3TI0eO/CnI0/f4v2DmXsHWu3bt2qiCgoKRzLwah58PAsC7EyZMKAu2nJYYO3bsfAAL/ZIUEWW9/vrrxzV1Tptg2lv/Nep9FpWmIx04nEbA/NoxgzUDht/2y35idPe+9a7sW8MgfTP8v/CrO3kAABEO/SqAb/2yj54yJf2sVlRHAE6w+TlSVRGoyqd8nb7TqDGdJhBGRUUFznJQa9eujQvmXKVUvT9cZm7QweFnzvr16w+uX7/+YEFBwSGllBvABgT0hjLz/UE1vJW01jcC+MovqY9hGFlVVVXt9ryL6zpLahNUwP8f+3dU+Lwwnq93mOjZei9DNJQmISEhEoxr/JL2+8oPLa99kZeXZxLwYr2WOswbQ1H3EYlRCkJx3U/1VWCtaAbPAvMHNb37x5ROc2s8YsQIV0FBwT4AdVdzSqkxAPKCOH2k/wsi2mmRN5yZwy2OM4C7rW5PiegLrfV1TR0HAI/HY9WGOhMmTCh78803k0zT/BCHB46PMk3znmDODwUirveHw9BFtf9OmJY6GmD/AcufKM19rpya1qc2QZHerRnlqGs/j5oyJf2slSuzNreqXWGRVzP7dQQw3lThcWdeOTXtcBKbn4HI7zVmTp06+64WTh/0MjU9bEqxIgY3+fxTa5T5NQXM1NREgNoCI+E/np7I6pkylMO8eGVeXt2XZmZmpvroi69PNYjuZ6C2g7ArQP8G8AscQzNMOk0gBAAiWs3Ms/1e37lhw4YVo0aNavJ50/r163sACBxo2+zpcDXeI6I/jx071nL8HzO7g5n3G6zRo0dvWbdu3U1EVHd1w8x3hKp8K1NmpFykuf7VsDLp8Hxb0nMDnkVdpJSu9951I7O9tWHeDOD6VjSNmAOuLAlJinRSQLbA86K0qroWwCMtqNP76rIlTQ7BqZli12QgJMbe+s1hyznfpOlc//wM/jH4pgI18+y/TkxMTKk0jQMAomsOnXvljLSBq5dl72pOeUezTnNrDABE9Bzqf4udZ5rm00uXLm30NnHt2rVRzLyEmf1voQ9WVVW9bFHNf4noer+fDGaeoLXuM27cuBF2QbCtjB8/fgERLfBLavOpd5Mnp/bRmgJ6GPm1Vaty9wBAQmLiQIBaOkthZmuG0kyeljoBwOktOZfBt3TEUBrtNT4A4P+lffbk6SmTG8s7dWrySSBc5Z9mEL3XWN4gmPAbSgQADviaHBjfGXWqK8IxY8ZsXLdu3RIiSqlNY+br4uLiTlu7du2fSkpK/puUlGSuWbMmPCwsbGLNc7wzAor5U2ODoP1sqemkOOIYhnGDaZrnMvPZ9rlbLjExsWuFT01n4vtQvwOgSvPhgbnsc9xKxC0NKF188PwKwD9acjIT39rCegFgQIV2XAEgvxVlNNvq1dnFCdOTXwWobnomA9mTZyT/oTIybOG6RYvKEhMTjUqvGm8q+jdqhk7V2B5G5v+aW2diYmLXKm08hIDnvD4d0AHWyXWqQAgAkZGRcyorK08PCAYjlFJvxMXFVaxbt+4AEfVq4jnforFjx/6rHZp5fkFBge1tBzM/P378+KDHBY4aNapy/fr1SQA+BhDTmgbWIYxImJFyeNAzQ1Wa6EoNrzeZiK5bvbx6aMrkyZNjmA4/pgBQ5TPM/q/l5e1rqqqEGalJYF7iV/fNiYmJj+Xl5ZlNndOYSTPSTgbr8X5J30UY5kCrciZPT/kjA3+pq7p6KE27BkIAUIaep01jHA6vYhPFTP8OL/M+kTA95cdKEz2hGiwiwiC6w+7/SZvG0skzUuqGxjCja6WJ/ghciILpq9Urchssi9aZdapbY6C60wTVA40bWxeuCxH1Q+AHX21+XFzctTXT5tpaOICBQfw0+9Zw7Nix3xBRo4sLtJADjLi6n8AeYgBglBJz8qplOYvrkozIX/nnJdDLVkEQAI7rEbMCgP9zrgGVPtXsea/E5lz4/W4T8JxdkPAZ5nOo34s67sppyWc2t+7WWpmX9xUTpQIInOLpBHAiGq6kxADuyV+WE8z4xyHM+EXtD6rHfgb+LZSA9GwcQx0lQCcMhAAwduzYA8XFxVcS0WwAO2yyvwNg1Lhx464///zzvTZ5jwpjx47NBfBcO1T1MwgPO+A8edWKJf698wRQvWEopuJnYWP+/PleBhbUT23eUJqpU2d3A2iWX5JPG+YLduetycvbC6p/BagINzSVvy29uiwnXzNfCK5ei9LCl0xqUv7y3FDMJvIB/IrJfGH+8iUfhaC8o0qnuzWulZSUZAJ4iZkXrl27dqjD4fil1noAEUUT0X6tdaFhGAVjxoyxnOGhlNpomuadfkmfNbctRLSLmf/Q3PMA1P1Caq2/Ukrd6ff6fasTHQ7Hb30+3zfM1c/olFJNznjwp7XaYbC+s6njpLiMoX4mYOuqZTmb0ciVw7RpM3v54H2x7ghR1eqXc94Jpn4Y5r/gM+rmhhMRT5w4MbxmgQA4tHOvD57D/5eEegtNmEZVX2j8tfY1g38MZlEGAFA+I1Mr88PD55LbKn9cXFzVj/tK69pCii2/SDMzM3XCtJSgfg9Wr1jyJYAJkxMTB2ufMYoUTgEjFuBygvqeod/OX77kY1hfuT0WOLjdHxExiA+Z0LvDdMTHja3oLYQQQgghhBBCCCGEEEIIIYQQQgghhBBCCCGEEKKTa/OlmjpCWlrayVojOTc3+6/+6YmJs040DHNEbm5Wg42ZUlLSrwKoeqczhUqG3q693pV5eXluAEhJzdhhKD4vKyurtLntSUnLyARzEoDyvT/+MCxU+3F0ZikpKf1BanluTvYFDY6lpi8B09O5uYvfak0diYmJ0Q5H2FRmPgXAftOh1uQtXmw3JTPkRo4c6ejb94SpRDgLwH6fwht5WVlf2Z4oQqZTzjXWTHeC6DdJaWmj/NMNQw9gvyW66iFMZGIHK/0JtN6pGOcZjrBPMzIymrX/R2pqxtLk5JlnHn6d2gfMU3NzsoZIEDxypKRkDDccYV9pYAQUdkOprobJa5NT0+9t77b0Oa7fciZOAWiPBuIMjWXJyckntXc7jmWdbq7xzJkze3t8+gJoXKOIbkf1fiJBUaD3c7KzltW8XJScmvGDz6dvAFDvj2POnDnOErf7CsV0qibaq71VuXl5eZ7k5JmnM+t4MvTwpLS0vuz1vsdEU8CoSkpLG6O03gGgKDk5/QIoupRIlxDzypycnP1A9R+nUrrKJHIC6Gkwv6c1TXQ61XqvVycC3AXQL+fm5hYlp6cPI+ZfQmNPbGx0bu1mSP5SUtKnGQY+8jKfZjBdwIzte/f+8Ip/ME5KSxurNM5hhR/LXdEr8vPnl6empl/t83ny8/LyDgJAWlraOczqlJycxXW76qWkpV1bHhGx9LwTTyz7+ptvEqr/L3jb6aeckp+Zmalnz54dUVXly3A61QqPx0wpKTn4/GuvvVaVmpo6gpmGEdFen8/zSu0Vd2Zmptq6dfsUJpwB4q9Nr+Njw2H9nZGaOnM0oC/SxDt+2rNnxSmnnEIuV9lvcnKynqzNk5aWNoBZnZuTs/iVw+el9mTwMjDNWJK7eGNt+uRrrnk8sqJqQ3Ja2s4l2dlZ1e+bowHs1zASiPkQkV5R+3kBQHp6+lk+ptGkuZxIr8rJyfmpuo6MGcy+95VS5zDT2QB9k5OzeDkC5gYnJMyJJJRdHhsTHeX3Gd7nny8lZeb5gHkpFEpNr3dVXs0qPqmpGVOV4o+zsrK+B+quLK/Lzc16BgCS0zJu1t6q/yhHeAqxb21ubu4e//YC5uu5ubnf1fyf9GFWk1lRpIP4zays1m2TcLTpdFeEPp/+LTGeXbIkax0T+iUnz2zRKsUAQIwdUNRgR7sSV9mDYDqdiL9UrM8zHGG5AMCG2QuELtDop4BBYWFhTmI6AUCkAgYBiEtJSbuHFD9ErPcRUzeGeic1NXVIdcl6tGb8jTR+pzRVAejJhDu9Pv0SERQT9QIZ/0tOy7hZab6BWB0CYWapu2xBE28hw9R4xmAaw4ytAI3ue9wJBSNHjnQAQEpK+osGqzlE6gfFdEpUdNn/EhMTezFwqnI6k2sL0Ux3MPix2bNnRwBARkbGccx0a7jLVb512/bVBDqfmbYopmFbt23PAYCysrJIBt/j9Zq5UBzdv39/nZKS8RBDXQ+orwH0NIywgoSEOZEAaOu27atAmK5AW8F0unL4HrX6bJjwBw09gRlbCfTLvsed8OY333zDDFyRnJ5et4cKM90EcMDSYSoDTCty/YIgAKx64QWXJr6dNN0KAFrTMIbxV4a6l5gLiRDHUBsTZ84cCADJqRm/Mhn/UIzdUOxl0Ku1xxg8C2TM11BjmVHK0HempqY3WKY/P39+OQNbSkvdj6anp/erbXbt8eTU9DtB+u+s1AFm1dVwhL2dnl69056GztBax9fm7dWrlxN0eGFcYr7H4Qh/SYHjnU6nLyUl/RpT43nS7AIQBnJkT77mmpjk5IyzGfQqETyk+VtT8+OpqRl1i8MeCzrVFWFCwpxI5rJk0/ScCwDEeJKVvhX1N28PysyZM6O8Pj2HmBYGHluSk/V7v5drUlLTf0hMTDSWZme/nZKW/h1rtWxJ9uIvACAtLW2FZnX+kuys+YmJs05wOMwMn88zNC8vzwMAycnpX7EyHkT1pvIAyJObk5VYc+7JBAwk6NF1V41p6f3AemROTvZVNe95UVR02feZmZmqZg+K+pi/yMnNrt1QaEVKWnpWn+OPvyo1NfV7AANychaPrs2anJaxz3CG38WmekYp8zkATyckzIlklJ0OYHGFx3MFgOVejSQFLCYj7CoGti/JzvpjTRGrU1LTs5OTM87Wuuo7AP219o1ZsmTJzuTk5JNIOS7NzckagZo/9JSUNIqKKktPTk7fzYBjSU7WzMNtSbshYAe6wDf25ZKcrNo/+hWpqWkvHXfcCSmA/jdpmgPgg5EjRzoYmFTmjsqsdyZhMJgbXUWoMiLisy4VVSf75e6Sm5OVXtvm1NT0nwyfvmfkyJHXE/gu0+s5Oy8vr6Lms9xjmHwLgNtRfcKHS7IX/6X6vaasYDI2Amiwl0yYQ03wmnynqfnDlLT0r9jE35YsyVqXmDi7L7H32ogI51kLavYaTkpL2wSmhwEEtQUCkV6QnZ29Zs6cOU6vWfaniDDn2QsW1G1M9S8ASElLf5BNdX3uksUo1QP9AAAILklEQVSfAkBiYuKbhiNsDTrxZveBOlUgjIxxXw3QdlLOYUlpaWDCz6SRlJiY+Mc8m0VBAYDBf0tJTb+LAcPr07FgfjEnN6vBJuvJaRk3E+tpBNLV5yHO7XY7ELDvQyCHQ5/BwEe1QRAAtPa8Zaiwpw+3gQL3PNnifytGjEImVfde8vPnl6ekppd88smeCAANdjEjUgHLX/F/FdOZmhBHoLfrHTLpLRh66pIlC79JSU13pqSkxANlF4FouUm8zND0ZwDLSXOiMpBiMq4nxujU1PS6NjPQVynzRK3xHUCFS5Ys2VndDucQgPunpqav88sbC+Y1MFSkYv5v/bYYb0GZTQdChXrvi5n+C9CZp5126t3btm1/KC0tLU5rdSmIC/Lz5wf8v9AeDtiEvlZkeflgkHF42a7qfUDqrtB8DvW24dM39OnTZwCAHg5H2KrU1PSa90NOMNftka2g36z9d25u7p6U1HT/pfXrLFq06GcAt48cOfKO4447biKUWpCUlpYCeAyAPlngt+F6t+jo/5a6yl5srJyqmBhHZEVVvTSv17seANxudzxYFfoFQX9DlOKHa98HADCjd2N1dFadJhBmZmaqbdu238zAe4pVYt0BwibDGf4bVD93sUTAn4h4tTsiwrfqhRdcjeVJTJx1Imkz5bTTTrms5gqMUlLT620Qbxi60d54rdVuIvNU/7T/b+9uY+yoyjiA/59z5rI3FpVUsTVUg1HZ1sIHYmIIfFjEBlGJLZJL5850634w25akvCSkgKJt2n4QStiSmKoYy9runbnr0PBSaEp4TUQgYiIJ1IpbXivvJBS3l+7OnXMeP9x93+0WAwGy+f++3XvPzDw5dzI55zmT8xjTtgTAS2MxqJ+SGJOhiZ9UoOJ18t0+C9+qybJ/7HiVMwVywEIPe2jHpMbWLYE3rVgUu1SCiqieY+Cvq9eSgbAafyWO47Ocx2CtVvtPGMavwODOdHxEOKZSqcwHxvfnM8a/4iEH06T2/altV0bRTwAsnxbLLDvtGY9vYWK1QSNnwuvzmzZt8mEU7VIvkYpfBmenxeaspLbQJ6Io2pEkycT9KAWwmyfVOladlFox3i8FcNh7/5o18m5RDF90vN2vvTEnXBhbvXr1F44EQX7Pzp2DI7nbvWEULxOVc63on52ivRVXqzcajcZiKF5uBSvHVM1YudLy0NDZU18EybKsCQCDgye/Ou/kxund3d2laflkj8NFIOs+iRXzT4s58yB87rlDPwbkQD3tm7RNfWdn55eazj/V1dW1bWho9vtSFY00TWYr3IRSqRj0KvMHBgaWViqr3wuC4koFTlmwYEHrDvR4U0V+EIarTiuXg4fyfGzwh5GR1qEwWnWLOvM7tcVCUWwXjOd1PmoCvaxajd8qrDwVOP2eQn5ojN6Q582GDU76RRhG16i6O0VKi0V1C8StAIByuVQfGi4eFsGRJEkGRjroDufNn6B6MwA4l6dWTnoiDOODQSCP5N4vtSoXpmlt2vQvSZKnw2rcDKNVv3RNs7NUKhZ6b7rL5eDKRqNxrwRtG6vVeH1R2LuNcYsFWDPbnqMKXBqG0esuMH+zhX4XqsvL5dK3AUBU/6gijwjwVr1/97NTj812735xZRRd5VX+Eobxjcbokw5YJGquhugbRTPfPt5/+FoYRptFNFG1X4fTHkB+mmXZsZXVeE8QlP4QRdFW52ybiLvcWrlxdPHig2g2/fmfaQ7fXK3GtwL+H6ryVSgugZcVSX/thTCKnwmjeLszsiNw7lTnsV1EWjWrRR8FsLla7TwKFPP8LKmEvXtvez+MVmWDg+/fXq1WbxKRsldZD3XXqsWvrdNdURStbzaDt60tLhXRQ2mafuw1Wz4pc2axRNV/Q1Vumvp9a9qhO44da56lKu8A+viMx4v+3Rg9/k7GovvzPG8mSfIuVNY4jw225K5XlX0Q3NZoNDwAGKNbVLAERi8EUPbeHzHQx0ZP44q8E14PGuN/ZSCXQaU7TfseAAA1+KeqDIy2NcYcheDRSXFCD0wtQK/AvqI4POOoRGB+7iFftk63KrBI4M6r1Wr/zbLMuSJf1rpOaauIv8D74kdpmv4LAHp7e49AcIcX/c342XwC0X83GvPuAoAsy466Iu8QQXvhtcdAOqyVnpHGuU4YiQLA5z477xJ4/54N3DYPExvjf9vb2zuUZVlebgs6AHzRWtcjoh0Guk4gD874X6g+aUTXAFhgnW4F5HRXlM4bnfalafoOFM8LZMYpJAD0J0ndWbkAgtOc4nooLoZiWz2phRNHeCpSV4OnAbsRRi9WRTS6yNKf1q7zgodUsVFE13uDu0cfggL81apO2vFZodMeLGnat0e9rPDAIlVzBYDvQN3y/pF83eIzvtklKs9Ypzd4mKp6rEvTvv2t3864XUV/D+haQM4X9VcosO9416snfRtU/f2A3eBVLhdIrV6vv9Zfq90LlWs85GdBUGwRMYPt7e33Ha/v5qI5+UI1tYRhvEfE96Rp+tiJW88NXV1dp+R5Pt+r3FduK509Mb/2/wrDeC2MLKwnfZs+ugjp02jOTI1pBgYNLyfOU80VlUrl80PDzcehUlbF2g/zEAQAFRmG6oc6BxERERERERERERERERERERERERERERERERERERERERERERERERERERERERERERERERERERERERERERERERERERERERERERERERERERERERERERERERERERERERERERERERERERERERERERERERERERERERERERERERERERERERERERERERERERERERERfbz+BxL4U4Izn2y+AAAAAElFTkSuQmCC
    mediatype: image/png
  install:
    spec:
      clusterPermissions:
      - rules:
        - apiGroups:
          - '*'
          resources:
          - customresourcedefinitions
          verbs:
          - get
          - list
          - watch
        - apiGroups:
          - '*'
          resources:
          - deployments
          verbs:
          - '*'
        - apiGroups:
          - '*'
          resources:
          - replicasets
          verbs:
          - '*'
        - apiGroups:
          - '*'
          resources:
          - services
          verbs:
          - '*'
        - apiGroups:
          - '*'
          resources:
          - statefulsets
          verbs:
          - create
          - delete
          - get
          - list
          - patch
          - update
          - watch
        - apiGroups:
          - addons.managed.openshift.io
          resources:
          - addons
          verbs:
          - get
        - apiGroups:
          - admissionregistration.k8s.io
          resources:
          - mutatingwebhookconfigurations
          verbs:
          - create
          - delete
          - list
          - patch
          - update
          - watch
        - apiGroups:
          - admissionregistration.k8s.io
          resources:
          - validatingwebhookconfigurations
          verbs:
          - create
          - delete
          - get
          - list
          - patch
          - update
          - watch
        - apiGroups:
          - apiextensions.k8s.io
          resources:
          - customresourcedefinitions
          verbs:
          - create
          - delete
          - get
          - list
          - patch
          - watch
        - apiGroups:
          - apiregistration.k8s.io
          resources:
          - apiservices
          verbs:
          - get
          - list
          - watch
        - apiGroups:
          - apps
          resources:
          - daemonsets
          verbs:
          - get
          - list
          - watch
        - apiGroups:
          - apps
          resources:
          - deployments
          verbs:
          - '*'
        - apiGroups:
          - apps
          resources:
          - deployments/finalizers
          verbs:
          - '*'
        - apiGroups:
          - apps
          resources:
          - replicasets
          verbs:
          - '*'
        - apiGroups:
          - apps
          resources:
          - statefulsets
          verbs:
          - '*'
        - apiGroups:
          - apps.openshift.io
          resources:
          - deploymentconfigs
          verbs:
          - create
          - delete
          - get
          - list
          - patch
          - update
          - watch
        - apiGroups:
          - apps.openshift.io
          resources:
          - deploymentconfigs/instantiate
          verbs:
          - create
          - delete
          - get
          - list
          - patch
          - update
          - watch
        - apiGroups:
          - argoproj.io
          resources:
          - workflows
          verbs:
          - '*'
        - apiGroups:
          - authentication.k8s.io
          resources:
          - tokenreviews
          verbs:
          - create
        - apiGroups:
          - authorino.kuadrant.io
          resources:
          - authconfigs
          verbs:
          - '*'
        - apiGroups:
          - authorization.k8s.io
          resources:
          - subjectaccessreviews
          verbs:
          - create
        - apiGroups:
          - authorization.openshift.io
          resources:
          - clusterrolebindings
          verbs:
          - '*'
        - apiGroups:
          - authorization.openshift.io
          resources:
          - clusterroles
          verbs:
          - '*'
        - apiGroups:
          - authorization.openshift.io
          resources:
          - rolebindings
          verbs:
          - '*'
        - apiGroups:
          - authorization.openshift.io
          resources:
          - roles
          verbs:
          - '*'
        - apiGroups:
          - autoscaling
          resources:
          - horizontalpodautoscalers
          verbs:
          - create
          - delete
          - list
          - patch
          - update
          - watch
        - apiGroups:
          - autoscaling.openshift.io
          resources:
          - machineautoscalers
          verbs:
          - delete
          - list
          - patch
        - apiGroups:
          - autoscaling.openshift.io
          resources:
          - machinesets
          verbs:
          - delete
          - list
          - patch
        - apiGroups:
          - batch
          resources:
          - cronjobs
          verbs:
          - create
          - delete
          - get
          - list
          - patch
          - update
          - watch
        - apiGroups:
          - batch
          resources:
          - jobs
          verbs:
          - '*'
        - apiGroups:
          - batch
          resources:
          - jobs/status
          verbs:
          - create
          - delete
          - get
          - list
          - patch
          - update
          - watch
        - apiGroups:
          - build.openshift.io
          resources:
          - buildconfigs
          verbs:
          - create
          - delete
          - list
          - patch
          - watch
        - apiGroups:
          - build.openshift.io
          resources:
          - buildconfigs/instantiate
          verbs:
          - create
          - delete
          - get
          - list
          - patch
          - watch
        - apiGroups:
          - build.openshift.io
          resources:
          - builds
          verbs:
          - create
          - delete
          - list
          - patch
          - watch
        - apiGroups:
          - cert-manager.io
          resources:
          - certificates
          - issuers
          verbs:
          - create
          - patch
        - apiGroups:
          - codeflare.codeflare.dev
          resources:
          - instascales
          verbs:
          - create
          - delete
          - get
          - list
          - patch
          - update
          - watch
        - apiGroups:
          - codeflare.codeflare.dev
          resources:
          - mcads
          verbs:
          - create
          - delete
          - get
          - list
          - patch
          - update
          - watch
        - apiGroups:
          - config.openshift.io
          resources:
          - clusterversions
          verbs:
          - list
          - watch
        - apiGroups:
          - config.openshift.io
          resources:
          - ingresses
          verbs:
          - get
        - apiGroups:
          - console.openshift.io
          resources:
          - consolelinks
          verbs:
          - create
          - delete
          - get
          - patch
        - apiGroups:
          - console.openshift.io
          resources:
          - odhquickstarts
          verbs:
          - create
          - delete
          - get
          - list
          - patch
        - apiGroups:
          - controller-runtime.sigs.k8s.io
          resources:
          - controllermanagerconfigs
          verbs:
          - create
          - delete
          - get
          - patch
        - apiGroups:
          - coordination.k8s.io
          resources:
          - leases
          verbs:
          - create
          - delete
          - get
          - list
          - patch
          - update
          - watch
        - apiGroups:
          - ""
          resources:
          - clusterversions
          verbs:
          - list
          - watch
        - apiGroups:
          - ""
          resources:
          - configmaps
          verbs:
          - create
          - delete
          - get
          - list
          - patch
          - watch
        - apiGroups:
          - ""
          resources:
          - configmaps/status
          verbs:
          - delete
          - get
          - patch
          - update
        - apiGroups:
          - ""
          resources:
          - deployments
          verbs:
          - '*'
        - apiGroups:
          - ""
          resources:
          - endpoints
          verbs:
          - create
          - delete
          - get
          - list
          - update
          - watch
        - apiGroups:
          - ""
          resources:
          - events
          verbs:
          - create
          - delete
          - get
          - list
          - patch
          - update
          - watch
        - apiGroups:
          - ""
          resources:
          - namespaces
          verbs:
          - create
          - delete
          - get
          - list
          - patch
          - update
          - watch
        - apiGroups:
          - ""
          resources:
          - namespaces/finalizers
          verbs:
          - delete
          - list
          - patch
          - update
          - watch
        - apiGroups:
          - ""
          resources:
          - persistentvolumeclaims
          verbs:
          - '*'
        - apiGroups:
          - ""
          resources:
          - persistentvolumes
          verbs:
          - '*'
        - apiGroups:
          - ""
          resources:
          - pods
          verbs:
          - '*'
        - apiGroups:
          - ""
          resources:
          - pods/exec
          verbs:
          - '*'
        - apiGroups:
          - ""
          resources:
          - pods/log
          verbs:
          - '*'
        - apiGroups:
          - ""
          resources:
          - rhmis
          verbs:
          - list
          - watch
        - apiGroups:
          - ""
          resources:
          - secrets
          verbs:
          - '*'
          - create
          - get
          - watch
        - apiGroups:
          - ""
          resources:
          - secrets/finalizers
          verbs:
          - '*'
        - apiGroups:
          - ""
          resources:
          - serviceaccounts
          verbs:
          - create
          - delete
          - get
          - list
          - patch
          - update
          - watch
        - apiGroups:
          - ""
          resources:
          - services
          verbs:
          - '*'
          - create
          - delete
          - get
          - list
          - patch
          - update
          - watch
        - apiGroups:
          - ""
          resources:
          - services/finalizers
          verbs:
          - create
          - delete
          - list
          - patch
          - update
          - watch
        - apiGroups:
          - custom.tekton.dev
          resources:
          - pipelineloops
          verbs:
          - '*'
        - apiGroups:
          - dashboard.opendatahub.io
          resources:
          - acceleratorprofiles
          verbs:
          - create
          - delete
          - get
          - list
          - patch
        - apiGroups:
          - dashboard.opendatahub.io
          resources:
          - odhapplications
          verbs:
          - create
          - delete
          - get
          - list
          - patch
        - apiGroups:
          - dashboard.opendatahub.io
          resources:
          - odhdocuments
          verbs:
          - create
          - delete
          - get
          - list
          - patch
        - apiGroups:
          - datasciencecluster.opendatahub.io
          resources:
          - datascienceclusters
          verbs:
          - create
          - delete
          - get
          - list
          - patch
          - update
          - watch
        - apiGroups:
          - datasciencecluster.opendatahub.io
          resources:
          - datascienceclusters/finalizers
          verbs:
          - patch
          - update
        - apiGroups:
          - datasciencecluster.opendatahub.io
          resources:
          - datascienceclusters/status
          verbs:
          - get
          - patch
          - update
        - apiGroups:
          - datasciencepipelinesapplications.opendatahub.io
          resources:
          - datasciencepipelinesapplications
          verbs:
          - create
          - delete
          - get
          - list
          - patch
          - update
          - watch
        - apiGroups:
          - datasciencepipelinesapplications.opendatahub.io
          resources:
          - datasciencepipelinesapplications/finalizers
          verbs:
          - patch
          - update
        - apiGroups:
          - datasciencepipelinesapplications.opendatahub.io
          resources:
          - datasciencepipelinesapplications/status
          verbs:
          - get
          - patch
          - update
        - apiGroups:
          - dscinitialization.opendatahub.io
          resources:
          - dscinitializations
          verbs:
          - create
          - delete
          - get
          - list
          - patch
          - update
          - watch
        - apiGroups:
          - dscinitialization.opendatahub.io
          resources:
          - dscinitializations/finalizers
          verbs:
          - delete
          - get
          - patch
          - update
        - apiGroups:
          - dscinitialization.opendatahub.io
          resources:
          - dscinitializations/status
          verbs:
          - delete
          - get
          - patch
          - update
        - apiGroups:
<<<<<<< HEAD
          - dscinitialization.opendatahub.io
          resources:
          - featuretrackers
          verbs:
          - create
          - delete
          - get
          - list
          - patch
          - update
          - watch
        - apiGroups:
          - dscinitialization.opendatahub.io
          resources:
          - servicemeshresourcetrackers
          verbs:
          - create
          - delete
          - get
          - list
          - patch
          - update
          - watch
        - apiGroups:
=======
>>>>>>> 91fe6f2b
          - events.k8s.io
          resources:
          - events
          verbs:
          - delete
          - list
          - patch
          - watch
        - apiGroups:
          - extensions
          resources:
          - deployments
          verbs:
          - '*'
        - apiGroups:
          - extensions
          resources:
          - ingresses
          verbs:
          - delete
          - get
          - list
          - patch
          - watch
        - apiGroups:
          - extensions
          resources:
          - replicasets
          verbs:
          - '*'
        - apiGroups:
          - features.opendatahub.io
          resources:
          - featuretrackers
          verbs:
          - create
          - delete
          - get
          - list
          - patch
          - update
          - watch
        - apiGroups:
          - image.openshift.io
          resources:
          - imagestreams
          verbs:
          - create
          - delete
          - get
          - list
          - patch
          - update
          - watch
        - apiGroups:
          - image.openshift.io
          resources:
          - imagestreamtags
          verbs:
          - get
        - apiGroups:
          - image.openshift.io
          resources:
          - registry/metrics
          verbs:
          - get
        - apiGroups:
          - integreatly.org
          resources:
          - rhmis
          verbs:
          - delete
          - list
          - patch
          - watch
        - apiGroups:
          - kfdef.apps.kubeflow.org
          resources:
          - kfdefs
          verbs:
          - create
          - delete
          - get
          - list
          - patch
          - update
          - watch
        - apiGroups:
          - kubeflow.org
          resources:
          - '*'
          verbs:
          - '*'
        - apiGroups:
          - machine.openshift.io
          resources:
          - machineautoscalers
          verbs:
          - delete
          - list
          - patch
        - apiGroups:
          - machine.openshift.io
          resources:
          - machinesets
          verbs:
          - delete
          - list
          - patch
        - apiGroups:
          - machinelearning.seldon.io
          resources:
          - seldondeployments
          verbs:
          - '*'
        - apiGroups:
          - maistra.io
          resources:
          - servicemeshcontrolplanes
          verbs:
          - create
          - get
          - list
          - patch
          - update
          - use
          - watch
        - apiGroups:
          - maistra.io
          resources:
          - servicemeshmemberrolls
          verbs:
          - create
          - get
          - list
          - patch
          - update
          - use
          - watch
        - apiGroups:
          - maistra.io
          resources:
          - servicemeshmembers
          verbs:
          - create
          - get
          - list
          - patch
          - update
          - use
          - watch
        - apiGroups:
          - maistra.io
          resources:
          - servicemeshmembers/finalizers
          verbs:
          - create
          - get
          - list
          - patch
          - update
          - use
          - watch
        - apiGroups:
          - mcad.ibm.com
          resources:
          - appwrappers
          verbs:
          - create
          - delete
          - get
          - list
          - patch
        - apiGroups:
          - monitoring.coreos.com
          resources:
          - alertmanagerconfigs
          verbs:
          - create
          - delete
          - deletecollection
          - get
          - patch
        - apiGroups:
          - monitoring.coreos.com
          resources:
          - alertmanagers
          verbs:
          - create
          - delete
          - deletecollection
          - get
          - patch
        - apiGroups:
          - monitoring.coreos.com
          resources:
          - alertmanagers/finalizers
          verbs:
          - create
          - delete
          - deletecollection
          - get
          - patch
        - apiGroups:
          - monitoring.coreos.com
          resources:
          - alertmanagers/status
          verbs:
          - create
          - delete
          - deletecollection
          - get
          - patch
        - apiGroups:
          - monitoring.coreos.com
          resources:
          - podmonitors
          verbs:
          - create
          - delete
          - get
          - list
          - patch
          - update
          - watch
        - apiGroups:
          - monitoring.coreos.com
          resources:
          - probes
          verbs:
          - create
          - delete
          - deletecollection
          - get
          - patch
        - apiGroups:
          - monitoring.coreos.com
          resources:
          - prometheuses
          verbs:
          - create
          - delete
          - deletecollection
          - get
          - patch
        - apiGroups:
          - monitoring.coreos.com
          resources:
          - prometheuses/finalizers
          verbs:
          - create
          - delete
          - deletecollection
          - get
          - patch
        - apiGroups:
          - monitoring.coreos.com
          resources:
          - prometheuses/status
          verbs:
          - create
          - delete
          - deletecollection
          - get
          - patch
        - apiGroups:
          - monitoring.coreos.com
          resources:
          - prometheusrules
          verbs:
          - create
          - delete
          - deletecollection
          - get
          - patch
        - apiGroups:
          - monitoring.coreos.com
          resources:
          - servicemonitors
          verbs:
          - create
          - delete
          - deletecollection
          - get
          - list
          - patch
          - update
          - watch
        - apiGroups:
          - monitoring.coreos.com
          resources:
          - thanosrulers
          verbs:
          - create
          - delete
          - deletecollection
          - get
          - patch
        - apiGroups:
          - monitoring.coreos.com
          resources:
          - thanosrulers/finalizers
          verbs:
          - create
          - delete
          - deletecollection
          - get
          - patch
        - apiGroups:
          - monitoring.coreos.com
          resources:
          - thanosrulers/status
          verbs:
          - create
          - delete
          - deletecollection
          - get
          - patch
        - apiGroups:
          - networking.istio.io
          resources:
<<<<<<< HEAD
          - envoyfilters
          verbs:
          - '*'
        - apiGroups:
          - networking.istio.io
          resources:
=======
>>>>>>> 91fe6f2b
          - gateways
          verbs:
          - '*'
        - apiGroups:
          - networking.istio.io
          resources:
          - virtualservices
          verbs:
          - '*'
        - apiGroups:
          - networking.istio.io
          resources:
          - virtualservices/finalizers
          verbs:
          - create
          - delete
          - get
          - list
          - patch
          - update
          - watch
        - apiGroups:
          - networking.istio.io
          resources:
          - virtualservices/status
          verbs:
          - delete
          - patch
          - update
        - apiGroups:
          - networking.k8s.io
          resources:
          - ingresses
          verbs:
          - create
          - delete
          - get
          - list
          - patch
          - update
          - watch
        - apiGroups:
          - networking.k8s.io
          resources:
          - networkpolicies
          verbs:
          - create
          - delete
          - get
          - list
          - patch
          - update
          - watch
        - apiGroups:
          - oauth.openshift.io
          resources:
          - oauthclients
          verbs:
          - '*'
          - create
          - delete
          - get
        - apiGroups:
          - opendatahub.io
          resources:
          - odhdashboardconfigs
          verbs:
          - create
          - delete
          - get
          - list
          - patch
          - update
          - watch
        - apiGroups:
<<<<<<< HEAD
          - operator.authorino.kuadrant.io
          resources:
          - authorinos
=======
          - operator.knative.dev
          resources:
          - knativeservings
>>>>>>> 91fe6f2b
          verbs:
          - '*'
        - apiGroups:
          - operator.openshift.io
          resources:
          - consoles
          verbs:
          - delete
          - list
          - patch
          - watch
        - apiGroups:
          - operators.coreos.com
          resources:
          - catalogsources
          verbs:
          - get
          - list
          - watch
        - apiGroups:
          - operators.coreos.com
          resources:
          - clusterserviceversions
          verbs:
          - delete
          - get
          - list
          - update
          - watch
        - apiGroups:
          - operators.coreos.com
          resources:
          - customresourcedefinitions
          verbs:
          - create
          - delete
          - get
          - patch
        - apiGroups:
          - operators.coreos.com
          resources:
          - operatorconditions
          verbs:
          - get
          - list
          - watch
        - apiGroups:
          - operators.coreos.com
          resources:
          - subscriptions
          verbs:
          - get
          - list
          - watch
        - apiGroups:
          - ray.io
          resources:
          - rayclusters
          verbs:
          - create
          - delete
          - get
          - list
          - patch
        - apiGroups:
          - ray.io
          resources:
          - rayjobs
          verbs:
          - create
          - delete
          - get
          - list
          - patch
          - update
          - watch
        - apiGroups:
          - ray.io
          resources:
          - rayservices
          verbs:
          - create
          - delete
          - get
          - list
          - patch
          - update
          - watch
        - apiGroups:
          - rbac.authorization.k8s.io
          resources:
          - clusterrolebindings
          verbs:
          - '*'
        - apiGroups:
          - rbac.authorization.k8s.io
          resources:
          - clusterroles
          verbs:
          - '*'
        - apiGroups:
          - rbac.authorization.k8s.io
          resources:
          - rolebindings
          verbs:
          - '*'
        - apiGroups:
          - rbac.authorization.k8s.io
          resources:
          - roles
          verbs:
          - '*'
        - apiGroups:
          - route.openshift.io
          resources:
          - routers/federate
          verbs:
          - get
        - apiGroups:
          - route.openshift.io
          resources:
          - routers/metrics
          verbs:
          - get
        - apiGroups:
          - route.openshift.io
          resources:
          - routes
          verbs:
          - create
          - delete
          - get
          - list
          - patch
          - update
          - watch
        - apiGroups:
          - route.openshift.io
          resources:
          - routes/custom-host
          verbs:
          - create
          - get
        - apiGroups:
          - security.istio.io
          resources:
          - authorizationpolicies
          verbs:
          - '*'
        - apiGroups:
          - security.openshift.io
          resources:
          - securitycontextconstraints
          verbs:
          - '*'
        - apiGroups:
          - security.openshift.io
          resourceNames:
          - anyuid
          resources:
          - securitycontextconstraints
          verbs:
          - '*'
        - apiGroups:
          - security.openshift.io
          resourceNames:
          - restricted
          resources:
          - securitycontextconstraints
          verbs:
          - '*'
        - apiGroups:
          - serving.knative.dev
          resources:
          - services
          verbs:
          - create
          - delete
          - list
          - patch
          - update
          - watch
        - apiGroups:
          - serving.knative.dev
          resources:
          - services/finalizers
          verbs:
          - create
          - delete
          - list
          - patch
          - update
          - watch
        - apiGroups:
          - serving.knative.dev
          resources:
          - services/status
          verbs:
          - delete
          - patch
          - update
        - apiGroups:
          - serving.kserve.io
          resources:
          - clusterservingruntimes
          verbs:
          - create
          - delete
          - list
          - patch
          - update
          - watch
        - apiGroups:
          - serving.kserve.io
          resources:
          - clusterservingruntimes/finalizers
          verbs:
          - create
          - delete
          - list
          - patch
          - update
          - watch
        - apiGroups:
          - serving.kserve.io
          resources:
          - clusterservingruntimes/status
          verbs:
          - delete
          - patch
          - update
        - apiGroups:
          - serving.kserve.io
          resources:
          - inferencegraphs
          verbs:
          - create
          - delete
          - list
          - patch
          - update
          - watch
        - apiGroups:
          - serving.kserve.io
          resources:
          - inferencegraphs/status
          verbs:
          - delete
          - patch
          - update
        - apiGroups:
          - serving.kserve.io
          resources:
          - inferenceservices
          verbs:
          - create
          - delete
          - get
          - list
          - patch
          - update
          - watch
        - apiGroups:
          - serving.kserve.io
          resources:
          - inferenceservices/finalizers
          verbs:
          - create
          - delete
          - get
          - list
          - patch
          - update
          - watch
        - apiGroups:
          - serving.kserve.io
          resources:
          - inferenceservices/status
          verbs:
          - delete
          - patch
          - update
        - apiGroups:
          - serving.kserve.io
          resources:
          - predictors
          verbs:
          - create
          - delete
          - list
          - patch
          - update
          - watch
        - apiGroups:
          - serving.kserve.io
          resources:
          - predictors/finalizers
          verbs:
          - patch
          - update
        - apiGroups:
          - serving.kserve.io
          resources:
          - predictors/status
          verbs:
          - delete
          - patch
          - update
        - apiGroups:
          - serving.kserve.io
          resources:
          - servingruntimes
          verbs:
          - '*'
        - apiGroups:
          - serving.kserve.io
          resources:
          - servingruntimes/finalizers
          verbs:
          - create
          - delete
          - get
          - list
          - patch
          - update
          - watch
        - apiGroups:
          - serving.kserve.io
          resources:
          - servingruntimes/status
          verbs:
          - patch
          - update
        - apiGroups:
          - serving.kserve.io
          resources:
          - trainedmodels
          verbs:
          - create
          - delete
          - list
          - patch
          - update
          - watch
        - apiGroups:
          - serving.kserve.io
          resources:
          - trainedmodels/status
          verbs:
          - delete
          - patch
          - update
        - apiGroups:
          - snapshot.storage.k8s.io
          resources:
          - volumesnapshots
          verbs:
          - create
          - delete
          - get
          - patch
        - apiGroups:
          - tekton.dev
          resources:
          - '*'
          verbs:
          - '*'
        - apiGroups:
          - template.openshift.io
          resources:
          - templates
          verbs:
          - '*'
        - apiGroups:
          - trustyai.opendatahub.io.trustyai.opendatahub.io
          resources:
          - trustyaiservices
          verbs:
          - create
          - delete
          - get
          - list
          - patch
          - update
          - watch
        - apiGroups:
          - trustyai.opendatahub.io.trustyai.opendatahub.io
          resources:
          - trustyaiservices/finalizers
          verbs:
          - update
        - apiGroups:
          - trustyai.opendatahub.io.trustyai.opendatahub.io
          resources:
          - trustyaiservices/status
          verbs:
          - get
          - patch
          - update
        - apiGroups:
          - user.openshift.io
          resources:
          - groups
          verbs:
          - create
          - delete
          - get
          - list
          - patch
          - watch
        - apiGroups:
          - user.openshift.io
          resources:
          - users
          verbs:
          - delete
          - list
          - patch
          - watch
        - apiGroups:
          - workload.codeflare.dev
          resources:
          - appwrappers
          verbs:
          - create
          - delete
          - deletecollection
          - get
          - list
          - patch
          - update
          - watch
        - apiGroups:
          - workload.codeflare.dev
          resources:
          - appwrappers/finalizers
          verbs:
          - create
          - delete
          - deletecollection
          - get
          - list
          - patch
          - update
          - watch
        - apiGroups:
          - workload.codeflare.dev
          resources:
          - appwrappers/status
          verbs:
          - create
          - delete
          - deletecollection
          - get
          - list
          - patch
          - update
          - watch
        - apiGroups:
          - workload.codeflare.dev
          resources:
          - queuejobs
          verbs:
          - create
          - delete
          - deletecollection
          - get
          - list
          - patch
          - update
          - watch
        - apiGroups:
          - authentication.k8s.io
          resources:
          - tokenreviews
          verbs:
          - create
        - apiGroups:
          - authorization.k8s.io
          resources:
          - subjectaccessreviews
          verbs:
          - create
        serviceAccountName: opendatahub-operator-controller-manager
      deployments:
      - label:
          control-plane: controller-manager
        name: opendatahub-operator-controller-manager
        spec:
          replicas: 1
          selector:
            matchLabels:
              control-plane: controller-manager
          strategy: {}
          template:
            metadata:
              annotations:
                kubectl.kubernetes.io/default-container: manager
              labels:
                control-plane: controller-manager
            spec:
              containers:
              - args:
                - --health-probe-bind-address=:8081
                - --metrics-bind-address=0.0.0.0:8080
                - --leader-elect
                command:
                - /manager
                image: REPLACE_IMAGE:latest
                imagePullPolicy: Always
                livenessProbe:
                  httpGet:
                    path: /healthz
                    port: 8081
                  initialDelaySeconds: 15
                  periodSeconds: 20
                name: manager
                ports:
                - containerPort: 8080
                  name: http
                  protocol: TCP
                readinessProbe:
                  httpGet:
                    path: /readyz
                    port: 8081
                  initialDelaySeconds: 5
                  periodSeconds: 10
                resources:
                  limits:
                    cpu: 500m
                    memory: 4Gi
                  requests:
                    cpu: 500m
                    memory: 256Mi
                securityContext:
                  allowPrivilegeEscalation: false
                  capabilities:
                    drop:
                    - ALL
              securityContext:
                runAsNonRoot: true
              serviceAccountName: opendatahub-operator-controller-manager
              terminationGracePeriodSeconds: 10
      permissions:
      - rules:
        - apiGroups:
          - ""
          resources:
          - configmaps
          verbs:
          - get
          - list
          - watch
          - create
          - update
          - patch
          - delete
        - apiGroups:
          - coordination.k8s.io
          resources:
          - leases
          verbs:
          - get
          - list
          - watch
          - create
          - update
          - patch
          - delete
        - apiGroups:
          - ""
          resources:
          - events
          verbs:
          - create
          - patch
        serviceAccountName: opendatahub-operator-controller-manager
    strategy: deployment
  installModes:
  - supported: false
    type: OwnNamespace
  - supported: false
    type: SingleNamespace
  - supported: false
    type: MultiNamespace
  - supported: true
    type: AllNamespaces
  keywords:
  - odh
  - notebooks
  - serving
  - training
  - pipelines
  - modelmesh
  - workbenches
  - dashboard
  - kserve
  - distributed-workloads
  links:
  - name: Open Data Hub
    url: https://opendatahub.io
  - name: Open Data Hub Community
    url: https://github.com/opendatahub-io/opendatahub-community
  maintainers:
  - email: opendatahub@redhat.com
    name: Open Data Hub Maintainers
  maturity: stable
  minKubeVersion: 1.22.0
  provider:
    name: ODH
  selector:
    matchLabels:
      component: opendatahub-operator
  version: 2.4.0<|MERGE_RESOLUTION|>--- conflicted
+++ resolved
@@ -73,9 +73,9 @@
           "metadata": {
             "labels": {
               "app.kubernetes.io/created-by": "opendatahub-operator",
-              "app.kubernetes.io/instance": "default",
+              "app.kubernetes.io/instance": "default-feature",
               "app.kubernetes.io/managed-by": "kustomize",
-              "app.kubernetes.io/name": "default-feature",
+              "app.kubernetes.io/name": "featuretracker",
               "app.kubernetes.io/part-of": "opendatahub-operator"
             },
             "name": "default-feature"
@@ -162,15 +162,11 @@
       - description: Enable monitoring on specified namespace
         displayName: Monitoring
         path: monitoring
-<<<<<<< HEAD
-      - description: Enable Service Mesh for Data Science Clusters
-=======
       - description: Configures Service Mesh as networking layer for Data Science
           Clusters components. The Service Mesh is a mandatory prerequisite for single
           model serving (KServe) and you should review this configuration if you are
           planning to use KServe. For other components, it enhances user experience;
           e.g. it provides unified authentication giving a Single Sign On experience.
->>>>>>> 91fe6f2b
         displayName: Service Mesh
         path: serviceMesh
       - description: Internal development useful field to test customizations. This
@@ -865,8 +861,38 @@
           - patch
           - update
         - apiGroups:
-<<<<<<< HEAD
-          - dscinitialization.opendatahub.io
+          - events.k8s.io
+          resources:
+          - events
+          verbs:
+          - delete
+          - list
+          - patch
+          - watch
+        - apiGroups:
+          - extensions
+          resources:
+          - deployments
+          verbs:
+          - '*'
+        - apiGroups:
+          - extensions
+          resources:
+          - ingresses
+          verbs:
+          - delete
+          - get
+          - list
+          - patch
+          - watch
+        - apiGroups:
+          - extensions
+          resources:
+          - replicasets
+          verbs:
+          - '*'
+        - apiGroups:
+          - features.opendatahub.io
           resources:
           - featuretrackers
           verbs:
@@ -878,394 +904,334 @@
           - update
           - watch
         - apiGroups:
-          - dscinitialization.opendatahub.io
-          resources:
-          - servicemeshresourcetrackers
-          verbs:
-          - create
-          - delete
-          - get
-          - list
-          - patch
-          - update
-          - watch
-        - apiGroups:
-=======
->>>>>>> 91fe6f2b
-          - events.k8s.io
-          resources:
-          - events
-          verbs:
-          - delete
-          - list
-          - patch
-          - watch
-        - apiGroups:
-          - extensions
-          resources:
-          - deployments
-          verbs:
-          - '*'
-        - apiGroups:
-          - extensions
+          - image.openshift.io
+          resources:
+          - imagestreams
+          verbs:
+          - create
+          - delete
+          - get
+          - list
+          - patch
+          - update
+          - watch
+        - apiGroups:
+          - image.openshift.io
+          resources:
+          - imagestreamtags
+          verbs:
+          - get
+        - apiGroups:
+          - image.openshift.io
+          resources:
+          - registry/metrics
+          verbs:
+          - get
+        - apiGroups:
+          - integreatly.org
+          resources:
+          - rhmis
+          verbs:
+          - delete
+          - list
+          - patch
+          - watch
+        - apiGroups:
+          - kfdef.apps.kubeflow.org
+          resources:
+          - kfdefs
+          verbs:
+          - create
+          - delete
+          - get
+          - list
+          - patch
+          - update
+          - watch
+        - apiGroups:
+          - kubeflow.org
+          resources:
+          - '*'
+          verbs:
+          - '*'
+        - apiGroups:
+          - machine.openshift.io
+          resources:
+          - machineautoscalers
+          verbs:
+          - delete
+          - list
+          - patch
+        - apiGroups:
+          - machine.openshift.io
+          resources:
+          - machinesets
+          verbs:
+          - delete
+          - list
+          - patch
+        - apiGroups:
+          - machinelearning.seldon.io
+          resources:
+          - seldondeployments
+          verbs:
+          - '*'
+        - apiGroups:
+          - maistra.io
+          resources:
+          - servicemeshcontrolplanes
+          verbs:
+          - create
+          - get
+          - list
+          - patch
+          - update
+          - use
+          - watch
+        - apiGroups:
+          - maistra.io
+          resources:
+          - servicemeshmemberrolls
+          verbs:
+          - create
+          - get
+          - list
+          - patch
+          - update
+          - use
+          - watch
+        - apiGroups:
+          - maistra.io
+          resources:
+          - servicemeshmembers
+          verbs:
+          - create
+          - get
+          - list
+          - patch
+          - update
+          - use
+          - watch
+        - apiGroups:
+          - maistra.io
+          resources:
+          - servicemeshmembers/finalizers
+          verbs:
+          - create
+          - get
+          - list
+          - patch
+          - update
+          - use
+          - watch
+        - apiGroups:
+          - mcad.ibm.com
+          resources:
+          - appwrappers
+          verbs:
+          - create
+          - delete
+          - get
+          - list
+          - patch
+        - apiGroups:
+          - monitoring.coreos.com
+          resources:
+          - alertmanagerconfigs
+          verbs:
+          - create
+          - delete
+          - deletecollection
+          - get
+          - patch
+        - apiGroups:
+          - monitoring.coreos.com
+          resources:
+          - alertmanagers
+          verbs:
+          - create
+          - delete
+          - deletecollection
+          - get
+          - patch
+        - apiGroups:
+          - monitoring.coreos.com
+          resources:
+          - alertmanagers/finalizers
+          verbs:
+          - create
+          - delete
+          - deletecollection
+          - get
+          - patch
+        - apiGroups:
+          - monitoring.coreos.com
+          resources:
+          - alertmanagers/status
+          verbs:
+          - create
+          - delete
+          - deletecollection
+          - get
+          - patch
+        - apiGroups:
+          - monitoring.coreos.com
+          resources:
+          - podmonitors
+          verbs:
+          - create
+          - delete
+          - get
+          - list
+          - patch
+          - update
+          - watch
+        - apiGroups:
+          - monitoring.coreos.com
+          resources:
+          - probes
+          verbs:
+          - create
+          - delete
+          - deletecollection
+          - get
+          - patch
+        - apiGroups:
+          - monitoring.coreos.com
+          resources:
+          - prometheuses
+          verbs:
+          - create
+          - delete
+          - deletecollection
+          - get
+          - patch
+        - apiGroups:
+          - monitoring.coreos.com
+          resources:
+          - prometheuses/finalizers
+          verbs:
+          - create
+          - delete
+          - deletecollection
+          - get
+          - patch
+        - apiGroups:
+          - monitoring.coreos.com
+          resources:
+          - prometheuses/status
+          verbs:
+          - create
+          - delete
+          - deletecollection
+          - get
+          - patch
+        - apiGroups:
+          - monitoring.coreos.com
+          resources:
+          - prometheusrules
+          verbs:
+          - create
+          - delete
+          - deletecollection
+          - get
+          - patch
+        - apiGroups:
+          - monitoring.coreos.com
+          resources:
+          - servicemonitors
+          verbs:
+          - create
+          - delete
+          - deletecollection
+          - get
+          - list
+          - patch
+          - update
+          - watch
+        - apiGroups:
+          - monitoring.coreos.com
+          resources:
+          - thanosrulers
+          verbs:
+          - create
+          - delete
+          - deletecollection
+          - get
+          - patch
+        - apiGroups:
+          - monitoring.coreos.com
+          resources:
+          - thanosrulers/finalizers
+          verbs:
+          - create
+          - delete
+          - deletecollection
+          - get
+          - patch
+        - apiGroups:
+          - monitoring.coreos.com
+          resources:
+          - thanosrulers/status
+          verbs:
+          - create
+          - delete
+          - deletecollection
+          - get
+          - patch
+        - apiGroups:
+          - networking.istio.io
+          resources:
+          - envoyfilters
+          verbs:
+          - '*'
+        - apiGroups:
+          - networking.istio.io
+          resources:
+          - gateways
+          verbs:
+          - '*'
+        - apiGroups:
+          - networking.istio.io
+          resources:
+          - virtualservices
+          verbs:
+          - '*'
+        - apiGroups:
+          - networking.istio.io
+          resources:
+          - virtualservices/finalizers
+          verbs:
+          - create
+          - delete
+          - get
+          - list
+          - patch
+          - update
+          - watch
+        - apiGroups:
+          - networking.istio.io
+          resources:
+          - virtualservices/status
+          verbs:
+          - delete
+          - patch
+          - update
+        - apiGroups:
+          - networking.k8s.io
           resources:
           - ingresses
           verbs:
-          - delete
-          - get
-          - list
-          - patch
-          - watch
-        - apiGroups:
-          - extensions
-          resources:
-          - replicasets
-          verbs:
-          - '*'
-        - apiGroups:
-          - features.opendatahub.io
-          resources:
-          - featuretrackers
-          verbs:
-          - create
-          - delete
-          - get
-          - list
-          - patch
-          - update
-          - watch
-        - apiGroups:
-          - image.openshift.io
-          resources:
-          - imagestreams
-          verbs:
-          - create
-          - delete
-          - get
-          - list
-          - patch
-          - update
-          - watch
-        - apiGroups:
-          - image.openshift.io
-          resources:
-          - imagestreamtags
-          verbs:
-          - get
-        - apiGroups:
-          - image.openshift.io
-          resources:
-          - registry/metrics
-          verbs:
-          - get
-        - apiGroups:
-          - integreatly.org
-          resources:
-          - rhmis
-          verbs:
-          - delete
-          - list
-          - patch
-          - watch
-        - apiGroups:
-          - kfdef.apps.kubeflow.org
-          resources:
-          - kfdefs
-          verbs:
-          - create
-          - delete
-          - get
-          - list
-          - patch
-          - update
-          - watch
-        - apiGroups:
-          - kubeflow.org
-          resources:
-          - '*'
-          verbs:
-          - '*'
-        - apiGroups:
-          - machine.openshift.io
-          resources:
-          - machineautoscalers
-          verbs:
-          - delete
-          - list
-          - patch
-        - apiGroups:
-          - machine.openshift.io
-          resources:
-          - machinesets
-          verbs:
-          - delete
-          - list
-          - patch
-        - apiGroups:
-          - machinelearning.seldon.io
-          resources:
-          - seldondeployments
-          verbs:
-          - '*'
-        - apiGroups:
-          - maistra.io
-          resources:
-          - servicemeshcontrolplanes
-          verbs:
-          - create
-          - get
-          - list
-          - patch
-          - update
-          - use
-          - watch
-        - apiGroups:
-          - maistra.io
-          resources:
-          - servicemeshmemberrolls
-          verbs:
-          - create
-          - get
-          - list
-          - patch
-          - update
-          - use
-          - watch
-        - apiGroups:
-          - maistra.io
-          resources:
-          - servicemeshmembers
-          verbs:
-          - create
-          - get
-          - list
-          - patch
-          - update
-          - use
-          - watch
-        - apiGroups:
-          - maistra.io
-          resources:
-          - servicemeshmembers/finalizers
-          verbs:
-          - create
-          - get
-          - list
-          - patch
-          - update
-          - use
-          - watch
-        - apiGroups:
-          - mcad.ibm.com
-          resources:
-          - appwrappers
-          verbs:
-          - create
-          - delete
-          - get
-          - list
-          - patch
-        - apiGroups:
-          - monitoring.coreos.com
-          resources:
-          - alertmanagerconfigs
-          verbs:
-          - create
-          - delete
-          - deletecollection
-          - get
-          - patch
-        - apiGroups:
-          - monitoring.coreos.com
-          resources:
-          - alertmanagers
-          verbs:
-          - create
-          - delete
-          - deletecollection
-          - get
-          - patch
-        - apiGroups:
-          - monitoring.coreos.com
-          resources:
-          - alertmanagers/finalizers
-          verbs:
-          - create
-          - delete
-          - deletecollection
-          - get
-          - patch
-        - apiGroups:
-          - monitoring.coreos.com
-          resources:
-          - alertmanagers/status
-          verbs:
-          - create
-          - delete
-          - deletecollection
-          - get
-          - patch
-        - apiGroups:
-          - monitoring.coreos.com
-          resources:
-          - podmonitors
-          verbs:
-          - create
-          - delete
-          - get
-          - list
-          - patch
-          - update
-          - watch
-        - apiGroups:
-          - monitoring.coreos.com
-          resources:
-          - probes
-          verbs:
-          - create
-          - delete
-          - deletecollection
-          - get
-          - patch
-        - apiGroups:
-          - monitoring.coreos.com
-          resources:
-          - prometheuses
-          verbs:
-          - create
-          - delete
-          - deletecollection
-          - get
-          - patch
-        - apiGroups:
-          - monitoring.coreos.com
-          resources:
-          - prometheuses/finalizers
-          verbs:
-          - create
-          - delete
-          - deletecollection
-          - get
-          - patch
-        - apiGroups:
-          - monitoring.coreos.com
-          resources:
-          - prometheuses/status
-          verbs:
-          - create
-          - delete
-          - deletecollection
-          - get
-          - patch
-        - apiGroups:
-          - monitoring.coreos.com
-          resources:
-          - prometheusrules
-          verbs:
-          - create
-          - delete
-          - deletecollection
-          - get
-          - patch
-        - apiGroups:
-          - monitoring.coreos.com
-          resources:
-          - servicemonitors
-          verbs:
-          - create
-          - delete
-          - deletecollection
-          - get
-          - list
-          - patch
-          - update
-          - watch
-        - apiGroups:
-          - monitoring.coreos.com
-          resources:
-          - thanosrulers
-          verbs:
-          - create
-          - delete
-          - deletecollection
-          - get
-          - patch
-        - apiGroups:
-          - monitoring.coreos.com
-          resources:
-          - thanosrulers/finalizers
-          verbs:
-          - create
-          - delete
-          - deletecollection
-          - get
-          - patch
-        - apiGroups:
-          - monitoring.coreos.com
-          resources:
-          - thanosrulers/status
-          verbs:
-          - create
-          - delete
-          - deletecollection
-          - get
-          - patch
-        - apiGroups:
-          - networking.istio.io
-          resources:
-<<<<<<< HEAD
-          - envoyfilters
-          verbs:
-          - '*'
-        - apiGroups:
-          - networking.istio.io
-          resources:
-=======
->>>>>>> 91fe6f2b
-          - gateways
-          verbs:
-          - '*'
-        - apiGroups:
-          - networking.istio.io
-          resources:
-          - virtualservices
-          verbs:
-          - '*'
-        - apiGroups:
-          - networking.istio.io
-          resources:
-          - virtualservices/finalizers
-          verbs:
-          - create
-          - delete
-          - get
-          - list
-          - patch
-          - update
-          - watch
-        - apiGroups:
-          - networking.istio.io
-          resources:
-          - virtualservices/status
-          verbs:
-          - delete
-          - patch
-          - update
+          - create
+          - delete
+          - get
+          - list
+          - patch
+          - update
+          - watch
         - apiGroups:
           - networking.k8s.io
           resources:
-          - ingresses
-          verbs:
-          - create
-          - delete
-          - get
-          - list
-          - patch
-          - update
-          - watch
-        - apiGroups:
-          - networking.k8s.io
-          resources:
           - networkpolicies
           verbs:
           - create
@@ -1297,15 +1263,15 @@
           - update
           - watch
         - apiGroups:
-<<<<<<< HEAD
           - operator.authorino.kuadrant.io
           resources:
           - authorinos
-=======
+          verbs:
+          - '*'
+        - apiGroups:
           - operator.knative.dev
           resources:
           - knativeservings
->>>>>>> 91fe6f2b
           verbs:
           - '*'
         - apiGroups:
