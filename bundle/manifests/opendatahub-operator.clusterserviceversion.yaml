apiVersion: operators.coreos.com/v1alpha1
kind: ClusterServiceVersion
metadata:
  annotations:
    alm-examples: |-
      [
        {
          "apiVersion": "datasciencecluster.opendatahub.io/v1",
          "kind": "DataScienceCluster",
          "metadata": {
            "labels": {
              "app.kubernetes.io/created-by": "opendatahub-operator",
              "app.kubernetes.io/instance": "default",
              "app.kubernetes.io/managed-by": "kustomize",
              "app.kubernetes.io/name": "datasciencecluster",
              "app.kubernetes.io/part-of": "opendatahub-operator"
            },
            "name": "default-dsc"
          },
          "spec": {
            "components": {
              "codeflare": {
                "managementState": "Managed"
              },
              "dashboard": {
                "managementState": "Managed"
              },
              "datasciencepipelines": {
                "managementState": "Managed"
              },
              "feastoperator": {
                "managementState": "Managed"
              },
              "kserve": {
                "managementState": "Managed",
                "nim": {
                  "managementState": "Managed"
                },
                "rawDeploymentServiceConfig": "Headed",
                "serving": {
                  "ingressGateway": {
                    "certificate": {
                      "type": "OpenshiftDefaultIngress"
                    }
                  },
                  "managementState": "Managed",
                  "name": "knative-serving"
                }
              },
              "kueue": {
                "managementState": "Managed"
              },
              "llamastackoperator": {
                "managementState": "Removed"
              },
              "modelmeshserving": {
                "managementState": "Managed"
              },
              "modelregistry": {
                "managementState": "Managed",
                "registriesNamespace": "odh-model-registries"
              },
              "ray": {
                "managementState": "Managed"
              },
              "trainingoperator": {
                "managementState": "Managed"
              },
              "trustyai": {
                "managementState": "Managed"
              },
              "workbenches": {
                "managementState": "Managed"
              }
            }
          }
        },
        {
          "apiVersion": "dscinitialization.opendatahub.io/v1",
          "kind": "DSCInitialization",
          "metadata": {
            "labels": {
              "app.kubernetes.io/created-by": "opendatahub-operator",
              "app.kubernetes.io/instance": "default",
              "app.kubernetes.io/managed-by": "kustomize",
              "app.kubernetes.io/name": "dscinitialization",
              "app.kubernetes.io/part-of": "opendatahub-operator"
            },
            "name": "default-dsci"
          },
          "spec": {
            "applicationsNamespace": "opendatahub",
            "monitoring": {
              "managementState": "Managed",
              "metrics": {},
              "namespace": "opendatahub"
            },
            "serviceMesh": {
              "controlPlane": {
                "metricsCollection": "Istio",
                "name": "data-science-smcp",
                "namespace": "istio-system"
              },
              "managementState": "Managed"
            },
            "trustedCABundle": {
              "customCABundle": "",
              "managementState": "Managed"
            }
          }
        },
        {
          "apiVersion": "infrastructure.opendatahub.io/v1alpha1",
          "kind": "HardwareProfile",
          "metadata": {
            "annotations": {
              "opendatahub.io/dashboard-feature-visibility": "[]",
              "opendatahub.io/description": "Provides a baseline hardware profile with 2 CPUs and 4Gi memory by default, adjustable up to 4 CPUs and 8Gi memory.",
              "opendatahub.io/disabled": "false",
              "opendatahub.io/display-name": "default-profile"
            },
            "name": "default-profile",
            "namespace": "opendatahub"
          },
          "spec": {
            "identifiers": [
              {
                "defaultCount": 2,
                "displayName": "CPU",
                "identifier": "cpu",
                "maxCount": 4,
                "minCount": 1,
                "resourceType": "CPU"
              },
              {
                "defaultCount": "4Gi",
                "displayName": "Memory",
                "identifier": "memory",
                "maxCount": "8Gi",
                "minCount": "2Gi",
                "resourceType": "Memory"
              }
            ]
          }
        }
      ]
    capabilities: Full Lifecycle
    categories: AI/Machine Learning, Big Data
    certified: "False"
    containerImage: quay.io/opendatahub/opendatahub-operator:v2.33.0
<<<<<<< HEAD
    createdAt: "2025-09-09T14:41:07Z"
=======
    createdAt: "2025-09-09T19:11:59Z"
>>>>>>> 4c9626eb
    operators.operatorframework.io/builder: operator-sdk-v1.39.2
    operators.operatorframework.io/internal-objects: '["featuretrackers.features.opendatahub.io",
      "codeflares.components.platform.opendatahub.io", "dashboards.components.platform.opendatahub.io",
      "datasciencepipelines.components.platform.opendatahub.io", "kserves.components.platform.opendatahub.io",
      "kueues.components.platform.opendatahub.io", "modelmeshservings.components.platform.opendatahub.io",
      "modelregistries.components.platform.opendatahub.io", "rays.components.platform.opendatahub.io",
      "trainingoperators.components.platform.opendatahub.io", "trustyais.components.platform.opendatahub.io",
      "workbenches.components.platform.opendatahub.io", "gatewayconfigs.services.platform.opendatahub.io",
      "monitorings.services.platform.opendatahub.io", "servicemeshes.services.platform.opendatahub.io",
      "modelcontrollers.components.platform.opendatahub.io", "feastoperators.components.platform.opendatahub.io",
      "llamastackoperators.components.platform.opendatahub.io"]'
    operators.operatorframework.io/project_layout: go.kubebuilder.io/v4
    repository: https://github.com/opendatahub-io/opendatahub-operator
  name: opendatahub-operator.v2.35.0
  namespace: placeholder
spec:
  apiservicedefinitions: {}
  customresourcedefinitions:
    owned:
    - description: Auth is the Schema for the auths API
      displayName: Auth
      kind: Auth
      name: auths.services.platform.opendatahub.io
      version: v1alpha1
    - description: CodeFlare is the Schema for the codeflares API
      displayName: Code Flare
      kind: CodeFlare
      name: codeflares.components.platform.opendatahub.io
      version: v1alpha1
    - description: Dashboard is the Schema for the dashboards API
      displayName: Dashboard
      kind: Dashboard
      name: dashboards.components.platform.opendatahub.io
      version: v1alpha1
    - description: DataScienceCluster is the Schema for the datascienceclusters API.
      displayName: Data Science Cluster
      kind: DataScienceCluster
      name: datascienceclusters.datasciencecluster.opendatahub.io
      version: v1
    - description: DataSciencePipelines is the Schema for the datasciencepipelines
        API
      displayName: Data Science Pipelines
      kind: DataSciencePipelines
      name: datasciencepipelines.components.platform.opendatahub.io
      version: v1alpha1
    - description: DSCInitialization is the Schema for the dscinitializations API.
      displayName: DSCInitialization
      kind: DSCInitialization
      name: dscinitializations.dscinitialization.opendatahub.io
      version: v1
    - description: FeastOperator is the Schema for the FeastOperator API
      displayName: Feast Operator
      kind: FeastOperator
      name: feastoperators.components.platform.opendatahub.io
      version: v1alpha1
    - kind: FeatureTracker
      name: featuretrackers.features.opendatahub.io
      version: v1
    - description: GatewayConfig is the Schema for the gatewayconfigs API
      displayName: Gateway Config
      kind: GatewayConfig
      name: gatewayconfigs.services.platform.opendatahub.io
      version: v1alpha1
    - description: HardwareProfile is the Schema for the hardwareprofiles API.
      displayName: Hardware Profile
      kind: HardwareProfile
      name: hardwareprofiles.infrastructure.opendatahub.io
      version: v1alpha1
    - description: Kserve is the Schema for the kserves API
      displayName: Kserve
      kind: Kserve
      name: kserves.components.platform.opendatahub.io
      version: v1alpha1
    - description: Kueue is the Schema for the kueues API
      displayName: Kueue
      kind: Kueue
      name: kueues.components.platform.opendatahub.io
      version: v1alpha1
    - description: LlamaStackOperator is the Schema for the LlamaStackOperator API
      displayName: Llama Stack Operator
      kind: LlamaStackOperator
      name: llamastackoperators.components.platform.opendatahub.io
      version: v1alpha1
    - kind: ModelController
      name: modelcontrollers.components.platform.opendatahub.io
      version: v1alpha1
    - description: ModelMeshServing is the Schema for the modelmeshservings API
      displayName: Model Mesh Serving
      kind: ModelMeshServing
      name: modelmeshservings.components.platform.opendatahub.io
      version: v1alpha1
    - description: ModelRegistry is the Schema for the modelregistries API
      displayName: Model Registry
      kind: ModelRegistry
      name: modelregistries.components.platform.opendatahub.io
      version: v1alpha1
    - description: Monitoring is the Schema for the monitorings API
      displayName: Monitoring
      kind: Monitoring
      name: monitorings.services.platform.opendatahub.io
      version: v1alpha1
    - description: Ray is the Schema for the rays API
      displayName: Ray
      kind: Ray
      name: rays.components.platform.opendatahub.io
      version: v1alpha1
    - description: ServiceMesh is the Schema for the servicemesh API
      displayName: Service Mesh
      kind: ServiceMesh
      name: servicemeshes.services.platform.opendatahub.io
      version: v1alpha1
    - description: TrainingOperator is the Schema for the trainingoperators API
      displayName: Training Operator
      kind: TrainingOperator
      name: trainingoperators.components.platform.opendatahub.io
      version: v1alpha1
    - description: TrustyAI is the Schema for the trustyais API
      displayName: Trusty AI
      kind: TrustyAI
      name: trustyais.components.platform.opendatahub.io
      version: v1alpha1
    - description: Workbenches is the Schema for the workbenches API
      displayName: Workbenches
      kind: Workbenches
      name: workbenches.components.platform.opendatahub.io
      version: v1alpha1
  description: "The Open Data Hub is a machine-learning-as-a-service platform built
    on Red Hat's Kubernetes-based OpenShift® Container Platform. Open Data Hub integrates
    multiple AI/ML open source components into one operator that can easily be downloaded
    and installed by OpenShift users.\n\nOpen Data Hub operator allows users to install
    and manage components of the Open Data Hub. Users can mix and match tools from
    each project to fulfill the needs of their use case. Each of the projects share
    some components, but can be mostly seen as an extension of each other to provide
    a complete solution for both novice and skilled enterprise users.\n    \n### Components\n\n*
    Open Data Hub Dashboard - A web dashboard that displays installed Open Data Hub
    components with easy access to component UIs and documentation\n* ODH Notebook
    Controller - Secure management of Jupyter Notebook in Kubernetes environments
    built on top of Kubeflow Notebook Controller with support for OAuth\n* Jupyter
    Notebooks - JupyterLab notebook that provide Python support for GPU workloads\n*
    Data Science Pipelines - Pipeline solution for end to end MLOps workflows that
    support the Kubeflow Pipelines SDK and Argo Workflows\n* Model Mesh - ModelMesh
    Serving is the Controller for managing ModelMesh, a general-purpose model serving
    management/routing layer\n* Distributed Workloads(Incubation) - Stack built to
    make managing distributed compute infrastructure in the cloud easy and intuitive
    for Data Scientists. This stack consists of three components \n                                      Codeflare
    , KubeRay and Kueue.\n* Kserve - Kserve is the Controller for for serving machine
    learning (ML) models on arbitrary frameworks\n* Feast - Feature Store is the fastest
    path to manage existing infrastructure to productionize analytic data for model
    training and online inference.\n* Llama Stack – unified open‑source APIs for inference,
    RAG, agents, safety, evals & telemetry"
  displayName: Open Data Hub Operator
  icon:
  - base64data: iVBORw0KGgoAAAANSUhEUgAAAUIAAAEiCAYAAACMWdvGAAAABHNCSVQICAgIfAhkiAAAAAlwSFlzAAAOxAAADsQBlSsOGwAAABl0RVh0U29mdHdhcmUAd3d3Lmlua3NjYXBlLm9yZ5vuPBoAACAASURBVHic7N15eFTV+Qfw73vuTBKyQdhVkIC4orjUBREtO6KE1ewBqVqsW0Xb+lOxNq11a+tWbVW0ikAWiIAQQSEo1gWtuyAKsiS4IMoSkplsM3PP+/sjC5NJcu8kmSQQ3s/z5HmYc8895wyTvHPvPRsghBBCCCGEEEIIIYQQQgghhBBCCCGEEEIIIYQQQgghhBBCCCGEEEIIIYQQQgghhBBCCCGEEEIIIYQQQgghhBBCCCGEEEIIIYQQQgghhBBCCCGEEEIIIYQQQgghhBBCCCGEEEIIIYQQQgghhBBCCCGEEEIIIYQQQgghhBBCCCGEEEIIIYQQQgghhBBCCCGEEEIIIYQQQgghhBBCCCGEEEIIIYQQQgghhBBCCCGEEEIIIYQQnQR1dAPEsWnWluJzoTECzB4itf6ls7rtDMyz5p8cftDtmgXCZcTKy8Rrd1RF52Vmku6INovOSwKhaFeJWzisCxe/CEaaX7LJzA8uGtrjj7UJSzNLunvD1BsAzvE/n8Gvd4+OmXrFb6mqvdosOj/V0Q0Qx5YufOjBgCAIAAYR3TNzU/Hs2gRPOD2BgCAIAAS6vNjlvquNmymOMRIIRbuZXVgYAebfNHWciG8DgBczOYKYEpssiGhWGzRPHMMkEHZi5eU7+u/lvVEd3Y5avvLu/QBEWmQ5DQAiHBW9AIQ3nY1PDGnDxDFPAmEnwsyq1Lvr0hLPrn+Vegr3+hzGt5HeipJSb+HKgxU7Ozx4kPY6bbKEAYAG2f1eyu+tCClHRzdAtF6xp+hcAzq91FuURKD+AT1gBhiTHYY6u5S//0Us9TvQMa0U4sglgfAoxczKVVU4CYp+B/BlANkNARjAHs9tAO5plwYKcRSRQHiUYf6ui9vrm+XyFt0ORac051wi9cu2apcQRzMJhEcJZlYub9Esl893P4DjW1iKL6SNEqKTkEB4FHB5i0aVeoseIeBccCsKIqwLWaOE6EQkEB7BDlbsPNHhUE8w89TWTwGiLysdZU+GoFlCdDoyDOEIVeLZNcthqE1gTG1dSeRm4BntpMt60xB3aFonROciV4RHGBdv78U+xzNgTG9FMZVgWs+k86qc5cslAAphTQLhEeSQd9d49tJCAH1acj4DnxPwhNfpW96DTi4NcfOE6LQkEB4hXJ7COcz8L7ToM+H3oPFwbPjAV4moNd0pQhyTJBB2MObt4S6v42kGftXsVdEYaxT0ndHhJ21uaf17OD+yqkzFal0VC8OIVT42lIN9Xu2scpoo9+nyAyd1TyppaflCHA0kEHYgF+/o7fKq5QAuaeapmzXx77qFDSoI9oQ9nB9Z5eYLwPpiKJwKplMADK5y696AhiID0AAUQWuCARPaAJQRjkLXylIA3zGhiIBNpPkjr8P86OTIGd83s91CHJEkEHYQNxf21V68AeCMZpxWSsAd0c7454nItMu8u2zFLzSrGQBGV7n1eQCcIEILxiLGAhhCjCEArmQiOEwHCl0rfyDQa8x4NTyGCo6nhPJmlyzEEUACYQdw864+2ov1aF4Q3MjavDo2YvAOq0xFruWnazauJYXpWmNg61pq6wQGXwfCdVVurihyrVwNmPfGx0z/uo3rFSKkJBC2sxZcCVaCkBnjiP9HU1eBG3iDY6C7dLIG38ig0USgVs1AaZkuDFxFMC4vKsv/ZXxUwqft3gIhWkgCYTty8Y7e2kvvADw4qBOIvtdMU7s5B3zS2GHmTLW77NxUuEszGRhsu/5MO2AgGlo/ieY/9xSiw8jMknbCXBjBXmNF0EEQ+MBw4MJuYY0HwV2lryQUuc/9nBmLGQi2zPZy8e5Dr8Z1dCOECJZcEbYDZqZSb9ECAoYHdwYtinHyHKL4ysAj35Xnn+Az9b8ATAlxM0OJtIMsltoX4sgigbAdlHoK7yOi5CCzPxvjHHBD4MBoZqbd7vwbfKZ+ENW9uG2hFIAJAAzEUMt/P3YOjL5yb+iaJUTbkkDYxlxVuxKZaF4weQl4PNoZf3tgECwsXtGtyL1qAUJxFUgoIo13taIvSGO7Ir0dpuPHAd0mFQdm3cJLw2JKnP1NA/2J1SBNOI+ILgDz2Wh6cyVm8J2tbqcQ7UgCYRsqL9/R30f0bHC5+ZGYsEG/D0wtdK84B6xeBnBSC5tRxYT1pHmZYdDaE6Om7An2xCGU5AGws+bnLQAvAEAhb4igctco1jyZgEkM9AMAAr5n4A+DYqa+3MK2CtEhJBC2kZoVpRcACKbTYEFsY0GwdNUUMOcA6NLc+gn8JYP+rb1V2aGeIjeQRlUCeK3m54bt5cv6KQpTgyI++Z4oU4eyLiHagwTCNuLyFf0fgNFBZH0nxulrsOl5UemqazXxMy14TvcmoO+Lj5n2VjPPazGZaieOdhII24Dbs+tszfhzEFm3sdMxlWhglX9iYemq/2PiB6k5qzAQfahAdw+ITnijue0V4lgngTDEmJlc3qInAdhsZk5uaHNyV+p/0D+1yLXqRgY/1IwqS0G4Nz6q8imiJNv5x7UymdW3m0viTdKnAziRwX1AFEGMrly9/MKh6h/+ltjYobly66Kz+5Y1o11HvKVL2ajaWTpQEQ1hpuMI3JW06sqAArEXxG4CDjBUkUnGN7Pu7PJtR7dZtA0JhCFW6tmdRoRLg8h6a2zESd/4JxS5V6Yzc3P2FVnrMNS1/SMTfggm86wtxeey5isU6Je7viy+GITow0erF2NoODOPwKRBFOaZtelAToSHbp1/fvejclmuZ59lZ3Sx+2JoTABorHeHe6iCigDXXnoT2L/DnmtnKjIM9iHrAZcbwHsg3qBM442UeZGfyPqPnYMEwhDax1tjyMcP287zJayIdca/4J+0y50/nlm/iOBm+2gAf4mP/uw+u86Ja7buO97nVXMASofmwQSAWzYROQxEV1eG45TEpXxpXpL96jdHisUPuc8izXNwwJ0BoFt1aov+D6IBTADTBK00sh9078h+wLWIyLcw9a64opA1WLQ7CYQhFO4JvweEEywzEX6Aw/lr/6RdFasHkM+XDdvbaYAANxQlxUdNfs0q38zN+08nUvf4vEgMptxmuLjL6QevArAkhGW2iez73eOY+E/Q3Fbzngcz8Gdmx72LH3AthaIHM+6MbvEiuaLjSCAMERfv6A0vbra9GNQ8N4b6Hah9vZ3XhJPLmwdCD/ta6CCYJsVHJbzfVI6Mr/Ydp0zjYQDp4LaZS05Ml+IIDoQ5D5RcpKEeZPCodqrSICAVmlOyHnAt9Wnjd1ffExnU4wpxZJBAGCLsMW4DIdIm25sx4YPqDTY23N5HQLggiCp+ZOZRA2Mnb2u8AUyzNhffBBP3o+2m4NVW5m3b8lvm2UyOjAlz36+B36JjFhQhAMkOZV6R/YA70zE46omko+gRwrFMVp8JgYO8sysIDcYC1sc+xXquf0qha9UvCbgxiCpKQPqKQbFTGg2Cs7f83HfWl8WvgfAk2jwIAiBY3pZ3hKy/llwYHe7+nIG56Pjf6xgGP+Ld4S5Y+jd33w5uiwhCR//CdApOn3Ez6h7CN45A//LfZKmQN0QA/CzsxwpWaFaTBkZP+7yxg7O/3H+BNh2fAJjQ3Ha30NKXzuqxrp3qCkr2/e4MKPVfME7u6LYEGOX18edZD7ku6+iGCGtya9xKzFvCXF6+1SZbJTlRb2wguUvnMXBqEBXcdFJswruNHcrYVDxVM2eDmj8Fz48H4E3MtF8pcmlwsWIyGNwHQD8CHcfgngCKALzw7f64v7WirpBiZsp5oOx+Jr6rNeUQ8AMD3wD4EQw3FJdBUxQIcSD0B+MUAN1bWHwfaKzLftCVnnZXzLLWtFO0HQmEreT2dJkMQi+rPAz+TzQNqluWalfF6gHs8/3BrmwCPR8fO+XFxo7N/PJgCjEvQvM/Q2bgv8RYBkN/WIEen+cNIU8zyzgiZD/kegREtzX7RMZ+EPIArPeB/3v13bEH7E7JebA4ntkYpUGXEzAZQEQzagxnxpLFD5TekHF37HPNbq9ocxIIW4mhrrYZk+bVJv3DP4FM371oehmrWls4OuaWxg5kbCqeSsyLARjNaOpegJ5RPry04Nyjf8xb9gPuh5m5uUHwPQL/w9UzZvX111OzOnxqxgm+CODFpQ8d7OrVzjQAvwcwKMgiDAI9k32/qyRtXszS5jVbtLWO3+TiKFa9ERN/B5DFFwotjg2Ln1n7amfp8lOIjC02iyloYr40PnbqxsADs784MEwrehPBr0hTzsyPVhrmw3lDeruDPKdNzNy8/3SC+soqz8KzulPWXysGQPmKQlj1JjDmps+L2RDCMrEhkx17nK4MED0EoE+Qp3mY6YqMedEyJ/wIIleEraB9nGEdBAEi/Vz918a9Qawo82xjQTB18099NGg5gg+Ca2DqOYvO6Wk7pm0DZzrCD5T0gabeBqEswlQ/nN33H0f73GIPQPOO90Q9PiqTfKEuvKbMBS9mFr8S5nT8HYTrgjgtjIiXLnyo4lyZu3zkkCvCVij1FH0E8PkWWXbFOOMH185HLXSv7gv27QYQZnFOMXx60MC4aYf8EzOZ1a4tB9eBaUwQTTPB9OdBZ3W7P5Oo0Sl4H/78h74+8k0m1lMYOA+g3mg4isAFYDsDrzHRK5f0fOwTasVGoe17RUiFSlNS6j1RH7eunOBl3e9KAeE5wH8Od5Ped/eI/mVzb9FF25ArwhYq5W094eXzrPIQ4SX/SfnMvl+TdRAEGH8PDIIAsOvLQzcBQQXBMiaeseis7msbO/jBz7eO0KD7fPBeBoZi6+/CGADnEXAeMc97f9/c79/fR48WH/L9+4qTn6yyOrGDfUaMian3RP3UnpWmz4vJzXqwbDtYrwHQ2yb7xdH73X8EcG87NE3YkHGELcSesHGw/v9jnw8L617wUoOYr7Updl9VFZ4KTLxm677jAb4viGZ5wEhcdGaPBkHwgwO3nPHeT3NXatA7AEbatL0p/Zj50W5dja3v75ubzjZRtGPwR07lHZU2L7pdg2Ct9LuiPjHAlwKwr59wR+4Dpae0fauEHQmELURkO4B5c1yXgUW1LwrLuowB0QDrU/ip03pNcQWmer3G3wB0tanPhOL0hUO7N5j18f7Pt12tTeNTIky2KSNY8cxY/P6+uS9/sff3USEqs/UI25ygK5Pu7NhlwlLujv1Gs7oC1bsCWgk3QQ2++ET7k0DYAsxMIIyzzkT1rsqIebpldsBnKHo+MH3W5oNDCUgNolF3LBzS4+X6SaD3fpqbyeAFsB+u0xLTy5Rv4/s/zo1vg7KbicoMhWlJd8fs6+iWAMDMeVGfkuYM2K/3NS7rfld7LQ4hmiCBsAVcVbtOBuN4qzxKmXXT0JgzFcAJlvmBFY3uMMf0R9h8Tgy8Neis7o8Hpr+/b+4CIvzJ6twQGMoGNr578NYT27gea4wbU/4v5usObUOAtHti8xkNH3U0QLinHZojLEggbAEiOsfyOFAe5dDv1L4uKj3vQsA6cDJTVmDarC0HTwTxVJvmlJoGzQ7sHd748213Aphlc26oHKd8tLIDb5PXpc+LXmifrf1pZ9ldAL6zyTY654GSi9qjPaJxEghbgIGzbY5/RHRyXa8qke1uduXhMVTQIFXjetj17DMeyD4jbrd/0vv7bp0M8P02dTbFheoVsJvrnHJlvtQBHSheA9zoDJwjwaw/9C1j4Ha7fJrVNe3RHtE4CYQtYntF+IX/aya2+7Z//XhKKK+XwkywfzZ40BFm/ts/YcPPN0Yz03wE/9luZvCd0DQ0zFceNbz347Hf9/ohDIr6gSgdwMsAglpTj8EzPth3W2KQ9YYGUVbK3bHf2GfsOOl3RS8D8JllJkLy0ke5NYtniFaQcYQtoXC21SNwBn0RkHShVXEEfjMwbeZXBy4E1ECr85jpiRdO61WvlzmCwn7HHNR0r5+Y+ffDe8dlB+57kkR5JoAfAGQDyP7gwC1nmKbxOMGmgwgAg+//mOesOJ/mt8dAYTYUHzGr4TSFiDj7QfffmTnbIltXX6VrAoBX2qtd4jC5Imymfbw1Bmy9L4mGuan23zsr8k8EYLk4p6nof4FpZBrjbZriDTNUvQfxH/x0ax9m/N7mPAD8mcNQF1zS54nFdps/AcCwHk9+NbxXt8sR3Dajgz37IucEka/VCHj3SOsgaYqjKmoZAMtVbhg0tp2aIwJIIGymsCqn7YrD5c4uddPIyNR2aw5WVkZWbWqQSmw9i4T47f8M6VpvT2Qmug4207sY+MYM84y5sMejdg/w61dHmXp47yfuItDDQWSfa5+l9ZiwuD3qCYWkTPJw9WMGK8HMHBJtQAJhM5FBdoHw0PF0fN3zPmKyvL0FsHUIJdVbDzBxKRuA9T4mxGpVYBoDU2zqqiJlTLm029PFNvmaNKxX17vBaHArH2Dwe3t/e2ZL6wiWMo0jbssAK0rzapsspy38u8tuap5oAxIIm4m07fO3vfVeEewC4a7AhPBT9w8GrDeCMphe9X+9cf9tJwCwWgACxPzU8J6PbLVpjyWiTA2mubDrWVZkN+yntXak3hPZrKvajuZw+N6GTceTYeK0dmqO8COBsJk0WT/vQ8AcU2bub5WZGUWBaUo5zrCpw/XC0G71AigxT4T1akImAX+3KTcow/s+thmgNVZ5CHRFKOqy0G6ryoRKzdS/xnchrMUSCDuCBMJmUkTW+w8T/VzvZfUKLlYF/thIaj/LKoDtgWnMtislbxzW54kQLkSg7Xo3z2zTMYVsE1COXJZDfRg0uL0aIg6TQNhMWpP18vjM9cYDMthytgUxN7L4KVtedTKwo0E5NucA/J718eYxtGn3nDDmnb239Axlnf6YqLCtym5TxJbtJs1x7dUUcZgEwjZGIMtAyNQwEDLYpueX9zZMI8spfARqOI+5FXb3+elb2Cwo4DAcdivmtBxpu5VdjkyarNtNNncQok1IIGxjxNaD1hXQcAl5Issd0gjU4JaTAcuAq0Eh3a+kZtC15fL32qy/4o1WDdvdUgTVYLmyowGRXSDk2HZqivAjgbCNMaHc6rjWDXuHia17Fokbfm4KZPn8z/7WuXk+OHBLLACnZaZwXS9YGabtmopI3MLWK3jXUCY1WMX7aMA2ny3Y5tGLaBMSCEOMwPWvABmWGyARNTpMxvLqTauGAUiDLW99CXyy1fFmM9VQmxxalan6awPadTQBiPD9ZB1ca4ty6qN9YylxBJFA2EykYH0lwlRvs3ci60AIUGMPxy3rIEZ8gzSgsd7nw80CXVm9LmJoaFJ2q11/O7z/YxX12sBk23nSLbJPyHebE8KOBMJmYm29FwVT/QHXDFivmNzI8v0MshsofHqDFK0/tDmn9wf7DtltLxCUNdtvCQc4ySoPMxrrpbZbvNV8cjA8NnmECDkJhM1kKNN6LF7Ayi/MsB7mwQ1nnrDmIptm9Ltm6756vYthfSrfBshy6hwDD4XiqjCum+NGMKz3X6HGVlHhi61PwRfw2/WvLbiqdp/h9u4ce6iiyG7GjziGSCBsLpsrQhB6MfPh/1ebcWNo5NmdQ9NmWA9NIY9XDfNPOJ/me5nZcrYHgKHv7y9u1bLwHxy45QxmzrTJVsUUVm/PlsSlbBDBMhACaLO5w4cqdw8q9RS+x6S3aFYFyuBdpd7CVaW8rc3GOoqjhwTCZuIwtpudYZRU7q67WjKUXSDECd+Wraw3BnDBuXGH0MgcZH8KNK2RxBybugCmzPf3zU23zdeIjftvO0GbxkoAlkM8CPTqiF5/q9dj3GXIoaGw2YmPNL9qdbyl9vLeKKV0AYDh9Q4wEuB1vlLvi0sck+QXoJmicdJ+2IzJU4rrelR1ZLctgPVzL9NUDRZuJeJ3Gstbdxw0PTPgD/iSXo+vBvC+1XkAiBmL3vtpbuZSTgx6qMbGn347HJo/AmA3Bcw0zYYbRpGGXfA9VLat+0fBtqc5orwVM4GmpiDSJSW+QlkH8BgngbCZiEgDvNkyjzq8p8lAGlUJkE1+PTwwTYMabNLuj8F9dn5VMjIwXYHvsDqvtkoi/Knf/hO+2PjT3KkbOLPJQd//23f7KRv3zV0IUu8AOC6Isl8acdxjW/wTbtnO4Qy+2vo0fjMviYLaEqC52GbrVQX6RVvUK44eslR/y2wCmn7exeCh9V/r/5HFHxszTQJQL4CFkbHOy6YHQJMDjMk05wH11wYc1vuJdzf+PPdlAFdZvoPqhg0BYUX4vpLi93++da0GthCpnwGOZMYgYhpjsrZbCcdfiTLMBleDpRXFV4Fg/SyOaZ3l8dbQuNhq+QdmPipnqYjQkSvCFgjcnKkBpnP9XyqijdYl8uk7S/LrdZr8Z0jXgyCbzgOi0VdvKr4sMFlT2DUAvrSus179cQxKIdB9YH4WjMcIuAXEzQmCGsQZw3o8+b1/4sgN7GDC/9mcW+E0jLxm1BW0QxVFA0F2V7LUJrfk4ughgbAFmFTDpfXrG3SocnfdMymHNl9nm3m5iswZgWla0wK7tmjiP9fseFdnRK+/uQztm8zAfrvzQ4WJ7hje64kGnR39ex26GcBZ1mdTTuC2A6FCSl9ik6Uy1lluvcOc6PQkELZAlaNiE8CWgc1Qum7zpX6x0w8QGh1gfBjRdYFj/Kq2dstHI0tu1TsNGDlrc/FNgekX9X2qUDGmwmbDoJAg+vslvR57JDB55heu3sTc4FY5EIOebpuGASBq8Pw1IMPHRENkEPcxTgJhC/Si01yA+sAqDxPq7UJHhHybYk/6tuwXo/wT8pLIZMLjtg0i/H3mFwcb7BFycZ/H3zOZLgRhS2OnhUAVAb8a3uuxBh00iUvZIMO7AEA3mzLeW3RWtzZZbZqrr5Qn2WQK6TqN4ugkgbCFiPC6ZQbGGOaP6xYQ8CleCpv9KjT41sC0buFxzwM2s1OACFLIDpxtAgCX9nlsl1LmcALnwmb9wGbaDtajL+79+ILGDnY5vfghMCbalMFKcxDbj7ZMqbfoIgIst0qA/XAjcQyQQNhCmk27Xs7YUrNn3VXh4Mip37Ft8OSEnWWr6u1e9+TJVEWEeUE06Syf11gz84u9DdYlHNbjydKLez+RyoovAvBWEGU13URgP4PvPFRinjW8zz8b7QS6elPxrwD7/ZUZyF5wdg/LK+vWIKYGz10DVJSHdVnfVvWLo4cEwhaKdQ76BDYLKhDrX9VL0PysXbkG872BaS8NicslUEEQzRpBKix/zsd7Gt0B75KeT3w0vPfjoxTzeAaeB2ymC9ZieACsI8aNHngGXtL7iYevOPnJqsayzvzy4E1M/HwQpZY7wHcFVX9LEU+3Po61famvLOclZBxhSxGRLvUUvQ7wzCYzMSWU8raesXTqfgAYGONZU+QK293YijN1pzAm7XbnjxkQnfCGX2VMnxXPYQc2wW4zKGBUZXjE+l9tPpD84lk9Gl3FZlifJwoAFDBnqg9+PnQxAxcz4VQi9AIQBYYXzMVEahdDbwpzRqw7v/vDJZa1MtPMzQf/Qozg5jIT3/rimY23LxRc3sKRdhtaMfPytqpfHF0kELaCJr1IMTUdCIEw9jpTATwJAERJZqFr5UMALHtJNeunC3nD0OpZKdUWnBtXdPWXB69nRnYQTbvYBH02a/PB2QvP6t7k/F2iTI3q3uxWdRjM+nz/Cfiy+BkQWXdM1GAga9GZPYK5amwxBn5rk8XLTqNN5jaLo4/cGrdCV8fANwj41ioPgX7jP6m/PLrqBTDvtin6ZLhdDW4bXzqzew4ITwXZvB4AVs3adHD+NVv3WW7s1GLMNHPzgWthqC9h1zt72NZK5fuNVQbTEUSnjslNdjwdrNh5IpgTLM9nrO9GAyyXLRPHDgmErUBEWjMttMl2httTWPesaggleRh0v13ZDL57V+krlwamf7sv7jaC7VCcuiaC8Guf19g+68uDD167paR7kOdZmvMxO2dtOpg2a3PxJwR6HvZDZKox9mhlJOQN6W25aEVFZcR+AF6LLF7lqWxyawKHUjcCZHe3M9/muDiGSCBsJWa1ADbDUjTRPPab/bE7JvZFAJ9bnUOAQxFlbyvNrzdH961R5AuvqkwhguXqNAEiwbjTq80fZm0qzsvYVDz1lu0cbn+aH2aavaX4nFmbD95dGV68A4QsEM61P7EagX5S0GMWD+lqOUAcAK7PpHIASy1KW5yU2XgwLeHvuoNwvU0Vu2PC4oP9MhHHAHlG2ErdIk7cWeIpeoPATS7lRMA5rqrCSai5khtFo3xFpfk3Mul3YfFlxEC/cNI5W3jplUMoqW72w/zzjy+f+cXeiUqFr2Cw5coqASJAfJUCriqpLC6dtfngJ8z0uVL4XGvsViC3Jl+5kx1VptLHaaA/MfoDGEpfHhqnwX1sa2jcPq157KKze24N9gQf+FYH6HQA5/mnE/CO9lTNbeo88ph3gWyuUAn/JmqblW7E0Slk+8wey1zeotHM/IZVHgY+j3XGn+//B1joWvUMwHZXLwCQGx/9WXpN50adW7ZzeEll8fMAMlrW8naxycFq2gtDu1kuNNuYpZkc5nG6MhThMobyMXHBjqrovMxM0o3lLy/f0d/nML4BYLUvdAWczv6x1K/tpx42Iut+960gtpottC797piQ7C0jgidXhCEQ44x/s9RTuBGBKyD7IeCcUm/hDcDhzg5lqru0YU6E/aZGKYWuc/cA+J1/4pMnUxWAmbM2HfgMRA/jyPs8l7D2XPvC2S0bq5eUSR4AL9T82PI5jExYB0EAWNRRQVAcueQZYYiwsu8AIdD9ZVxUtyTUgG6TilnrRNisYA0ARLi90LXy6cY2X1o4tMejivRwAEHferaxUoB+u/DMuNRFLQyCzVXiKRwGwGbxV1T6TG37ObUp4jbdnEq0jATCEOnqiF8DkN3iAbGml+v9IQ7qOu1DJgpmCh0A/Ga369yXPuZnG2yCvuDMnh9VuMrOI+K/AKho5Nz2wchxOM3TF54V92RjO9J9x0u7FJXmX1xYsmrYdl7TvA6bxWnmTgAAIABJREFUpqrk7eEE/AeA9dYDTE9273KS5XCnNsf42fI48d52aonwI4EwhDTpu4PINrvEV3SFf8LAqIRHAAQ1y4EJGT3dfd8sKlvWYLHRvOH9K146s8eflI/OAPhFWA9BCSkivMNKjVk4tHvaC6f1ajC0hZmp0LXyBp87/AcmvRGK33e6vd/vcq9s9fNNl8eRCcBuEdlDHGY81Nq6WstHXACgyRWxCcp+Ay4RctJZEmKl3qI8MNstk7/PcNLZURT/Y23Cd7y0i+kOX8fAiCCr+pGZkwfFTm1yGE3aV8UDHCbfjOpbxl5BltscHgBLidXjLw3t9klTmbaV5vcMU/xCE4OcmRlTB8VOWdWSBpR4dl5AoI224wYJd8c6Bz7YkjpCbfH97jQiXojAK1jG/PR5McF0nokQk0AYYjU9l18DaLAKjD8GrY91DphQvRlUte9Klnb3qfB3YH91U8sE0z/DY+ie4ymhvKlMiVs4rIt5aCIpPbVmf5TW7OVbRaC3mfgVRb7lC4b0tryVK3SvvByM5wGcYJHt84ExU4Iek1irlLf1hDfsY8Bms3nQjhinMZSof8c9Mgiw+K8lw0ip2wGcBuAnBi1OvytqIbXxBveicRII20Cpt/BOMOyvPojmxTrjH/BP2lH+Sn/DpDcANNj43cIuUnRzfNRk+w3SmSn9q4OnK42LAQwl0KmoDiQ9an5qH5e4Ub26zh6AtjHxNjbxviO25KMFAwdWNl74YTsr8k9UPv0YAOsVYGpadSB6b/j5dH3Qt/LMbJR6d79uNX6zhibiUTHOQW8HW7Y49kggbAPMW8Jc3shPAQyxyaqJOSUmfFC9jYsK3av7gn1rAQxt4rym/JdY3RUfm9Bhi43ucC3vbZDxOwA3ga2viv2Ux0dPjm7O1VBpVeHDINhuXUqgp2LC4m8JtlxxbJJA2EbcVTvP0qQ+hP24tkoQjYl1xtdb5HT3oVfjtGGuATCsuXUz+A1i46n4mIp8oqR2mUGxs3T5KYqMGwH8GkCj6yE2jbIHxky22wC+Tqmn6BqAn4f9729hpbN8aG8aYjm3WQgJhG3I5Sm6kcH/ss9J+1n7Lu4aMbjePNw9nB9Z6dbzCQg6SNQvFkXMlKUUL4uPmhLyndq+L13ew6uMSWBci+pOnpb8Pn3rMNTw/pEJPwST2VW1K4mJsmE3VAYwiTA2xjnwrRa0SRxjJBC2sVJv4QpU7yZnjfEjQY2NCR/wVeChXa6VNxPwCCw2ew/CLoAKmPhd8up3B8ZNK2puAd+XLu/hUc5fEJvDAJoI4ALYByQra5lw9aDoKUGtlH3Iu2ucYsoHYD/+kPiOWOegv7eibeIYIoGwjZXwd93J6/sUtj2bsAyGRaWvDGeihQBOClXTANoB8HZm/EDEpSAqAVMFCJHQCCfiaGacCEI/EAaBER+iuj1MNG9gVMIjwT4XLPEWXk6M5QC62GYmejnGMSBJemBFsCQQtgNX1e4hTPo9AF2DyL5PgcdFhw36IvDAHs6PrHTp+4hwK1p3JdaB6BOlzOsHRE1rctxhoFJP4dUAngPQYEZNI76qclYNq95yVYjgSCBsJ27v7jGa9WsI7o+5FEqnxzpOanQp+cKSVy6Con8jYImqI1wxgHnx0VXzm9OBU+otuhvMf0VQv6u0H9q8JDbipG9a3kxxLJJA2I5KPYWzUb2SSjD/7xqEe2Ic8Q81dovHzFTozk8k8H0ATglxU0OpAqDnfHD89eSYKyx3/fPH/F0Xl9f3FIBrgjylVEOP6RZ2UptsFi86NwmE7czlLZrH1Vc4QWFgSZWz/LqmhoBs4A2OgS7X1SA9l0Fnhq6lrUOAG4SnNfBIsJ0htVxVRaczYSnAQb0fAsqZ+PJY56DmrNotRB0JhB0g6JknhxUS4Rq7oSBFrlWjGXwzgMnouGeInxL4BfZx1sC4aYeae3LNVfNTsJmi6MfDhCldnQNfb25dQtSSQNhBSjyFt9UMiQn2M9AEPOlyht99PB3f5LxioHqRAyfMqQSaAcJotG7YjS0Cfwmi10DIael4xeKKwnhD8VMgujL4elHOSic39SxViGBJIOxALk/hDQz8C836HGgHGHfEhsevCCb3zoNLu8IRcalSuISYRzBwPuxnu1gxCfw1M30Coo3aQa+f1CWhxWv8MX/sdPl63EaMP3GzZqTQfgYndA0b+EFL6xailgTCDuaq2nUVEy1A8LeCtd7W0L9rbucA81Lj25LIAdrhO5kYg5nQH0xxALoB3I1Aihk+IrgYMAHsJcJ3zPwDtNrdpSJ8c9++E1q96jQzk8uzeyqI74P9nOxAhdA8MTZi0LbWtkMIQALhEcFdtWuoJnoFwMBmnsoMLNGgv8WFxYd8Cl1bYGZyVRUmsKJMQvDbgfr5yHDSFP+1HIVoLQmER4iatfWWAhjVwiLeZEWPxhoD1hyJMyr28t6oSG9lCoNvamEAZAL+Ge0sv4NoiO0eL0I0hwTCIwjzBofLM+DP1ctL2ay43LRviJDFps49EgYWuz2F55jgXxMoA0BsC4spBuNXseEDV4aybULUkkB4BCrxFF5EwAJUr17cYgR8ysS5SvPrUWGDvmyPK0Xmj51uX89LmXkSQAkAD25difSuaeqMuC6DdoemhUI0JIHwCFUzs+J+ALciJJts0X4Qv83MbzH4fa/Tuy0U83FL+fse7PNeoIALWdMFIB4BoFvr24uDAN8Z4xz4/JF4qy86FwmER7iaq8NHYbF5fEsx8B1A2wC9TRF+0oxDYBTDUMUGm1UAYEIZSnP1LS2pXszcD0T9AR6A6o3p7VfVaTZaTE7f72JosPXWl0KEiATCowAzk9tTOIOJHkLoluE6En1ARHfHOOM3dHRDxLFFAuFRhHlLWKk38iZi3AFC345uTwh9yIoyuzri7TefEqINSCA8CjFvD3d5HWkA3R7swgRHJn6PlXqwqyN+dUe3RBzbJBAexZiZSn1F40ljLgjjcHQs1nqIQIvBvmdjwgd/2dGNEQKQQNhpuHlXH9OLJAKlALgYR9Zn62HQ2wTOdjvDl9gtGiFEezuS/lhEiBRX7BpgONRV0DwahEsBxHRAMw4A9BqxzveG8drudFJJB7RBiKBIIOzkmDc4Sr3xvyDCSGhcBsIQVA97CeFnzz6AvgL4IwJ9ZII+6uoc8AURtcueykK0lgTCY9Ae3hPZxes51cF8KhROZcZxDMQpII5BcQDHgREJQgUAMFCiAM1AFQPfE/h7Bu0mxrea9PeVzqiv+1LfVq9II4QQQgghhBBCCCGEEEIIIYQQQgghhBBCCCGEEEIIIYQQQgghhBBCCCGEEEIIIYQQQgghhBBCCCGEEO3jmFiqf8OGDRE+n+98Zu6vlIph5v1KqaJ33nnn88zMTG117tq1a/sbhnGqVR4iOlheXr41ISGh0d3ZXn311bjw8PDhzW23w+H436hRo/YDwJo1a3qFhYWdXXvM6/XumDhxYlFT52ZmZqoRI0aMrn2ttT40fvz4j+3qnJCY2D1C03lWeUxN+xzcZfcrryw4FNQbCZAwI3WIgnlcXdtg/Ji/LGdLYL4piYlnsGkMbEkdBod9sGLFwgOB6ZOmpl1oGL7YuroV78zPyytsSR2JiYlGlWlcXvvaJO1bvWzpWqtzJk9PudL/9arluXV7Ok+ZktIfDl33u6ZhfJ+/LGdrU2VNnJ7eL4y8p9W+9mn6YfWKJV/Xvp40LfViQ5lRVu1hRkWVwV+vzcs7aJWvs3N0dAPa0htvvHGe1vpun883EUAkEYGZAQBaa1xyySX7CwoKchwOx99GjRr1fWNlKKWmMPOTVvUwMyIiInwFBQVvaq0fnjBhwpv+xyMiIs5k5leb236v1zsBwDoAcDgcFzPzytpjDofj2/Xr1583duzYBn/sADB+/PjwsrKygtrXRPQugEvt6nSyca5mFFjlIQJMqjQTpqd8CtCiCMP3fF5eXkUw72nOnDnOvftLX9dQ/Q6n8g9z5swZOH/+fK9/Xq2N6wH8NphyA3kNz1gAb/inTZs2s7ePvG9rVuF1iT68BWBUS+oA0IWBus9VsSoH0GTgyczMVJ9s2hr4e1B3McIOnsKs6n7XiPhfAG5uqjyDzUka6um6+omfBfAbv/Of06yG2L2JMBNImJ7yKRE9tmpZThYAtjuns1Ed3YC28PHHHzvXr1//uNb6YwAzAEQ2kbUngFt8Pt8369evv7aV1ToAjFdKrS8oKPhTK8sKxonM/BIzd9RVvQHgAoD/WWka26ZclRLUFe+P+0sTGegXkHzCnv2lU0LfxPp88N0EILxeImHk5BmpQ9u67qPAecy8KGF68vyObkhH6HSBcMOGDY7i4uJXmPlWBH/r34WZn1+3bt29IWgCAchcv3791BCUZefK9evX/64d6rHTX2u8NWlG2hVB5G30Co9At4S4TfVMnDgxHMRzGjumwU1edR176LogP8dOpdMFQq/X+zCAwA/yBwB/IKKzmfkEZr6Ame8DUG/TcSLKLCgomGFTxZPjxo2jcePG0dixYxUzn0BECQA+98/EzPOaKoCZN3q93gi7n3HjxlneotZ4sKCgYEQQ+VrqPV2lutf+sGH2Y4VRRHgGgMcvn5OYc6+ckTaoqYISpicPA3CRX5LfLRhfNmla8tn++SOUeS8bZj//H4Iejfq2B+Zhw+xnlpW865/JiIhNBtC3sbqJkT4hMbG7zf/DUU8Z5pD85blU++OrKIkgpokgFPvnI9aTOqqNHaVTPSMsKCg4HQ2vONYDuGrcuHH+QW8PgI/feOON/2itXwdQ+8CZADy6cePGNcOHD7d95kVEXFPWnrVr136olPoKQI+aw7949dVX4yZNmlTc2HlXXHFFVfPeXZMczJyzYcOGc2s7VkKK4V29Otv/PRSj+ovlrSlXpSzSGmsAdK3JHEOM+wGkNl6UupUOxx8G0wOgw18YRHQLgOtqX+fl5ZUg4MsqYUZqN3C9R1i+V/PyfrB7GzVl1yoB4SVw3e9KpFOrawH83a6czuS1116rAvB6woyU+QD+7/ARdnZUmzpKp7oiJKKbUD+47+rSpcv0gCBYZ8yYMbtN00wAUOmXfGJZWdm05tY9YcKEnwG8598cp9N5QnPLaQki6uf1ehdmZma26+e58uXcjSC6oV5bwIkJCak9A/NOnpxyPIEPX20zCiIcvvsB+PdWpk2bNqtH4LmtNXl60mUAzj+cwguhzEcAmHXtZropMTHRCHXdRwMGAq6Gle3ogs6mU10RMnOC/2siemDEiBEuq3Muv/zyHQUFBQvg19sGYDKA7ObWT0TEflcrhmF4msgaXlBQcKJVWZWVlfubGo5TYzWAMQAiauqeOHz48DsBPNC8VrdO/rKc3ITpKX8BMLgmyYCTxyPg/087cDMBdVcaTHgmLy+vImF68kKA5tYkd/HBcx2Ah0PZRiZ1q/9NuGbMX52X923CjJR1YEysSR5QqR0JAF4JZd1HEs2q35Uz0uq+9BWb3QC6HIxf1WVi2ubqGv5ShzSwA3WaQLhx48YuZWVl9YKLYRirm8rvj5lfIyK/YQd0mlX+xqxfv74HM/v3nHpN02zqlu18ALutyouIiEgGsLSp40T0BYBVzPysX9p969at+9/48ePfaOq8NsAA3sThQAgQD/bPkJiY2KXSxK/9kn48vmds9TASUs/Cv2OLcOPIkSMfeeutt3yhaNwV09MGgPXkwyn09uoVuV8CADQ/C6KJdYeYb0HrAmGXhOkpjQ7DAoBPNjU5JLB9aFqr4D9stl5fohfAcgccv31rwYJKHGM6za2xy+UKvB3TI0eO/CnI0/f4v2DmXsHWu3bt2qiCgoKRzLwah58PAsC7EyZMKAu2nJYYO3bsfAAL/ZIUEWW9/vrrxzV1Tptg2lv/Nep9FpWmIx04nEbA/NoxgzUDht/2y35idPe+9a7sW8MgfTP8v/CrO3kAABEO/SqAb/2yj54yJf2sVlRHAE6w+TlSVRGoyqd8nb7TqDGdJhBGRUUFznJQa9eujQvmXKVUvT9cZm7QweFnzvr16w+uX7/+YEFBwSGllBvABgT0hjLz/UE1vJW01jcC+MovqY9hGFlVVVXt9ryL6zpLahNUwP8f+3dU+Lwwnq93mOjZei9DNJQmISEhEoxr/JL2+8oPLa99kZeXZxLwYr2WOswbQ1H3EYlRCkJx3U/1VWCtaAbPAvMHNb37x5ROc2s8YsQIV0FBwT4AdVdzSqkxAPKCOH2k/wsi2mmRN5yZwy2OM4C7rW5PiegLrfV1TR0HAI/HY9WGOhMmTCh78803k0zT/BCHB46PMk3znmDODwUirveHw9BFtf9OmJY6GmD/AcufKM19rpya1qc2QZHerRnlqGs/j5oyJf2slSuzNreqXWGRVzP7dQQw3lThcWdeOTXtcBKbn4HI7zVmTp06+64WTh/0MjU9bEqxIgY3+fxTa5T5NQXM1NREgNoCI+E/np7I6pkylMO8eGVeXt2XZmZmpvroi69PNYjuZ6C2g7ArQP8G8AscQzNMOk0gBAAiWs3Ms/1e37lhw4YVo0aNavJ50/r163sACBxo2+zpcDXeI6I/jx071nL8HzO7g5n3G6zRo0dvWbdu3U1EVHd1w8x3hKp8K1NmpFykuf7VsDLp8Hxb0nMDnkVdpJSu9951I7O9tWHeDOD6VjSNmAOuLAlJinRSQLbA86K0qroWwCMtqNP76rIlTQ7BqZli12QgJMbe+s1hyznfpOlc//wM/jH4pgI18+y/TkxMTKk0jQMAomsOnXvljLSBq5dl72pOeUezTnNrDABE9Bzqf4udZ5rm00uXLm30NnHt2rVRzLyEmf1voQ9WVVW9bFHNf4noer+fDGaeoLXuM27cuBF2QbCtjB8/fgERLfBLavOpd5Mnp/bRmgJ6GPm1Vaty9wBAQmLiQIBaOkthZmuG0kyeljoBwOktOZfBt3TEUBrtNT4A4P+lffbk6SmTG8s7dWrySSBc5Z9mEL3XWN4gmPAbSgQADviaHBjfGXWqK8IxY8ZsXLdu3RIiSqlNY+br4uLiTlu7du2fSkpK/puUlGSuWbMmPCwsbGLNc7wzAor5U2ODoP1sqemkOOIYhnGDaZrnMvPZ9rlbLjExsWuFT01n4vtQvwOgSvPhgbnsc9xKxC0NKF188PwKwD9acjIT39rCegFgQIV2XAEgvxVlNNvq1dnFCdOTXwWobnomA9mTZyT/oTIybOG6RYvKEhMTjUqvGm8q+jdqhk7V2B5G5v+aW2diYmLXKm08hIDnvD4d0AHWyXWqQAgAkZGRcyorK08PCAYjlFJvxMXFVaxbt+4AEfVq4jnforFjx/6rHZp5fkFBge1tBzM/P378+KDHBY4aNapy/fr1SQA+BhDTmgbWIYxImJFyeNAzQ1Wa6EoNrzeZiK5bvbx6aMrkyZNjmA4/pgBQ5TPM/q/l5e1rqqqEGalJYF7iV/fNiYmJj+Xl5ZlNndOYSTPSTgbr8X5J30UY5kCrciZPT/kjA3+pq7p6KE27BkIAUIaep01jHA6vYhPFTP8OL/M+kTA95cdKEz2hGiwiwiC6w+7/SZvG0skzUuqGxjCja6WJ/ghciILpq9Urchssi9aZdapbY6C60wTVA40bWxeuCxH1Q+AHX21+XFzctTXT5tpaOICBQfw0+9Zw7Nix3xBRo4sLtJADjLi6n8AeYgBglBJz8qplOYvrkozIX/nnJdDLVkEQAI7rEbMCgP9zrgGVPtXsea/E5lz4/W4T8JxdkPAZ5nOo34s67sppyWc2t+7WWpmX9xUTpQIInOLpBHAiGq6kxADuyV+WE8z4xyHM+EXtD6rHfgb+LZSA9GwcQx0lQCcMhAAwduzYA8XFxVcS0WwAO2yyvwNg1Lhx464///zzvTZ5jwpjx47NBfBcO1T1MwgPO+A8edWKJf698wRQvWEopuJnYWP+/PleBhbUT23eUJqpU2d3A2iWX5JPG+YLduetycvbC6p/BagINzSVvy29uiwnXzNfCK5ei9LCl0xqUv7y3FDMJvIB/IrJfGH+8iUfhaC8o0qnuzWulZSUZAJ4iZkXrl27dqjD4fil1noAEUUT0X6tdaFhGAVjxoyxnOGhlNpomuadfkmfNbctRLSLmf/Q3PMA1P1Caq2/Ukrd6ff6fasTHQ7Hb30+3zfM1c/olFJNznjwp7XaYbC+s6njpLiMoX4mYOuqZTmb0ciVw7RpM3v54H2x7ghR1eqXc94Jpn4Y5r/gM+rmhhMRT5w4MbxmgQA4tHOvD57D/5eEegtNmEZVX2j8tfY1g38MZlEGAFA+I1Mr88PD55LbKn9cXFzVj/tK69pCii2/SDMzM3XCtJSgfg9Wr1jyJYAJkxMTB2ufMYoUTgEjFuBygvqeod/OX77kY1hfuT0WOLjdHxExiA+Z0LvDdMTHja3oLYQQQgghhBBCCCGEEEIIIYQQQgghhBBCCCGEEKKTa/OlmjpCWlrayVojOTc3+6/+6YmJs040DHNEbm5Wg42ZUlLSrwKoeqczhUqG3q693pV5eXluAEhJzdhhKD4vKyurtLntSUnLyARzEoDyvT/+MCxU+3F0ZikpKf1BanluTvYFDY6lpi8B09O5uYvfak0diYmJ0Q5H2FRmPgXAftOh1uQtXmw3JTPkRo4c6ejb94SpRDgLwH6fwht5WVlf2Z4oQqZTzjXWTHeC6DdJaWmj/NMNQw9gvyW66iFMZGIHK/0JtN6pGOcZjrBPMzIymrX/R2pqxtLk5JlnHn6d2gfMU3NzsoZIEDxypKRkDDccYV9pYAQUdkOprobJa5NT0+9t77b0Oa7fciZOAWiPBuIMjWXJyckntXc7jmWdbq7xzJkze3t8+gJoXKOIbkf1fiJBUaD3c7KzltW8XJScmvGDz6dvAFDvj2POnDnOErf7CsV0qibaq71VuXl5eZ7k5JmnM+t4MvTwpLS0vuz1vsdEU8CoSkpLG6O03gGgKDk5/QIoupRIlxDzypycnP1A9R+nUrrKJHIC6Gkwv6c1TXQ61XqvVycC3AXQL+fm5hYlp6cPI+ZfQmNPbGx0bu1mSP5SUtKnGQY+8jKfZjBdwIzte/f+8Ip/ME5KSxurNM5hhR/LXdEr8vPnl6empl/t83ny8/LyDgJAWlraOczqlJycxXW76qWkpV1bHhGx9LwTTyz7+ptvEqr/L3jb6aeckp+Zmalnz54dUVXly3A61QqPx0wpKTn4/GuvvVaVmpo6gpmGEdFen8/zSu0Vd2Zmptq6dfsUJpwB4q9Nr+Njw2H9nZGaOnM0oC/SxDt+2rNnxSmnnEIuV9lvcnKynqzNk5aWNoBZnZuTs/iVw+el9mTwMjDNWJK7eGNt+uRrrnk8sqJqQ3Ja2s4l2dlZ1e+bowHs1zASiPkQkV5R+3kBQHp6+lk+ptGkuZxIr8rJyfmpuo6MGcy+95VS5zDT2QB9k5OzeDkC5gYnJMyJJJRdHhsTHeX3Gd7nny8lZeb5gHkpFEpNr3dVXs0qPqmpGVOV4o+zsrK+B+quLK/Lzc16BgCS0zJu1t6q/yhHeAqxb21ubu4e//YC5uu5ubnf1fyf9GFWk1lRpIP4zays1m2TcLTpdFeEPp/+LTGeXbIkax0T+iUnz2zRKsUAQIwdUNRgR7sSV9mDYDqdiL9UrM8zHGG5AMCG2QuELtDop4BBYWFhTmI6AUCkAgYBiEtJSbuHFD9ErPcRUzeGeic1NXVIdcl6tGb8jTR+pzRVAejJhDu9Pv0SERQT9QIZ/0tOy7hZab6BWB0CYWapu2xBE28hw9R4xmAaw4ytAI3ue9wJBSNHjnQAQEpK+osGqzlE6gfFdEpUdNn/EhMTezFwqnI6k2sL0Ux3MPix2bNnRwBARkbGccx0a7jLVb512/bVBDqfmbYopmFbt23PAYCysrJIBt/j9Zq5UBzdv39/nZKS8RBDXQ+orwH0NIywgoSEOZEAaOu27atAmK5AW8F0unL4HrX6bJjwBw09gRlbCfTLvsed8OY333zDDFyRnJ5et4cKM90EcMDSYSoDTCty/YIgAKx64QWXJr6dNN0KAFrTMIbxV4a6l5gLiRDHUBsTZ84cCADJqRm/Mhn/UIzdUOxl0Ku1xxg8C2TM11BjmVHK0HempqY3WKY/P39+OQNbSkvdj6anp/erbXbt8eTU9DtB+u+s1AFm1dVwhL2dnl69056GztBax9fm7dWrlxN0eGFcYr7H4Qh/SYHjnU6nLyUl/RpT43nS7AIQBnJkT77mmpjk5IyzGfQqETyk+VtT8+OpqRl1i8MeCzrVFWFCwpxI5rJk0/ScCwDEeJKVvhX1N28PysyZM6O8Pj2HmBYGHluSk/V7v5drUlLTf0hMTDSWZme/nZKW/h1rtWxJ9uIvACAtLW2FZnX+kuys+YmJs05wOMwMn88zNC8vzwMAycnpX7EyHkT1pvIAyJObk5VYc+7JBAwk6NF1V41p6f3AemROTvZVNe95UVR02feZmZmqZg+K+pi/yMnNrt1QaEVKWnpWn+OPvyo1NfV7AANychaPrs2anJaxz3CG38WmekYp8zkATyckzIlklJ0OYHGFx3MFgOVejSQFLCYj7CoGti/JzvpjTRGrU1LTs5OTM87Wuuo7AP219o1ZsmTJzuTk5JNIOS7NzckagZo/9JSUNIqKKktPTk7fzYBjSU7WzMNtSbshYAe6wDf25ZKcrNo/+hWpqWkvHXfcCSmA/jdpmgPgg5EjRzoYmFTmjsqsdyZhMJgbXUWoMiLisy4VVSf75e6Sm5OVXtvm1NT0nwyfvmfkyJHXE/gu0+s5Oy8vr6Lms9xjmHwLgNtRfcKHS7IX/6X6vaasYDI2Amiwl0yYQ03wmnynqfnDlLT0r9jE35YsyVqXmDi7L7H32ogI51kLavYaTkpL2wSmhwEEtQUCkV6QnZ29Zs6cOU6vWfaniDDn2QsW1G1M9S8ASElLf5BNdX3uksUo1QP9AAAILklEQVSfAkBiYuKbhiNsDTrxZveBOlUgjIxxXw3QdlLOYUlpaWDCz6SRlJiY+Mc8m0VBAYDBf0tJTb+LAcPr07FgfjEnN6vBJuvJaRk3E+tpBNLV5yHO7XY7ELDvQyCHQ5/BwEe1QRAAtPa8Zaiwpw+3gQL3PNnifytGjEImVfde8vPnl6ekppd88smeCAANdjEjUgHLX/F/FdOZmhBHoLfrHTLpLRh66pIlC79JSU13pqSkxANlF4FouUm8zND0ZwDLSXOiMpBiMq4nxujU1PS6NjPQVynzRK3xHUCFS5Ys2VndDucQgPunpqav88sbC+Y1MFSkYv5v/bYYb0GZTQdChXrvi5n+C9CZp5126t3btm1/KC0tLU5rdSmIC/Lz5wf8v9AeDtiEvlZkeflgkHF42a7qfUDqrtB8DvW24dM39OnTZwCAHg5H2KrU1PSa90NOMNftka2g36z9d25u7p6U1HT/pfXrLFq06GcAt48cOfKO4447biKUWpCUlpYCeAyAPlngt+F6t+jo/5a6yl5srJyqmBhHZEVVvTSv17seANxudzxYFfoFQX9DlOKHa98HADCjd2N1dFadJhBmZmaqbdu238zAe4pVYt0BwibDGf4bVD93sUTAn4h4tTsiwrfqhRdcjeVJTJx1Imkz5bTTTrms5gqMUlLT620Qbxi60d54rdVuIvNU/7T/b+9uY+yoyjiA/59z5rI3FpVUsTVUg1HZ1sIHYmIIfFjEBlGJLZJL5850634w25akvCSkgKJt2n4QStiSmKoYy9runbnr0PBSaEp4TUQgYiIJ1IpbXivvJBS3l+7OnXMeP9x93+0WAwGy+f++3XvPzDw5dzI55zmT8xjTtgTAS2MxqJ+SGJOhiZ9UoOJ18t0+C9+qybJ/7HiVMwVywEIPe2jHpMbWLYE3rVgUu1SCiqieY+Cvq9eSgbAafyWO47Ocx2CtVvtPGMavwODOdHxEOKZSqcwHxvfnM8a/4iEH06T2/altV0bRTwAsnxbLLDvtGY9vYWK1QSNnwuvzmzZt8mEU7VIvkYpfBmenxeaspLbQJ6Io2pEkycT9KAWwmyfVOladlFox3i8FcNh7/5o18m5RDF90vN2vvTEnXBhbvXr1F44EQX7Pzp2DI7nbvWEULxOVc63on52ivRVXqzcajcZiKF5uBSvHVM1YudLy0NDZU18EybKsCQCDgye/Ou/kxund3d2laflkj8NFIOs+iRXzT4s58yB87rlDPwbkQD3tm7RNfWdn55eazj/V1dW1bWho9vtSFY00TWYr3IRSqRj0KvMHBgaWViqr3wuC4koFTlmwYEHrDvR4U0V+EIarTiuXg4fyfGzwh5GR1qEwWnWLOvM7tcVCUWwXjOd1PmoCvaxajd8qrDwVOP2eQn5ojN6Q582GDU76RRhG16i6O0VKi0V1C8StAIByuVQfGi4eFsGRJEkGRjroDufNn6B6MwA4l6dWTnoiDOODQSCP5N4vtSoXpmlt2vQvSZKnw2rcDKNVv3RNs7NUKhZ6b7rL5eDKRqNxrwRtG6vVeH1R2LuNcYsFWDPbnqMKXBqG0esuMH+zhX4XqsvL5dK3AUBU/6gijwjwVr1/97NTj812735xZRRd5VX+Eobxjcbokw5YJGquhugbRTPfPt5/+FoYRptFNFG1X4fTHkB+mmXZsZXVeE8QlP4QRdFW52ybiLvcWrlxdPHig2g2/fmfaQ7fXK3GtwL+H6ryVSgugZcVSX/thTCKnwmjeLszsiNw7lTnsV1EWjWrRR8FsLla7TwKFPP8LKmEvXtvez+MVmWDg+/fXq1WbxKRsldZD3XXqsWvrdNdURStbzaDt60tLhXRQ2mafuw1Wz4pc2axRNV/Q1Vumvp9a9qhO44da56lKu8A+viMx4v+3Rg9/k7GovvzPG8mSfIuVNY4jw225K5XlX0Q3NZoNDwAGKNbVLAERi8EUPbeHzHQx0ZP44q8E14PGuN/ZSCXQaU7TfseAAA1+KeqDIy2NcYcheDRSXFCD0wtQK/AvqI4POOoRGB+7iFftk63KrBI4M6r1Wr/zbLMuSJf1rpOaauIv8D74kdpmv4LAHp7e49AcIcX/c342XwC0X83GvPuAoAsy466Iu8QQXvhtcdAOqyVnpHGuU4YiQLA5z477xJ4/54N3DYPExvjf9vb2zuUZVlebgs6AHzRWtcjoh0Guk4gD874X6g+aUTXAFhgnW4F5HRXlM4bnfalafoOFM8LZMYpJAD0J0ndWbkAgtOc4nooLoZiWz2phRNHeCpSV4OnAbsRRi9WRTS6yNKf1q7zgodUsVFE13uDu0cfggL81apO2vFZodMeLGnat0e9rPDAIlVzBYDvQN3y/pF83eIzvtklKs9Ypzd4mKp6rEvTvv2t3864XUV/D+haQM4X9VcosO9416snfRtU/f2A3eBVLhdIrV6vv9Zfq90LlWs85GdBUGwRMYPt7e33Ha/v5qI5+UI1tYRhvEfE96Rp+tiJW88NXV1dp+R5Pt+r3FduK509Mb/2/wrDeC2MLKwnfZs+ugjp02jOTI1pBgYNLyfOU80VlUrl80PDzcehUlbF2g/zEAQAFRmG6oc6BxERERERERERERERERERERERERERERERERERERERERERERERERERERERERERERERERERERERERERERERERERERERERERERERERERERERERERERERERERERERERERERERERERERERERERERERERERERERERERERERERERERERERERERERERERERERERERfbz+BxL4U4Izn2y+AAAAAElFTkSuQmCC
    mediatype: image/png
  install:
    spec:
      clusterPermissions:
      - rules:
        - apiGroups:
          - ""
          resources:
          - clusterversions
          - nodes
          - rhmis
          verbs:
          - get
          - list
          - watch
        - apiGroups:
          - ""
          resources:
          - configmaps
          - events
          - namespaces
          - secrets
          - secrets/finalizers
          - serviceaccounts
          - services/finalizers
          verbs:
          - create
          - delete
          - get
          - list
          - patch
          - update
          - watch
        - apiGroups:
          - ""
          resources:
          - configmaps/status
          verbs:
          - delete
          - get
          - patch
          - update
        - apiGroups:
          - ""
          resources:
          - deployments
          - persistentvolumeclaims
          - persistentvolumes
          - pods
          - pods/exec
          - pods/log
          verbs:
          - '*'
        - apiGroups:
          - ""
          resources:
          - endpoints
          verbs:
          - create
          - delete
          - get
          - list
          - update
          - watch
        - apiGroups:
          - ""
          resources:
          - namespaces/finalizers
          verbs:
          - delete
          - get
          - list
          - patch
          - update
          - watch
        - apiGroups:
          - ""
          resources:
          - services
          verbs:
          - '*'
        - apiGroups:
          - '*'
          resources:
          - deployments
          - replicasets
          - services
          verbs:
          - '*'
        - apiGroups:
          - '*'
          resources:
          - statefulsets
          verbs:
          - create
          - delete
          - get
          - list
          - patch
          - update
          - watch
        - apiGroups:
          - admissionregistration.k8s.io
          resources:
          - mutatingwebhookconfigurations
          - validatingadmissionpolicies
          - validatingadmissionpolicybindings
          - validatingwebhookconfigurations
          verbs:
          - create
          - delete
          - get
          - list
          - patch
          - update
          - watch
        - apiGroups:
          - apiextensions.k8s.io
          resources:
          - customresourcedefinitions
          verbs:
          - create
          - delete
          - get
          - list
          - patch
          - update
          - watch
        - apiGroups:
          - apiregistration.k8s.io
          resources:
          - apiservices
          verbs:
          - create
          - delete
          - get
          - list
          - patch
          - update
          - watch
        - apiGroups:
          - apps
          resources:
          - deployments
          - deployments/finalizers
          - replicasets
          - statefulsets
          verbs:
          - '*'
        - apiGroups:
          - argoproj.io
          resources:
          - workflows
          verbs:
          - '*'
        - apiGroups:
          - authentication.k8s.io
          resources:
          - tokenreviews
          verbs:
          - create
          - get
        - apiGroups:
          - authorino.kuadrant.io
          resources:
          - authconfigs
          verbs:
          - '*'
        - apiGroups:
          - authorization.k8s.io
          resources:
          - subjectaccessreviews
          verbs:
          - create
          - get
        - apiGroups:
          - autoscaling
          resources:
          - horizontalpodautoscalers
          verbs:
          - create
          - delete
          - get
          - list
          - patch
          - update
          - watch
        - apiGroups:
          - autoscaling.openshift.io
          - machine.openshift.io
          resources:
          - machineautoscalers
          - machinesets
          verbs:
          - delete
          - get
          - list
          - patch
        - apiGroups:
          - batch
          resources:
          - cronjobs
          - jobs/status
          verbs:
          - create
          - delete
          - get
          - list
          - patch
          - update
          - watch
        - apiGroups:
          - batch
          resources:
          - jobs
          verbs:
          - '*'
        - apiGroups:
          - build.openshift.io
          resources:
          - buildconfigs
          verbs:
          - create
          - delete
          - get
          - list
          - patch
          - update
          - watch
        - apiGroups:
          - build.openshift.io
          resources:
          - buildconfigs/instantiate
          - builds
          verbs:
          - create
          - delete
          - get
          - list
          - patch
          - watch
        - apiGroups:
          - cert-manager.io
          resources:
          - certificates
          - issuers
          verbs:
          - create
          - patch
        - apiGroups:
          - components.platform.opendatahub.io
          resources:
          - codeflares
          - dashboards
          - datasciencepipelines
          - feastoperators
          - kserves
          - kueues
          - llamastackoperators
          - modelcontrollers
          - modelmeshservings
          - modelregistries
          - rays
          - trainingoperators
          - trustyais
          - workbenches
          verbs:
          - create
          - delete
          - get
          - list
          - patch
          - update
          - watch
        - apiGroups:
          - components.platform.opendatahub.io
          resources:
          - codeflares/finalizers
          - datasciencepipelines/finalizers
          - feastoperators/finalizers
          - kserves/finalizers
          - kueues/finalizers
          - llamastackoperators/finalizers
          - modelcontrollers/finalizers
          - modelmeshservings/finalizers
          - modelregistries/finalizers
          - rays/finalizers
          - trainingoperators/finalizers
          - trustyais/finalizers
          - workbenches/finalizers
          verbs:
          - update
        - apiGroups:
          - components.platform.opendatahub.io
          resources:
          - codeflares/status
          - dashboards/status
          - datasciencepipelines/status
          - feastoperators/status
          - kserves/status
          - kueues/status
          - llamastackoperators/status
          - modelcontrollers/status
          - modelmeshservings/status
          - modelregistries/status
          - rays/status
          - trainingoperators/status
          - trustyais/status
          - workbenches/status
          verbs:
          - get
          - patch
          - update
        - apiGroups:
          - components.platform.opendatahub.io
          resources:
          - dashboards/finalizers
          verbs:
          - create
          - get
          - list
          - patch
          - update
          - use
          - watch
        - apiGroups:
          - config.openshift.io
          resources:
          - authentications
          - clusterversions
          verbs:
          - get
          - list
          - watch
        - apiGroups:
          - config.openshift.io
          resources:
          - ingresses
          verbs:
          - get
        - apiGroups:
          - console.openshift.io
          resources:
          - consolelinks
          - odhquickstarts
          verbs:
          - create
          - delete
          - get
          - list
          - patch
          - update
          - watch
        - apiGroups:
          - controller-runtime.sigs.k8s.io
          resources:
          - controllermanagerconfigs
          verbs:
          - create
          - delete
          - get
          - patch
        - apiGroups:
          - coordination.k8s.io
          resources:
          - leases
          verbs:
          - create
          - delete
          - get
          - list
          - patch
          - update
          - watch
        - apiGroups:
          - dashboard.opendatahub.io
          resources:
          - acceleratorprofiles
          - odhapplications
          - odhdocuments
          verbs:
          - create
          - delete
          - get
          - list
          - patch
          - update
          - watch
        - apiGroups:
          - dashboard.opendatahub.io
          resources:
          - hardwareprofiles
          verbs:
          - get
          - list
          - update
          - watch
        - apiGroups:
          - datasciencecluster.opendatahub.io
          resources:
          - datascienceclusters
          verbs:
          - create
          - delete
          - deletecollection
          - get
          - list
          - patch
          - update
          - watch
        - apiGroups:
          - datasciencecluster.opendatahub.io
          resources:
          - datascienceclusters/finalizers
          verbs:
          - patch
          - update
        - apiGroups:
          - datasciencecluster.opendatahub.io
          resources:
          - datascienceclusters/status
          verbs:
          - get
          - patch
          - update
        - apiGroups:
          - datasciencepipelinesapplications.opendatahub.io
          resources:
          - datasciencepipelinesapplications
          verbs:
          - create
          - delete
          - get
          - list
          - patch
          - update
          - watch
        - apiGroups:
          - datasciencepipelinesapplications.opendatahub.io
          resources:
          - datasciencepipelinesapplications/finalizers
          - datasciencepipelinesapplications/status
          verbs:
          - get
          - patch
          - update
        - apiGroups:
          - dscinitialization.opendatahub.io
          resources:
          - dscinitializations
          verbs:
          - create
          - delete
          - deletecollection
          - get
          - list
          - patch
          - update
          - watch
        - apiGroups:
          - dscinitialization.opendatahub.io
          resources:
          - dscinitializations/finalizers
          - dscinitializations/status
          verbs:
          - delete
          - get
          - patch
          - update
        - apiGroups:
          - events.k8s.io
          resources:
          - events
          verbs:
          - delete
          - get
          - list
          - patch
          - watch
        - apiGroups:
          - extensions
          resources:
          - deployments
          - replicasets
          verbs:
          - '*'
        - apiGroups:
          - extensions
          resources:
          - ingresses
          verbs:
          - delete
          - get
          - list
          - patch
          - watch
        - apiGroups:
          - features.opendatahub.io
          resources:
          - featuretrackers
          verbs:
          - create
          - delete
          - get
          - list
          - patch
          - update
          - watch
        - apiGroups:
          - features.opendatahub.io
          resources:
          - featuretrackers/finalizers
          verbs:
          - get
          - patch
          - update
        - apiGroups:
          - features.opendatahub.io
          resources:
          - featuretrackers/status
          verbs:
          - delete
          - get
          - patch
          - update
        - apiGroups:
          - gateway.networking.k8s.io
          resources:
          - gatewayclasses
          - gateways
          verbs:
          - create
          - delete
          - get
          - list
          - patch
          - update
          - watch
        - apiGroups:
          - image.openshift.io
          resources:
          - imagestreams
          verbs:
          - create
          - delete
          - get
          - list
          - patch
          - update
          - watch
        - apiGroups:
          - image.openshift.io
          resources:
          - imagestreamtags
          - registry/metrics
          verbs:
          - get
        - apiGroups:
          - inference.networking.x-k8s.io
          resources:
          - inferencemodels
          - inferencepools
          verbs:
          - get
          - list
          - watch
        - apiGroups:
          - infrastructure.opendatahub.io
          resources:
          - hardwareprofiles
          verbs:
          - create
          - delete
          - get
          - list
          - patch
          - update
          - watch
        - apiGroups:
          - infrastructure.opendatahub.io
          resources:
          - hardwareprofiles/finalizers
          verbs:
          - update
        - apiGroups:
          - infrastructure.opendatahub.io
          resources:
          - hardwareprofiles/status
          verbs:
          - get
          - patch
          - update
        - apiGroups:
          - integreatly.org
          resources:
          - rhmis
          verbs:
          - delete
          - get
          - list
          - patch
          - watch
        - apiGroups:
          - keda.sh
          resources:
          - triggerauthentications
          verbs:
          - create
          - delete
          - get
          - list
          - patch
          - update
          - watch
        - apiGroups:
          - kueue.openshift.io
          resources:
          - kueues
          verbs:
          - create
          - delete
          - get
          - list
          - patch
          - update
          - watch
        - apiGroups:
          - kueue.openshift.io
          resources:
          - kueues/status
          verbs:
          - get
          - patch
          - update
        - apiGroups:
          - kueue.x-k8s.io
          resources:
          - clusterqueues
          - localqueues
          - resourceflavors
          verbs:
          - create
          - delete
          - get
          - list
          - patch
          - update
          - watch
        - apiGroups:
          - kueue.x-k8s.io
          resources:
          - clusterqueues/status
          - localqueues/status
          verbs:
          - get
          - patch
          - update
        - apiGroups:
          - machinelearning.seldon.io
          resources:
          - seldondeployments
          verbs:
          - '*'
        - apiGroups:
          - maistra.io
          resources:
          - servicemeshcontrolplanes
          - servicemeshmembers
          verbs:
          - create
          - delete
          - get
          - list
          - patch
          - update
          - use
          - watch
        - apiGroups:
          - maistra.io
          resources:
          - servicemeshmemberrolls
          - servicemeshmembers/finalizers
          verbs:
          - create
          - get
          - list
          - patch
          - update
          - use
          - watch
        - apiGroups:
          - metrics.k8s.io
          resources:
          - nodes
          - pods
          verbs:
          - get
          - list
          - watch
        - apiGroups:
          - modelregistry.opendatahub.io
          resources:
          - modelregistries
          verbs:
          - create
          - delete
          - get
          - list
          - patch
          - update
          - watch
        - apiGroups:
          - modelregistry.opendatahub.io
          resources:
          - modelregistries/finalizers
          verbs:
          - get
          - update
        - apiGroups:
          - modelregistry.opendatahub.io
          resources:
          - modelregistries/status
          verbs:
          - get
          - patch
          - update
        - apiGroups:
          - monitoring.coreos.com
          resources:
          - alertmanagerconfigs
          - alertmanagers
          - alertmanagers/finalizers
          - alertmanagers/status
          - probes
          - prometheuses
          - prometheuses/finalizers
          - prometheuses/status
          - thanosrulers
          - thanosrulers/finalizers
          - thanosrulers/status
          verbs:
          - create
          - delete
          - deletecollection
          - get
          - patch
        - apiGroups:
          - monitoring.coreos.com
          resources:
          - podmonitors
          verbs:
          - create
          - delete
          - get
          - list
          - patch
          - update
          - watch
        - apiGroups:
          - monitoring.coreos.com
          resources:
          - prometheusrules
          - servicemonitors
          verbs:
          - create
          - delete
          - deletecollection
          - get
          - list
          - patch
          - update
          - watch
        - apiGroups:
          - monitoring.rhobs
          resources:
          - monitoringstacks
          - prometheusrules
          - servicemonitors
          verbs:
          - create
          - delete
          - get
          - list
          - patch
          - update
          - watch
        - apiGroups:
          - monitoring.rhobs
          resources:
          - monitoringstacks/finalizers
          - prometheusrules/finalizers
          - servicemonitors/finalizers
          verbs:
          - update
        - apiGroups:
          - monitoring.rhobs
          resources:
          - monitoringstacks/status
          - prometheusrules/status
          - servicemonitors/status
          verbs:
          - get
          - patch
          - update
        - apiGroups:
          - networking.istio.io
          resources:
          - envoyfilters
          - gateways
          - virtualservices
          verbs:
          - '*'
        - apiGroups:
          - networking.istio.io
          resources:
          - virtualservices/finalizers
          verbs:
          - create
          - delete
          - get
          - list
          - patch
          - update
          - watch
        - apiGroups:
          - networking.istio.io
          resources:
          - virtualservices/status
          verbs:
          - delete
          - get
          - patch
          - update
        - apiGroups:
          - networking.k8s.io
          resources:
          - ingresses
          - networkpolicies
          verbs:
          - create
          - delete
          - get
          - list
          - patch
          - update
          - watch
        - apiGroups:
          - oauth.openshift.io
          resources:
          - oauthclients
          verbs:
          - create
          - delete
          - get
          - list
          - patch
          - update
          - watch
        - apiGroups:
          - opendatahub.io
          resources:
          - odhdashboardconfigs
          verbs:
          - create
          - delete
          - get
          - list
          - patch
          - update
          - watch
        - apiGroups:
          - opentelemetry.io
          resources:
          - instrumentations
          - opentelemetrycollectors
          verbs:
          - create
          - delete
          - get
          - list
          - patch
          - update
          - watch
        - apiGroups:
          - opentelemetry.io
          resources:
          - instrumentations/finalizers
          - opentelemetrycollectors/finalizers
          verbs:
          - update
        - apiGroups:
          - opentelemetry.io
          resources:
          - instrumentations/status
          - opentelemetrycollectors/status
          verbs:
          - get
          - patch
          - update
        - apiGroups:
          - operator.authorino.kuadrant.io
          resources:
          - authorinos
          verbs:
          - '*'
        - apiGroups:
          - operator.knative.dev
          resources:
          - knativeservings
          verbs:
          - '*'
        - apiGroups:
          - operator.knative.dev
          resources:
          - knativeservings/finalizers
          verbs:
          - get
          - patch
          - update
        - apiGroups:
          - operator.openshift.io
          resources:
          - consoles
          - ingresscontrollers
          verbs:
          - delete
          - get
          - list
          - patch
          - watch
        - apiGroups:
          - operators.coreos.com
          resources:
          - catalogsources
          - operatorconditions
          verbs:
          - get
          - list
          - watch
        - apiGroups:
          - operators.coreos.com
          resources:
          - clusterserviceversions
          verbs:
          - delete
          - get
          - list
          - update
          - watch
        - apiGroups:
          - operators.coreos.com
          resources:
          - customresourcedefinitions
          verbs:
          - create
          - delete
          - get
          - patch
        - apiGroups:
          - operators.coreos.com
          resources:
          - subscriptions
          verbs:
          - delete
          - get
          - list
          - watch
        - apiGroups:
          - ray.io
          resources:
          - rayclusters
          verbs:
          - create
          - delete
          - get
          - list
          - patch
        - apiGroups:
          - ray.io
          resources:
          - rayjobs
          - rayservices
          verbs:
          - create
          - delete
          - get
          - list
          - patch
          - update
          - watch
        - apiGroups:
          - rbac.authorization.k8s.io
          resources:
          - clusterrolebindings
          - clusterroles
          - rolebindings
          - roles
          verbs:
          - '*'
        - apiGroups:
          - route.openshift.io
          resources:
          - routers/federate
          - routers/metrics
          verbs:
          - get
        - apiGroups:
          - route.openshift.io
          resources:
          - routes
          verbs:
          - create
          - delete
          - get
          - list
          - patch
          - update
          - watch
        - apiGroups:
          - security.istio.io
          resources:
          - authorizationpolicies
          verbs:
          - '*'
        - apiGroups:
          - security.openshift.io
          resources:
          - securitycontextconstraints
          verbs:
          - '*'
        - apiGroups:
          - security.openshift.io
          resourceNames:
          - anyuid
          resources:
          - securitycontextconstraints
          verbs:
          - '*'
        - apiGroups:
          - security.openshift.io
          resourceNames:
          - restricted
          resources:
          - securitycontextconstraints
          verbs:
          - '*'
        - apiGroups:
          - services.platform.opendatahub.io
          resources:
          - auths
          - monitorings
          - servicemeshes
          verbs:
          - create
          - delete
          - get
          - list
          - patch
          - update
          - watch
        - apiGroups:
          - services.platform.opendatahub.io
          resources:
          - auths/finalizers
          - monitorings/finalizers
          - servicemeshes/finalizers
          verbs:
          - update
        - apiGroups:
          - services.platform.opendatahub.io
          resources:
          - auths/status
          - gatewayconfigs/status
          - monitorings/status
          - servicemeshes/status
          verbs:
          - get
          - patch
          - update
        - apiGroups:
          - services.platform.opendatahub.io
          resources:
          - gatewayconfigs
          verbs:
          - create
          - get
          - list
          - patch
          - update
          - watch
        - apiGroups:
          - serving.knative.dev
          resources:
          - services
          - services/finalizers
          verbs:
          - create
          - delete
          - get
          - list
          - patch
          - update
          - watch
        - apiGroups:
          - serving.knative.dev
          resources:
          - services/status
          verbs:
          - delete
          - get
          - patch
          - update
        - apiGroups:
          - serving.kserve.io
          resources:
          - clusterservingruntimes
          - clusterservingruntimes/finalizers
          - inferencegraphs
          - inferenceservices
          - inferenceservices/finalizers
          - llminferenceserviceconfigs
          - predictors
          - servingruntimes/finalizers
          - trainedmodels
          verbs:
          - create
          - delete
          - get
          - list
          - patch
          - update
          - watch
        - apiGroups:
          - serving.kserve.io
          resources:
          - clusterservingruntimes/status
          - inferencegraphs/status
          - inferenceservices/status
          - predictors/status
          - trainedmodels/status
          verbs:
          - delete
          - get
          - patch
          - update
        - apiGroups:
          - serving.kserve.io
          resources:
          - llminferenceserviceconfigs/status
          - predictors/finalizers
          - servingruntimes/status
          verbs:
          - get
          - patch
          - update
        - apiGroups:
          - serving.kserve.io
          resources:
          - llminferenceservices
          - llminferenceservices/status
          verbs:
          - get
          - list
          - watch
        - apiGroups:
          - serving.kserve.io
          resources:
          - servingruntimes
          verbs:
          - '*'
        - apiGroups:
          - snapshot.storage.k8s.io
          resources:
          - volumesnapshots
          verbs:
          - create
          - delete
          - get
          - patch
        - apiGroups:
          - template.openshift.io
          resources:
          - templates
          verbs:
          - '*'
        - apiGroups:
          - tempo.grafana.com
          resources:
          - tempomonolithics
          - tempostacks
          verbs:
          - create
          - delete
          - get
          - list
          - patch
          - update
          - watch
        - apiGroups:
          - user.openshift.io
          resources:
          - groups
          verbs:
          - create
          - delete
          - get
          - list
          - patch
          - watch
        - apiGroups:
          - user.openshift.io
          resources:
          - users
          verbs:
          - delete
          - get
          - list
          - patch
          - update
          - watch
        serviceAccountName: opendatahub-operator-controller-manager
      deployments:
      - label:
          control-plane: controller-manager
          name: opendatahub-operator
        name: opendatahub-operator-controller-manager
        spec:
          replicas: 3
          selector:
            matchLabels:
              control-plane: controller-manager
              name: opendatahub-operator
          strategy: {}
          template:
            metadata:
              annotations:
                kubectl.kubernetes.io/default-container: manager
              labels:
                control-plane: controller-manager
                name: opendatahub-operator
            spec:
              affinity:
                nodeAffinity:
                  requiredDuringSchedulingIgnoredDuringExecution:
                    nodeSelectorTerms:
                    - matchExpressions:
                      - key: kubernetes.io/os
                        operator: In
                        values:
                        - linux
                podAntiAffinity:
                  preferredDuringSchedulingIgnoredDuringExecution:
                  - podAffinityTerm:
                      labelSelector:
                        matchExpressions:
                        - key: name
                          operator: In
                          values:
                          - opendatahub-operator
                      topologyKey: kubernetes.io/hostname
                    weight: 100
              containers:
              - args:
                - --health-probe-bind-address=:8081
                - --metrics-bind-address=0.0.0.0:8080
                - --leader-elect
                command:
                - /manager
                env:
                - name: DISABLE_DSC_CONFIG
                  value: "true"
                - name: OPERATOR_NAMESPACE
                  valueFrom:
                    fieldRef:
                      fieldPath: metadata.namespace
                - name: DEFAULT_MANIFESTS_PATH
                  value: /opt/manifests
                - name: ODH_PLATFORM_TYPE
                  value: OpenDataHub
                image: REPLACE_IMAGE:latest
                imagePullPolicy: Always
                livenessProbe:
                  httpGet:
                    path: /healthz
                    port: 8081
                  initialDelaySeconds: 15
                  periodSeconds: 20
                name: manager
                ports:
                - containerPort: 9443
                  name: webhook-server
                  protocol: TCP
                - containerPort: 8080
                  name: http
                  protocol: TCP
                readinessProbe:
                  httpGet:
                    path: /readyz
                    port: 8081
                  initialDelaySeconds: 5
                  periodSeconds: 10
                resources:
                  limits:
                    cpu: 500m
                    memory: 4Gi
                  requests:
                    cpu: 100m
                    memory: 780Mi
                securityContext:
                  allowPrivilegeEscalation: false
                  capabilities:
                    drop:
                    - ALL
                volumeMounts:
                - mountPath: /tmp/k8s-webhook-server/serving-certs
                  name: cert
                  readOnly: true
              securityContext:
                runAsNonRoot: true
              serviceAccountName: opendatahub-operator-controller-manager
              terminationGracePeriodSeconds: 10
              volumes:
              - name: cert
                secret:
                  defaultMode: 420
                  secretName: opendatahub-operator-controller-webhook-cert
    strategy: deployment
  installModes:
  - supported: false
    type: OwnNamespace
  - supported: false
    type: SingleNamespace
  - supported: false
    type: MultiNamespace
  - supported: true
    type: AllNamespaces
  keywords:
  - odh
  - notebooks
  - serving
  - training
  - pipelines
  - modelmesh
  - workbenches
  - dashboard
  - kserve
  - distributed workloads
  - trustyai
  - modelregistry
  - feast
  - featurestore
  - llamastack
  links:
  - name: Open Data Hub
    url: https://opendatahub.io
  - name: Open Data Hub Community
    url: https://github.com/opendatahub-io/opendatahub-community
  maintainers:
  - email: opendatahub@redhat.com
    name: Open Data Hub Maintainers
  maturity: stable
  minKubeVersion: 1.25.0
  provider:
    name: ODH
  selector:
    matchLabels:
      component: opendatahub-operator
  version: 2.35.0
  webhookdefinitions:
  - admissionReviewVersions:
    - v1
    containerPort: 443
    deploymentName: opendatahub-operator-controller-manager
    failurePolicy: Fail
    generateName: connection-isvc.opendatahub.io
    rules:
    - apiGroups:
      - serving.kserve.io
      apiVersions:
      - v1beta1
      operations:
      - CREATE
      - UPDATE
      resources:
      - inferenceservices
    sideEffects: NoneOnDryRun
    targetPort: 9443
    type: MutatingAdmissionWebhook
    webhookPath: /platform-connection-isvc
  - admissionReviewVersions:
    - v1
    containerPort: 443
    deploymentName: opendatahub-operator-controller-manager
    failurePolicy: Fail
    generateName: connection-notebook.opendatahub.io
    rules:
    - apiGroups:
      - kubeflow.org
      apiVersions:
      - v1
      operations:
      - CREATE
      - UPDATE
      resources:
      - notebooks
    sideEffects: None
    targetPort: 9443
    type: MutatingAdmissionWebhook
    webhookPath: /platform-connection-notebook
  - admissionReviewVersions:
    - v1
    containerPort: 443
    deploymentName: opendatahub-operator-controller-manager
    failurePolicy: Fail
    generateName: datasciencecluster-defaulter.opendatahub.io
    rules:
    - apiGroups:
      - datasciencecluster.opendatahub.io
      apiVersions:
      - v1
      operations:
      - CREATE
      - UPDATE
      resources:
      - datascienceclusters
    sideEffects: None
    targetPort: 9443
    type: MutatingAdmissionWebhook
    webhookPath: /mutate-datasciencecluster
  - admissionReviewVersions:
    - v1
    containerPort: 443
    deploymentName: opendatahub-operator-controller-manager
    failurePolicy: Fail
    generateName: datasciencecluster-validator.opendatahub.io
    rules:
    - apiGroups:
      - datasciencecluster.opendatahub.io
      apiVersions:
      - v1
      operations:
      - CREATE
      resources:
      - datascienceclusters
    sideEffects: None
    targetPort: 9443
    type: ValidatingAdmissionWebhook
    webhookPath: /validate-datasciencecluster
  - admissionReviewVersions:
    - v1
    containerPort: 443
    deploymentName: opendatahub-operator-controller-manager
    failurePolicy: Fail
    generateName: dscinitialization-validator.opendatahub.io
    rules:
    - apiGroups:
      - dscinitialization.opendatahub.io
      apiVersions:
      - v1
      operations:
      - CREATE
      - DELETE
      resources:
      - dscinitializations
    sideEffects: None
    targetPort: 9443
    type: ValidatingAdmissionWebhook
    webhookPath: /validate-dscinitialization
  - admissionReviewVersions:
    - v1
    containerPort: 443
    deploymentName: opendatahub-operator-controller-manager
    failurePolicy: Fail
    generateName: hardwareprofile-kserve-injector.opendatahub.io
    rules:
    - apiGroups:
      - serving.kserve.io
      apiVersions:
      - v1beta1
      operations:
      - CREATE
      - UPDATE
      resources:
      - inferenceservices
    sideEffects: None
    targetPort: 9443
    type: MutatingAdmissionWebhook
    webhookPath: /mutate-hardware-profile
  - admissionReviewVersions:
    - v1
    containerPort: 443
    deploymentName: opendatahub-operator-controller-manager
    failurePolicy: Fail
    generateName: hardwareprofile-notebook-injector.opendatahub.io
    rules:
    - apiGroups:
      - kubeflow.org
      apiVersions:
      - v1
      operations:
      - CREATE
      - UPDATE
      resources:
      - notebooks
    sideEffects: None
    targetPort: 9443
    type: MutatingAdmissionWebhook
    webhookPath: /mutate-hardware-profile
  - admissionReviewVersions:
    - v1
    containerPort: 443
    deploymentName: opendatahub-operator-controller-manager
    failurePolicy: Fail
    generateName: kserve-kueuelabels-validator.opendatahub.io
    rules:
    - apiGroups:
      - serving.kserve.io
      apiVersions:
      - v1beta1
      operations:
      - CREATE
      - UPDATE
      resources:
      - inferenceservices
    sideEffects: None
    targetPort: 9443
    type: ValidatingAdmissionWebhook
    webhookPath: /validate-kueue
  - admissionReviewVersions:
    - v1
    containerPort: 443
    deploymentName: opendatahub-operator-controller-manager
    failurePolicy: Fail
    generateName: kubeflow-kueuelabels-validator.opendatahub.io
    rules:
    - apiGroups:
      - kubeflow.org
      apiVersions:
      - v1
      operations:
      - CREATE
      - UPDATE
      resources:
      - pytorchjobs
      - notebooks
    sideEffects: None
    targetPort: 9443
    type: ValidatingAdmissionWebhook
    webhookPath: /validate-kueue
  - admissionReviewVersions:
    - v1
    containerPort: 443
    deploymentName: opendatahub-operator-controller-manager
    failurePolicy: Fail
    generateName: ray-kueuelabels-validator.opendatahub.io
    rules:
    - apiGroups:
      - ray.io
      apiVersions:
      - v1
      - v1alpha1
      operations:
      - CREATE
      - UPDATE
      resources:
      - rayjobs
      - rayclusters
    sideEffects: None
    targetPort: 9443
    type: ValidatingAdmissionWebhook
    webhookPath: /validate-kueue<|MERGE_RESOLUTION|>--- conflicted
+++ resolved
@@ -148,11 +148,7 @@
     categories: AI/Machine Learning, Big Data
     certified: "False"
     containerImage: quay.io/opendatahub/opendatahub-operator:v2.33.0
-<<<<<<< HEAD
-    createdAt: "2025-09-09T14:41:07Z"
-=======
     createdAt: "2025-09-09T19:11:59Z"
->>>>>>> 4c9626eb
     operators.operatorframework.io/builder: operator-sdk-v1.39.2
     operators.operatorframework.io/internal-objects: '["featuretrackers.features.opendatahub.io",
       "codeflares.components.platform.opendatahub.io", "dashboards.components.platform.opendatahub.io",
