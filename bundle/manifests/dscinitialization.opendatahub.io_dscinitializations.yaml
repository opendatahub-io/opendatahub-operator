--- conflicted
+++ resolved
@@ -104,13 +104,9 @@
                     type: string
                   namespace:
                     default: opendatahub
-<<<<<<< HEAD
                     description: |-
                       monitoring spec exposed to DSCI api
                       Namespace for monitoring if it is enabled
-=======
-                    description: Namespace for monitoring if it is enabled
->>>>>>> 0385779f
                     maxLength: 63
                     pattern: ^([a-z0-9]([-a-z0-9]*[a-z0-9])?)?$
                     type: string
